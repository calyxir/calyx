//! SystemVerilog backend for the Calyx compiler.
//!
//! Transforms an [`ir::Context`](crate::ir::Context) into a formatted string that represents a
//! valid SystemVerilog program.

use crate::traits::Backend;
use calyx_ir::{self as ir, Control, FlatGuard, Group, Guard, GuardRef, RRC};
use calyx_opt::passes::math_utilities::get_bit_width_from;
use calyx_utils::{CalyxResult, Error, OutputFile};
use ir::Nothing;
use itertools::Itertools;
use std::collections::{HashMap, HashSet};
use std::io;
use std::rc::Rc;
use std::{fs::File, time::Instant};
use vast::v17::ast as v;

/// Implements a simple Verilog backend. The backend only accepts Calyx programs with no control
/// and no groups.
#[derive(Default)]
pub struct VerilogBackend;

// input string should be the cell type name of a memory cell. In other words one
// of "seq/comb_mem_d_1/2/3/4". Becase we define seq_mem_d2/3/4 in terms of seq_mem_d1
// we need another layer of memory access to get the actual memory array in verilog
// for these mem types.
// In other words, for memories not defined in terms of another memory, we can just use
// "mem" to access them. But for memories defined in terms of another memory,
// which are seq_mem_d2/3/4, we need "mem.mem" to access them.
fn get_mem_str(mem_type: &str) -> &str {
    if mem_type.contains("d1") || mem_type.contains("comb_mem") {
        "mem"
    } else {
        "mem.mem"
    }
}

/// Checks to make sure that there are no holes being
/// used in a guard.
fn validate_guard(guard: &ir::Guard<Nothing>) -> bool {
    match guard {
        Guard::Or(left, right) | Guard::And(left, right) => {
            validate_guard(left) && validate_guard(right)
        }
        Guard::CompOp(_, left, right) => {
            !left.borrow().is_hole() && !right.borrow().is_hole()
        }
        Guard::Not(inner) => validate_guard(inner),
        Guard::Port(port) => !port.borrow().is_hole(),
        Guard::True => true,
        Guard::Info(_) => true,
    }
}

/// Returns `Ok` if there are no groups defined.
fn validate_structure<'a, I>(groups: I) -> CalyxResult<()>
where
    I: Iterator<Item = &'a RRC<Group>>,
{
    for group in groups {
        for asgn in &group.borrow().assignments {
            let port = asgn.dst.borrow();
            // check if port is a hole
            if port.is_hole() {
                return Err(Error::malformed_structure(
                    "Groups / Holes can not be turned into Verilog".to_string(),
                )
                .with_pos(&port.attributes));
            }

            // validate guard
            if !validate_guard(&asgn.guard) {
                return Err(Error::malformed_structure(
                    "Groups / Holes can not be turned into Verilog".to_string(),
                )
                .with_pos(&port.attributes));
            };
        }
    }
    Ok(())
}

/// Returns `Ok` if the control for `comp` is either a single `enable`
/// or `empty`.
fn validate_control(ctrl: &ir::Control) -> CalyxResult<()> {
    match ctrl {
        Control::Empty(_) => Ok(()),
        c => Err(Error::malformed_structure(
            "Control must be empty".to_string(),
        )
        .with_pos(c)),
    }
}

impl Backend for VerilogBackend {
    fn name(&self) -> &'static str {
        "verilog"
    }

    fn validate(ctx: &ir::Context) -> CalyxResult<()> {
        for component in &ctx.components {
            validate_structure(component.get_groups().iter())?;
            validate_control(&component.control.borrow())?;
        }
        Ok(())
    }

    /// Generate a "fat" library by copy-pasting all of the extern files.
    /// A possible alternative in the future is to use SystemVerilog `include`
    /// statement.
    fn link_externs(
        ctx: &ir::Context,
        file: &mut OutputFile,
    ) -> CalyxResult<()> {
        let fw = &mut file.get_write();
        for extern_path in &ctx.lib.extern_paths() {
            // The extern file is guaranteed to exist by the frontend.
            let mut ext = File::open(extern_path).unwrap();
            io::copy(&mut ext, fw).map_err(|err| {
                let std::io::Error { .. } = err;
                Error::write_error(format!(
                    "File not found: {}",
                    file.as_path_string()
                ))
            })?;
            // Add a newline after appending a library file
            writeln!(fw)?;
        }
        for (prim, _) in ctx.lib.prim_inlines() {
            emit_prim_inline(prim, fw)?;
        }
        Ok(())
    }

    fn emit(ctx: &ir::Context, file: &mut OutputFile) -> CalyxResult<()> {
        let out = &mut file.get_write();
        let comps = ctx.components.iter().try_for_each(|comp| {
            // Time the generation of the component.
            let time = Instant::now();
            let out = emit_component(
                comp,
                ctx.bc.synthesis_mode,
                ctx.bc.enable_verification,
                ctx.bc.flat_assign,
                ctx.bc.onehot,
                out,
            );
            log::info!("Generated `{}` in {:?}", comp.name, time.elapsed());
            out
        });
        comps.map_err(|err| {
            let std::io::Error { .. } = err;
            Error::write_error(format!(
                "File not found: {}",
                file.as_path_string()
            ))
        })
    }
}

// takes an inlined primitive and emits the corresponding verilog
// note that this means that prim *must* have Some body
fn emit_prim_inline<F: io::Write>(
    prim: &ir::Primitive,
    f: &mut F,
) -> CalyxResult<()> {
    write!(f, "module {}", prim.name)?;
    if !prim.params.is_empty() {
        writeln!(f, " #(")?;
        for (idx, param) in prim.params.iter().enumerate() {
            write!(f, "    parameter {} = 32", param)?;
            if idx != prim.params.len() - 1 {
                writeln!(f, ",")?;
            } else {
                writeln!(f)?;
            }
        }
        write!(f, ")")?;
    }
    writeln!(f, " (")?;
    for (idx, port) in prim.signature.iter().enumerate() {
        // NOTE: The signature port definitions are reversed inside the component.
        match port.direction {
            ir::Direction::Input => {
                write!(f, "   input wire")?;
            }
            ir::Direction::Output => {
                write!(f, "   output")?;
            }
            ir::Direction::Inout => {
                panic!("Unexpected Inout port on Component: {}", port.name())
            }
        }
        match port.width {
            ir::Width::Const { value } => {
                if value == 1 {
                    write!(f, " logic {}", port.name())?;
                } else {
                    write!(f, " logic [{}:0] {}", value - 1, port.name())?;
                }
            }
            ir::Width::Param { value } => {
                write!(f, " logic [{}-1:0] {}", value, port.name())?;
            }
        }
        if idx == prim.signature.len() - 1 {
            writeln!(f)?;
        } else {
            writeln!(f, ",")?;
        }
    }
    writeln!(f, ");")?;

    writeln!(
        f,
        "{}",
        prim.body.as_ref().unwrap_or_else(|| panic!(
            "expected primitive {} to have a body",
            prim.name
        ))
    )?;

    writeln!(f, "endmodule")?;
    writeln!(f)?;

    Ok(())
}

fn emit_component<F: io::Write>(
    comp: &ir::Component,
    synthesis_mode: bool,
    enable_verification: bool,
    flat_assign: bool,
    onehot: bool,
    f: &mut F,
) -> io::Result<()> {
    for fsm in comp.fsms.iter() {
        emit_fsm_module(fsm, comp.name, onehot, f)?;
    }

    writeln!(f, "module {}(", comp.name)?;

    let sig = comp.signature.borrow();
    for (idx, port_ref) in sig.ports.iter().enumerate() {
        let port = port_ref.borrow();
        // NOTE: The signature port definitions are reversed inside the component.
        match port.direction {
            ir::Direction::Input => {
                write!(f, "  output")?;
            }
            ir::Direction::Output => {
                write!(f, "  input")?;
            }
            ir::Direction::Inout => {
                panic!("Unexpected Inout port on Component: {}", port.name)
            }
        }
        if port.width == 1 {
            write!(f, " logic {}", port.name)?;
        } else {
            write!(f, " logic [{}:0] {}", port.width - 1, port.name)?;
        }
        if idx == sig.ports.len() - 1 {
            writeln!(f)?;
        } else {
            writeln!(f, ",")?;
        }
    }
    writeln!(f, ");")?;

    // Add a COMPONENT START: <name> anchor before any code in the component
    writeln!(f, "// COMPONENT START: {}", comp.name)?;

    // Add memory initial and final blocks
    if !synthesis_mode {
        memory_read_write(comp)
            .into_iter()
            .try_for_each(|stmt| writeln!(f, "{}", stmt))?;
    }

    let cells = comp
        .cells
        .iter()
        .flat_map(|cell| wire_decls(&cell.borrow()))
        .collect_vec();
    // structure wire declarations
    cells.iter().try_for_each(|(name, width, _)| {
        let decl = v::Decl::new_logic(name, *width);
        writeln!(f, "{};", decl)
    })?;

    // cell instances
    comp.cells
        .iter()
        .filter_map(|cell| cell_instance(&cell.borrow()))
        .try_for_each(|instance| writeln!(f, "{instance}"))?;

    // gather assignments keyed by destination
    let mut map: HashMap<_, (RRC<ir::Port>, Vec<_>)> = HashMap::new();
    for asgn in &comp.continuous_assignments {
        map.entry(asgn.dst.borrow().canonical())
            .and_modify(|(_, v)| v.push(asgn))
            .or_insert((Rc::clone(&asgn.dst), vec![asgn]));
    }

    // Emit FSMs
    for fsm in comp.fsms.iter() {
        emit_fsm(fsm, comp.name, f)?;
    }

    // Flatten all the guard expressions.
    let mut pool = ir::GuardPool::new();
    let grouped_asgns: Vec<_> = map
        .values()
        .sorted_by_key(|(port, _)| port.borrow().canonical())
        .map(|(dst, asgns)| {
            let flat_asgns: Vec<_> = asgns
                .iter()
                .map(|asgn| {
                    let guard = pool.flatten(&asgn.guard);
                    (asgn.src.clone(), guard)
                })
                .collect();
            (dst, flat_asgns)
        })
        .collect();

    if flat_assign {
        // Emit "flattened" assignments as ANF statements.
        // Emit Verilog for the flattened guards.
        for (idx, guard) in pool.iter() {
            write!(f, "wire {} = ", VerilogGuardRef(idx))?;
            emit_guard(guard, f)?;
            writeln!(f, ";")?;
        }

        // Emit assignments using these guards.
        for (dst, asgns) in &grouped_asgns {
            emit_assignment_flat(dst, asgns, f)?;

            if enable_verification {
                if let Some(check) =
                    emit_guard_disjoint_check(dst, asgns, &pool, true)
                {
                    writeln!(f, "always_comb begin")?;
                    writeln!(f, "  {check}")?;
                    writeln!(f, "end")?;
                }
            }
        }
    } else {
        // Build a top-level always block to contain verilator checks for assignments
        let mut checks = v::ParallelProcess::new_always_comb();

        // Emit nested assignments.
        for (dst, asgns) in grouped_asgns {
            let stmt =
                v::Stmt::new_parallel(emit_assignment(dst, &asgns, &pool));
            writeln!(f, "{stmt}")?;

            if enable_verification {
                if let Some(check) =
                    emit_guard_disjoint_check(dst, &asgns, &pool, false)
                {
                    checks.add_seq(check);
                }
            }
        }

        if !synthesis_mode {
            writeln!(f, "{checks}")?;
        }
    }

    // Add COMPONENT END: <name> anchor
    writeln!(f, "// COMPONENT END: {}\nendmodule", comp.name)?;
    Ok(())
}

fn wire_decls(cell: &ir::Cell) -> Vec<(String, u64, ir::Direction)> {
    cell.ports
        .iter()
        .filter_map(|port| match &port.borrow().parent {
            ir::PortParent::Cell(cell) => {
                let parent_ref = cell.upgrade();
                let parent = parent_ref.borrow();
                match parent.prototype {
                    ir::CellType::Component { .. }
                    | ir::CellType::Primitive { .. } => Some((
                        format!(
                            "{}_{}",
                            parent.name().as_ref(),
                            port.borrow().name.as_ref()
                        ),
                        port.borrow().width,
                        port.borrow().direction.clone(),
                    )),
                    _ => None,
                }
            }
            ir::PortParent::FSM(_) => todo!(),
            ir::PortParent::Group(_) => unreachable!(),
            ir::PortParent::StaticGroup(_) => unreachable!(),
        })
        .collect()
}

fn cell_instance(cell: &ir::Cell) -> Option<v::Instance> {
    match cell.type_name() {
        Some(ty_name) => {
            let mut inst =
                v::Instance::new(cell.name().as_ref(), ty_name.as_ref());

            if let ir::CellType::Primitive {
                name,
                param_binding,
                ..
            } = &cell.prototype
            {
                if name == "std_const" {
                    let (wn, width) = &param_binding[0];
                    let (vn, value) = &param_binding[1];
                    inst.add_param(
                        wn.id.as_str(),
                        v::Expr::new_int(*width as i32),
                    );
                    inst.add_param(
                        vn.id.as_str(),
                        v::Expr::new_ulit_dec(
                            *width as u32,
                            &value.to_string(),
                        ),
                    );
                } else {
                    param_binding.iter().for_each(|(name, value)| {
                    if *value > (std::i32::MAX as u64) {
                        panic!(
                            "Parameter value {} for `{}` cannot be represented using 32 bits",
                            value,
                            name
                        )
                    }
                    inst.add_param(
                        name.as_ref(),
                        v::Expr::new_int(*value as i32),
                    )
                })
                }
            }

            for port in &cell.ports {
                inst.connect(port.borrow().name.as_ref(), port_to_ref(port));
            }
            Some(inst)
        }
        None => None,
    }
}

/// Generates an inlined register representing the FSM, along with an always
/// block to transition the FSM and drive assignments that read from the FSM
/// register
fn emit_fsm<F: io::Write>(
    fsm: &RRC<ir::FSM>,
    comp_name: ir::Id,
    f: &mut F,
) -> io::Result<()> {
    // Initialize wires representing FSM internal state
    let num_states = fsm.borrow().assignments.len();
    let fsm_state_wires = (0..num_states)
        .into_iter()
        .map(|st| format!("{}_s{st}_out", fsm.borrow().name()))
        .collect_vec();

    for state_wire in fsm_state_wires.iter() {
        writeln!(f, "logic {state_wire};")?;
    }

    // Instantiate an FSM module from the definition above
    let fsm_name = fsm.borrow().name();
    writeln!(f, "{fsm_name}_{comp_name}_def {fsm_name} (")?;
    for (case, st_wire) in fsm_state_wires.into_iter().enumerate() {
        writeln!(f, "  .s{case}_out({st_wire}),")?;
    }
    let mut used_port_names: HashSet<ir::Canonical> = HashSet::new();
    for transition in fsm.borrow().transitions.iter() {
        if let ir::Transition::Conditional(guards) = transition {
            for (guard, _) in guards.iter() {
                for port in guard.all_ports().iter() {
                    if used_port_names.insert(port.borrow().canonical()) {
                        writeln!(
                            f,
                            "  .{}({}),",
                            VerilogPortRef(port),
                            VerilogPortRef(port)
                        )?;
                    }
                }
            }
        }
    }
    writeln!(f, ");")?;

    // Dump all assignments dependent on FSM state
    emit_fsm_assignments(fsm, f)?;

    io::Result::Ok(())
}

fn emit_fsm_assignments<F: io::Write>(
    fsm: &RRC<ir::FSM>,
    f: &mut F,
) -> io::Result<()> {
    for collection in fsm.borrow().merge_assignments().iter() {
        let dst_ref = &collection.first().unwrap().1.dst;
        writeln!(f, "assign {} =", VerilogPortRef(dst_ref))?;
        for (i, (case, assign)) in collection.iter().enumerate() {
            // string representing the new guard on the assignment
            let case_guard = format!("{}_s{case}_out", fsm.borrow().name());
            let case_guarded_assign_guard = if assign.guard.is_true() {
                case_guard
            } else {
                format!(
                    "({case_guard} & ({}))",
                    unflattened_guard(&assign.guard)
                )
            };

            // value for the wire to take if either fsm is not in relevant state
            // or if the assignment's original condition is not met
            let guard_unmet_value = if is_data_port(dst_ref) {
                format!("'x")
            } else {
                format!("{}'d0", dst_ref.borrow().width)
            };

            writeln!(
                f,
                "         {} ? {} :",
                case_guarded_assign_guard,
                VerilogPortRef(&assign.src)
            )?;

            if i + 1 == collection.len() {
                writeln!(f, "         {guard_unmet_value};")?;
            }
        }
    }
    io::Result::Ok(())
}

fn emit_fsm_module<F: io::Write>(
    fsm: &RRC<ir::FSM>,
    comp_name: ir::Id,
    onehot: bool,
    f: &mut F,
) -> io::Result<()> {
    let num_states = fsm.borrow().assignments.len();
    let reg_bitwidth = get_bit_width_from(num_states as u64);

    // Write module header. Inputs include ports checked during transitions, and
    // outputs include one one-bit wire for every state
    writeln!(f, "\nmodule {}_{comp_name}_def (", fsm.borrow().name())?;
    writeln!(f, "  input logic clk,")?;
    writeln!(f, "  input logic reset,")?;
    let mut used_port_names: HashSet<ir::Canonical> = HashSet::new();
    for transition in fsm.borrow().transitions.iter() {
        if let ir::Transition::Conditional(guards) = transition {
            for (guard, _) in guards.iter() {
                for port in guard.all_ports().iter() {
                    if used_port_names.insert(port.borrow().canonical()) {
                        writeln!(f, "  input logic {},", VerilogPortRef(port))?;
                    }
                }
            }
        }
    }
    for state in (0..num_states).into_iter() {
        writeln!(
            f,
            "  output logic s{}_out{}",
            state,
            if state < num_states - 1 { "," } else { "" }
        )?;
    }
    writeln!(f, ");\n")?;

    // Write symbolic state variables and give them binary implementations
    for state in (0..num_states).into_iter() {
        writeln!(
            f,
            "  localparam logic[{}:0] S{state} = {reg_bitwidth}'d{state};",
            reg_bitwidth - 1
        )?;
    }

    writeln!(f, "")?;

    // State register logic variable
<<<<<<< HEAD
    if onehot {
        writeln!(f, "  logic [{}:0] current_state;", num_states - 1)?;
        writeln!(f, "  logic [{}:0] next_state;\n", num_states - 1)?;
        write!(f, "  assign {{")?;
        write!(
            f,
            "{}",
            (0..num_states)
                .rev()
                .map(|st| format!("s{}_out", st))
                .collect::<Vec<_>>()
                .join(", ")
        )?;
        writeln!(f, "}} = current_state;")?;
    } else {
        writeln!(f, "  logic [{}:0] current_state;", reg_bitwidth - 1)?;
        writeln!(f, "  logic [{}:0] next_state;\n", reg_bitwidth - 1)?;
    }
=======
    writeln!(f, "  logic [{}:0] state_reg;", reg_bitwidth - 1)?;
    writeln!(f, "  logic [{}:0] state_next;\n", reg_bitwidth - 1)?;
>>>>>>> aa16e1e1

    // Generate sequential block representing the FSM
    writeln!(f, "  always @(posedge clk) begin")?;
    writeln!(f, "    if (reset) begin")?;
<<<<<<< HEAD
    if onehot {
        writeln!(f, "      current_state <= 'b1;")?;
    } else {
        writeln!(f, "      current_state <= 'b0;")?;
    }
    writeln!(f, "    end")?;
    writeln!(f, "    else begin")?;
    writeln!(f, "      current_state <= next_state;")?;
    writeln!(f, "    end")?;
    writeln!(f, "  end\n")?;

    // Begin emitting the FSM's transitions and updates
    writeln!(f, "  always_comb begin")?;
    if onehot {
        writeln!(f, "    next_state = 'b0;")?;
        writeln!(f, "    case ( 1'b1 )")?;

        for (case, trans) in fsm.borrow().transitions.iter().enumerate() {
            writeln!(f, "      current_state[S{case}]: begin")?;
            // Updates to state
            emit_fsm_transtions(trans, onehot, f)?;

            writeln!(f, "      end")?;
=======
    writeln!(f, "      state_reg <= s0;")?;
    writeln!(f, "    end")?;
    writeln!(f, "    else begin")?;
    writeln!(f, "      state_reg <= state_next;")?;
    writeln!(f, "    end")?;
    writeln!(f, "  end\n")?;

    // Begin emitting the FSM's transitions and updates
    writeln!(f, "  always @(*) begin")?;
    writeln!(f, "    case ( state_reg )")?;
    // At each state, write the updates to the state and the outward-facing
    // wires to make high / low
    for (case, trans) in fsm.borrow().transitions.iter().enumerate() {
        writeln!(f, "        s{case}: begin")?;

        // Outward-facing wires
        for st in (0..num_states).into_iter() {
            writeln!(
                f,
                "{}s{st}_out = 1'b{};",
                " ".repeat(10),
                if st == case { 1 } else { 0 }
            )?;
>>>>>>> aa16e1e1
        }
    } else {
        writeln!(f, "    case ( current_state )")?;
        // At each state, write the updates to the state and the outward-facing
        // wires to make high / low
        for (case, trans) in fsm.borrow().transitions.iter().enumerate() {
            writeln!(f, "        S{case}: begin")?;

            // Outward-facing wires
            for st in (0..num_states).into_iter() {
                writeln!(
                    f,
                    "{}s{st}_out = 1'b{};",
                    " ".repeat(10),
                    if st == case { 1 } else { 0 }
                )?;
            }

            // Updates to state
            emit_fsm_transtions(trans, onehot, f)?;

            writeln!(f, "        end")?;
        }
    }

    writeln!(f, "      default begin")?;
    if onehot {
        writeln!(f, "          next_state = 'b1;")?;
    } else {
        for st in (0..num_states).into_iter() {
            writeln!(f, "          s{st}_out = 1'b0;")?;
        }
        writeln!(f, "          next_state = 'b0;")?;
    }
    writeln!(f, "      end")?;
    // Wrap up the module
    writeln!(f, "    endcase")?;
    writeln!(f, "  end")?;
    writeln!(f, "endmodule\n")?;

    io::Result::Ok(())
}

fn emit_fsm_transtions<F: io::Write>(
    trans: &ir::Transition,
    onehot: bool,
    f: &mut F,
) -> io::Result<()> {
    match trans {
        ir::Transition::Unconditional(ns) => {
<<<<<<< HEAD
            if onehot {
                writeln!(f, "{}next_state[S{ns}] = 1'b1;", " ".repeat(10))?;
            } else {
                writeln!(f, "{}next_state = S{ns};", " ".repeat(10))?;
            }
=======
            writeln!(f, "{}state_next = s{ns};", " ".repeat(10))?;
>>>>>>> aa16e1e1
        }
        ir::Transition::Conditional(conds) => {
            for (i, (g, ns)) in conds.iter().enumerate() {
                let header = if i == 0 {
                    format!("if ({})", unflattened_guard(g))
                } else if i == conds.len() - 1 {
                    "else".to_string()
                } else {
                    format!("else if ({})", unflattened_guard(g))
                };
                writeln!(f, "{}{header} begin", " ".repeat(10))?;
<<<<<<< HEAD
                if onehot {
                    writeln!(f, "{}next_state[S{ns}] = 1'b1;", " ".repeat(12))?;
                } else {
                    writeln!(f, "{}next_state = S{ns};", " ".repeat(12))?;
                }
=======
                writeln!(f, "{}state_next = s{ns};", " ".repeat(12))?;
>>>>>>> aa16e1e1
                writeln!(f, "{}end", " ".repeat(10))?;
            }
        }
    }
    io::Result::Ok(())
}

/// Generates an always block that checks of the guards are disjoint when the
/// length of assignments is greater than 1:
/// ```verilog
/// always_ff @(posedge clk) begin
///   if (!$onehot0({fsm_out < 1'd1 & go, fsm_out < 1'd1 & go})) begin
///     $error("Multiple assignments to r_in");
///   end
/// end
/// ```
fn emit_guard_disjoint_check(
    dst: &RRC<ir::Port>,
    assignments: &[(RRC<ir::Port>, GuardRef)],
    pool: &ir::GuardPool,
    flat: bool,
) -> Option<v::Sequential> {
    if assignments.len() < 2 {
        return None;
    }
    // Construct concat with all guards.
    let mut concat = v::ExprConcat::default();
    assignments.iter().for_each(|(_, gr)| {
        let expr = if flat {
            v::Expr::new_ref(VerilogGuardRef(*gr).to_string())
        } else {
            let guard = pool.get(*gr);
            guard_to_expr(guard, pool)
        };
        concat.add_expr(expr);
    });

    let onehot0 = v::Expr::new_call("$onehot0", vec![v::Expr::Concat(concat)]);
    let not_onehot0 = v::Expr::new_not(onehot0);
    let mut check = v::SequentialIfElse::new(not_onehot0);

    // Generated error message
    let ir::Canonical { cell, port } = dst.borrow().canonical();
    let msg = format!("Multiple assignment to port `{}.{}'.", cell, port);
    let err = v::Sequential::new_seqexpr(v::Expr::new_call(
        "$fatal",
        vec![v::Expr::new_int(2), v::Expr::Str(msg)],
    ));
    check.add_seq(err);
    Some(v::Sequential::If(check))
}

/// Checks if:
/// 1. The port is marked with `@data`
/// 2. The port's cell parent is marked with `@data`
fn is_data_port(pr: &RRC<ir::Port>) -> bool {
    assert_eq!(ir::Direction::Input, pr.borrow().direction);
    let port = pr.borrow();
    if !port.attributes.has(ir::BoolAttr::Data) {
        return false;
    }
    if let ir::PortParent::Cell(cwr) = &port.parent {
        let cr = cwr.upgrade();
        let cell = cr.borrow();
        // For cell.is_this() ports that were externalized, we already checked
        // that the parent cell had the `@data` attribute.
        if cell.attributes.has(ir::BoolAttr::Data) || cell.is_this() {
            return true;
        }
    }
    false
}

/// Generates an assign statement that uses ternaries to select the correct
/// assignment to enable and adds a default assignment to 0 when none of the
/// guards are active.
///
/// Example:
/// ```
/// // Input Calyx code
/// a.in = foo ? 2'd0;
/// a.in = bar ? 2'd1;
/// ```
/// Into:
/// ```
/// assign a_in = foo ? 2'd0 : bar ? 2d'1 : 2'd0;
/// ```
fn emit_assignment(
    dst: &RRC<ir::Port>,
    assignments: &[(RRC<ir::Port>, GuardRef)],
    pool: &ir::GuardPool,
) -> v::Parallel {
    // Mux over the assignment with the given default value.
    let fold_assigns = |init: v::Expr| -> v::Expr {
        assignments.iter().rfold(init, |acc, (src, gr)| {
            let guard = pool.get(*gr);
            let asgn = port_to_ref(src);
            v::Expr::new_mux(guard_to_expr(guard, pool), asgn, acc)
        })
    };

    // If this is a data port
    let rhs: v::Expr = if is_data_port(dst) {
        if assignments.len() == 1 {
            // If there is exactly one guard, generate a continuous assignment.
            // This encodes the rewrite:
            // in = g ? out : 'x => in = out;
            // This is valid because 'x can be replaced with any value
            let (dst, _) = &assignments[0];
            port_to_ref(dst)
        } else {
            // Produce an assignment with 'x as the default case.
            fold_assigns(v::Expr::X)
        }
    } else {
        let init =
            v::Expr::new_ulit_dec(dst.borrow().width as u32, &0.to_string());

        // Flatten the mux expression if there is exactly one assignment with a true guard.
        if assignments.len() == 1 {
            let (src, gr) = &assignments[0];
            if gr.is_true() {
                port_to_ref(src)
            } else if src.borrow().is_constant(1, 1) {
                let guard = pool.get(*gr);
                guard_to_expr(guard, pool)
            } else {
                let guard = pool.get(*gr);
                v::Expr::new_mux(
                    guard_to_expr(guard, pool),
                    port_to_ref(src),
                    init,
                )
            }
        } else {
            fold_assigns(init)
        }
    };
    v::Parallel::ParAssign(port_to_ref(dst), rhs)
}

fn emit_assignment_flat<F: io::Write>(
    dst: &RRC<ir::Port>,
    assignments: &[(RRC<ir::Port>, GuardRef)],
    f: &mut F,
) -> io::Result<()> {
    let data = is_data_port(dst);

    // Simple optimizations for 1-guard cases.
    if assignments.len() == 1 {
        let (src, guard) = &assignments[0];
        if data {
            // For data ports (for whom unassigned values are undefined), we can drop the guard
            // entirely and assume it is always true (because it would be UB if it were ever false).
            return writeln!(
                f,
                "assign {} = {};",
                VerilogPortRef(dst),
                VerilogPortRef(src)
            );
        } else {
            // For non-data ("control") ports, we have special cases for true guards and constant-1 RHSes.
            if guard.is_true() {
                return writeln!(
                    f,
                    "assign {} = {};",
                    VerilogPortRef(dst),
                    VerilogPortRef(src)
                );
            } else if src.borrow().is_constant(1, 1) {
                return writeln!(
                    f,
                    "assign {} = {};",
                    VerilogPortRef(dst),
                    VerilogGuardRef(*guard)
                );
            }
        }
    }

    // Use a cascade of ternary expressions to assign the right RHS to dst.
    writeln!(f, "assign {} =", VerilogPortRef(dst))?;
    for (src, guard) in assignments {
        writeln!(
            f,
            "  {} ? {} :",
            VerilogGuardRef(*guard),
            VerilogPortRef(src)
        )?;
    }

    // The default value depends on whether we are assigning to a data or control port.
    if data {
        writeln!(f, "  'x;")
    } else {
        writeln!(f, "  {}'d0;", dst.borrow().width)
    }
}

fn port_to_ref(port_ref: &RRC<ir::Port>) -> v::Expr {
    let port = port_ref.borrow();
    match &port.parent {
        ir::PortParent::Cell(cell) => {
            let parent_ref = cell.upgrade();
            let parent = parent_ref.borrow();
            match parent.prototype {
                ir::CellType::Constant { val, width } => {
                    v::Expr::new_ulit_dec(width as u32, &val.to_string())
                }
                ir::CellType::ThisComponent => v::Expr::new_ref(port.name),
                _ => v::Expr::Ref(format!(
                    "{}_{}",
                    parent.name().as_ref(),
                    port.name.as_ref()
                )),
            }
        }
        ir::PortParent::FSM(_) => todo!(),
        ir::PortParent::Group(_) => unreachable!(),
        ir::PortParent::StaticGroup(_) => unreachable!(),
    }
}

fn guard_to_expr(guard: &ir::FlatGuard, pool: &ir::GuardPool) -> v::Expr {
    let op = |g: &ir::FlatGuard| match g {
        FlatGuard::Or(..) => v::Expr::new_bit_or,
        FlatGuard::And(..) => v::Expr::new_bit_and,
        FlatGuard::CompOp(op, ..) => match op {
            ir::PortComp::Eq => v::Expr::new_eq,
            ir::PortComp::Neq => v::Expr::new_neq,
            ir::PortComp::Gt => v::Expr::new_gt,
            ir::PortComp::Lt => v::Expr::new_lt,
            ir::PortComp::Geq => v::Expr::new_geq,
            ir::PortComp::Leq => v::Expr::new_leq,
        },
        FlatGuard::Not(..) | FlatGuard::Port(..) | FlatGuard::True => {
            unreachable!()
        }
    };

    match guard {
        FlatGuard::And(l, r) | FlatGuard::Or(l, r) => {
            let lg = pool.get(*l);
            let rg = pool.get(*r);
            op(guard)(guard_to_expr(lg, pool), guard_to_expr(rg, pool))
        }
        FlatGuard::CompOp(_, l, r) => op(guard)(port_to_ref(l), port_to_ref(r)),
        FlatGuard::Not(r) => {
            let g = pool.get(*r);
            v::Expr::new_not(guard_to_expr(g, pool))
        }
        FlatGuard::Port(p) => port_to_ref(p),
        FlatGuard::True => v::Expr::new_ulit_bin(1, &1.to_string()),
    }
}

/// A little newtype wrapper for GuardRefs that makes it easy to format them as Verilog variables.
struct VerilogGuardRef(GuardRef);

impl std::fmt::Display for VerilogGuardRef {
    fn fmt(&self, f: &mut std::fmt::Formatter) -> std::fmt::Result {
        write!(f, "_guard{}", self.0.index())
    }
}

/// Similarly, a little wrapper for PortRefs that makes it easy to format them as Verilog variables.
struct VerilogPortRef<'a>(&'a RRC<ir::Port>);

impl<'a> std::fmt::Display for VerilogPortRef<'a> {
    fn fmt(&self, f: &mut std::fmt::Formatter) -> std::fmt::Result {
        let port = self.0.borrow();
        match &port.parent {
            ir::PortParent::Cell(cell) => {
                let parent_ref = cell.upgrade();
                let parent = parent_ref.borrow();
                match parent.prototype {
                    ir::CellType::Constant { val, width } => {
                        write!(f, "{width}'d{val}")
                    }
                    ir::CellType::ThisComponent => {
                        write!(f, "{}", port.name)
                    }
                    _ => {
                        write!(
                            f,
                            "{}_{}",
                            parent.name().as_ref(),
                            port.name.as_ref()
                        )
                    }
                }
            }
            ir::PortParent::FSM(_) => todo!(),
            ir::PortParent::Group(_) => unreachable!(),
            ir::PortParent::StaticGroup(_) => unreachable!(),
        }
    }
}

fn unflattened_guard(guard: &ir::Guard<Nothing>) -> String {
    match guard {
        Guard::Or(left, right) => {
            format!(
                "({}) | ({})",
                unflattened_guard(left),
                unflattened_guard(right)
            )
        }
        Guard::And(left, right) => {
            format!(
                "({}) & ({})",
                unflattened_guard(left),
                unflattened_guard(right)
            )
        }
        Guard::CompOp(comp, left, right) => {
            let op = match comp {
                ir::PortComp::Eq => "==",
                ir::PortComp::Neq => "!=",
                ir::PortComp::Gt => ">",
                ir::PortComp::Lt => "<",
                ir::PortComp::Geq => ">=",
                ir::PortComp::Leq => "<=",
            };
            format!("{} {} {}", VerilogPortRef(left), op, VerilogPortRef(right))
        }
        Guard::Not(inner) => format!("~({})", unflattened_guard(inner)),

        Guard::Port(port) => format!("{}", VerilogPortRef(port)),
        Guard::True => format!("1'd1"),
        Guard::Info(_) => format!("1'd1"),
    }
}

fn emit_guard<F: std::io::Write>(
    guard: &ir::FlatGuard,
    f: &mut F,
) -> io::Result<()> {
    let gr = VerilogGuardRef;
    match guard {
        FlatGuard::Or(l, r) => write!(f, "{} | {}", gr(*l), gr(*r)),
        FlatGuard::And(l, r) => write!(f, "{} & {}", gr(*l), gr(*r)),
        FlatGuard::CompOp(op, l, r) => {
            let op = match op {
                ir::PortComp::Eq => "==",
                ir::PortComp::Neq => "!=",
                ir::PortComp::Gt => ">",
                ir::PortComp::Lt => "<",
                ir::PortComp::Geq => ">=",
                ir::PortComp::Leq => "<=",
            };
            write!(f, "{} {} {}", VerilogPortRef(l), op, VerilogPortRef(r))
        }
        FlatGuard::Not(g) => write!(f, "~{}", gr(*g)),
        FlatGuard::True => write!(f, "1"),
        FlatGuard::Port(p) => write!(f, "{}", VerilogPortRef(p)),
    }
}

//==========================================
//        Memory input and output
//==========================================
/// Generates code of the form:
/// ```
/// string DATA;
/// int CODE;
/// initial begin
///   CODE = $value$plusargs("DATA=%s", DATA);
///   $display("DATA: %s", DATA);
///   $readmemh({DATA, "/<mem_name>.dat"}, <mem_name>.mem);
///   ...
/// end
/// final begin
///   $writememh({DATA, "/<mem_name>.out"}, <mem_name>.mem);
/// end
/// ```
fn memory_read_write(comp: &ir::Component) -> Vec<v::Stmt> {
    // Find all memories marked as @external
    let memories = comp
        .cells
        .iter()
        .filter_map(|cell| {
            let is_external = cell.borrow().get_attribute(ir::BoolAttr::External).is_some();
            if is_external
                && cell
                    .borrow()
                    .type_name()
                    // HACK: Check if the name of the primitive contains the string "mem"
                    .map(|proto| proto.id.as_str().contains("mem"))
                    .unwrap_or_default()
            {
                Some((
                    cell.borrow().name().id,
                    cell.borrow().type_name().unwrap_or_else(|| unreachable!("tried to add a memory cell but there was no type name")),
                ))
            } else {
                None
            }
        })
        .collect_vec();

    if memories.is_empty() {
        return vec![];
    }

    // Import futil helper library.
    let data_decl = v::Stmt::new_rawstr("string DATA;".to_string());
    let code_decl = v::Stmt::new_rawstr("int CODE;".to_string());

    let plus_args = v::Sequential::new_blk_assign(
        v::Expr::Ref("CODE".to_string()),
        v::Expr::new_call(
            "$value$plusargs",
            vec![v::Expr::new_str("DATA=%s"), v::Expr::new_ref("DATA")],
        ),
    );

    let mut initial_block = v::ParallelProcess::new_initial();
    initial_block
        // get the data
        .add_seq(plus_args)
        // log the path to the data
        .add_seq(v::Sequential::new_seqexpr(v::Expr::new_call(
            "$display",
            vec![
                v::Expr::new_str("DATA (path to meminit files): %s"),
                v::Expr::new_ref("DATA"),
            ],
        )));

    memories.iter().for_each(|(name, mem_type)| {
        let mem_access_str = get_mem_str(mem_type.id.as_str());
        initial_block.add_seq(v::Sequential::new_seqexpr(v::Expr::new_call(
            "$readmemh",
            vec![
                v::Expr::Concat(v::ExprConcat {
                    exprs: vec![
                        v::Expr::new_str(&format!("/{}.dat", name)),
                        v::Expr::new_ref("DATA"),
                    ],
                }),
                v::Expr::new_ipath(&format!("{}.{}", name, mem_access_str)),
            ],
        )));
    });

    let mut final_block = v::ParallelProcess::new_final();
    memories.iter().for_each(|(name, mem_type)| {
        let mem_access_str = get_mem_str(mem_type.id.as_str());

        final_block.add_seq(v::Sequential::new_seqexpr(v::Expr::new_call(
            "$writememh",
            vec![
                v::Expr::Concat(v::ExprConcat {
                    exprs: vec![
                        v::Expr::new_str(&format!("/{}.out", name)),
                        v::Expr::new_ref("DATA"),
                    ],
                }),
                v::Expr::new_ipath(&format!("{}.{}", name, mem_access_str)),
            ],
        )));
    });

    vec![
        data_decl,
        code_decl,
        v::Stmt::new_parallel(v::Parallel::new_process(initial_block)),
        v::Stmt::new_parallel(v::Parallel::new_process(final_block)),
    ]
}<|MERGE_RESOLUTION|>--- conflicted
+++ resolved
@@ -597,7 +597,6 @@
     writeln!(f, "")?;
 
     // State register logic variable
-<<<<<<< HEAD
     if onehot {
         writeln!(f, "  logic [{}:0] current_state;", num_states - 1)?;
         writeln!(f, "  logic [{}:0] next_state;\n", num_states - 1)?;
@@ -616,15 +615,11 @@
         writeln!(f, "  logic [{}:0] current_state;", reg_bitwidth - 1)?;
         writeln!(f, "  logic [{}:0] next_state;\n", reg_bitwidth - 1)?;
     }
-=======
-    writeln!(f, "  logic [{}:0] state_reg;", reg_bitwidth - 1)?;
-    writeln!(f, "  logic [{}:0] state_next;\n", reg_bitwidth - 1)?;
->>>>>>> aa16e1e1
 
     // Generate sequential block representing the FSM
     writeln!(f, "  always @(posedge clk) begin")?;
     writeln!(f, "    if (reset) begin")?;
-<<<<<<< HEAD
+
     if onehot {
         writeln!(f, "      current_state <= 'b1;")?;
     } else {
@@ -648,31 +643,6 @@
             emit_fsm_transtions(trans, onehot, f)?;
 
             writeln!(f, "      end")?;
-=======
-    writeln!(f, "      state_reg <= s0;")?;
-    writeln!(f, "    end")?;
-    writeln!(f, "    else begin")?;
-    writeln!(f, "      state_reg <= state_next;")?;
-    writeln!(f, "    end")?;
-    writeln!(f, "  end\n")?;
-
-    // Begin emitting the FSM's transitions and updates
-    writeln!(f, "  always @(*) begin")?;
-    writeln!(f, "    case ( state_reg )")?;
-    // At each state, write the updates to the state and the outward-facing
-    // wires to make high / low
-    for (case, trans) in fsm.borrow().transitions.iter().enumerate() {
-        writeln!(f, "        s{case}: begin")?;
-
-        // Outward-facing wires
-        for st in (0..num_states).into_iter() {
-            writeln!(
-                f,
-                "{}s{st}_out = 1'b{};",
-                " ".repeat(10),
-                if st == case { 1 } else { 0 }
-            )?;
->>>>>>> aa16e1e1
         }
     } else {
         writeln!(f, "    case ( current_state )")?;
@@ -723,15 +693,11 @@
 ) -> io::Result<()> {
     match trans {
         ir::Transition::Unconditional(ns) => {
-<<<<<<< HEAD
             if onehot {
                 writeln!(f, "{}next_state[S{ns}] = 1'b1;", " ".repeat(10))?;
             } else {
                 writeln!(f, "{}next_state = S{ns};", " ".repeat(10))?;
             }
-=======
-            writeln!(f, "{}state_next = s{ns};", " ".repeat(10))?;
->>>>>>> aa16e1e1
         }
         ir::Transition::Conditional(conds) => {
             for (i, (g, ns)) in conds.iter().enumerate() {
@@ -743,15 +709,11 @@
                     format!("else if ({})", unflattened_guard(g))
                 };
                 writeln!(f, "{}{header} begin", " ".repeat(10))?;
-<<<<<<< HEAD
                 if onehot {
                     writeln!(f, "{}next_state[S{ns}] = 1'b1;", " ".repeat(12))?;
                 } else {
                     writeln!(f, "{}next_state = S{ns};", " ".repeat(12))?;
                 }
-=======
-                writeln!(f, "{}state_next = s{ns};", " ".repeat(12))?;
->>>>>>> aa16e1e1
                 writeln!(f, "{}end", " ".repeat(10))?;
             }
         }
