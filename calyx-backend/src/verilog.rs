--- conflicted
+++ resolved
@@ -467,16 +467,8 @@
     emit_fsm_inlined_reg(&state_reg, &state_next, reg_bitwidth, f)?;
 
     // dump assignments to enable in this state
-<<<<<<< HEAD
     emit_fsm_dependent_assignments(fsm, &state_reg, reg_bitwidth, f)?;
-=======
-    emit_fsm_dependent_assignments(
-        fsm.borrow().merge_assignments(),
-        &state_reg,
-        reg_bitwidth,
-        f,
-    )?;
->>>>>>> a99bdeeb
+
 
     // emit fsm in case statement form
     writeln!(f, "always @(*) begin")?;
@@ -498,20 +490,12 @@
 }
 
 fn emit_fsm_dependent_assignments<F: io::Write>(
-<<<<<<< HEAD
     fsm: &RRC<ir::FSM>,
-=======
-    assignments: Vec<Vec<(usize, ir::Assignment<Nothing>)>>,
->>>>>>> a99bdeeb
     fsm_out: &String,
     reg_bitwidth: u64,
     f: &mut F,
 ) -> io::Result<()> {
-<<<<<<< HEAD
     for collection in fsm.borrow().merge_assignments().iter() {
-=======
-    for collection in assignments.iter() {
->>>>>>> a99bdeeb
         let dst_ref = &collection.first().unwrap().1.dst;
         writeln!(f, "assign {} =", VerilogPortRef(dst_ref))?;
         for (i, (case, assign)) in collection.iter().enumerate() {
