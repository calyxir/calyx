--- conflicted
+++ resolved
@@ -1,6 +1,4 @@
 ## Unreleased
-<<<<<<< HEAD
-=======
 - BREAKING: Deprecate `Cell::find_with_attr` in favor of `Cell::find_with_unique_attr`. The former is error-prone because pass logic might implicitly assume that there is only one port with a particular attribute.
 - BREAKING: Redesign the `ir::Rewriter` interface to take all the rewrite maps when constructing the `ir::Rewriter` struct.
 
@@ -8,7 +6,6 @@
 - Change the `calyx` build script to use the `CALYX_PRIMITIVES_DIR` env variable to install primitive libraries. If unset, use `$HOME/.calyx`.
 
 ## 0.5.0
->>>>>>> 7750acbe
 - Don't require `@clk` and `@reset` ports in `comb` components
 - `inline` pass supports inlining `ref` cells
 - `comb-prop`: disable rewrite from `wire.in = port` when the output of a wire is read.
