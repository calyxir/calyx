--- conflicted
+++ resolved
@@ -162,14 +162,9 @@
                 address_qualifier: 1,
                 id: (i + 1) as u64,
                 port: axi_name,
-<<<<<<< HEAD
-                //XXX(nathanielnrn): This should probably be assigned dynamically and not
-                //hardcoded, need to figure out where this comes from
-=======
                 // XXX(nathanielnrn): This should probably be assigned dynamically
                 // and not hardcoded, need to figure out where this comes from
                 // One theory: this is an 8-byte pointer to our argument arrays
->>>>>>> fe162ddc
                 size: "0x8",
                 offset: &offsets[i],
                 typ: "int*",
