--- conflicted
+++ resolved
@@ -47,13 +47,9 @@
 
 ciborium = "0.2.2"
 baa = { version = "0.6.0", features = ["bigint", "serde1", "fraction1"] }
-<<<<<<< HEAD
-fst-writer = "0.2.0"
+fst-writer = "0.2.1"
 bon = "2.3"
 
-=======
-fst-writer = "0.2.1"
->>>>>>> b6ef6bc2
 
 [dev-dependencies]
 proptest = "1.0.0"
