--- conflicted
+++ resolved
@@ -24,10 +24,7 @@
 argh.workspace = true
 
 bitvec = "1.0"
-<<<<<<< HEAD
 smallvec = { version = "1.10.0", features = ["union", "const_generics"] }
-=======
->>>>>>> 058085c7
 base64 = "0.13.0"
 serde_json = "1.0"
 rustyline = "=10.0.0"
@@ -37,22 +34,18 @@
 slog = "2.7.0"
 slog-term = "2.8.0"
 slog-async = "2.7.0"
-<<<<<<< HEAD
 
 ahash = "0.8.3"
 
 once_cell = "1.9.0"
 
 petgraph = "0.6.3"
-=======
-once_cell = "1.9.0"
 
 calyx-ir = { path = "../calyx-ir" }
 calyx-utils = { path = "../calyx-utils", features = ["serialize"] }
 calyx-opt = { path = "../calyx-opt" }
 calyx-frontend = { path = "../calyx-frontend" }
 
->>>>>>> 058085c7
 [dev-dependencies]
 proptest = "1.0.0"
 
