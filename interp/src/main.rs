--- conflicted
+++ resolved
@@ -189,8 +189,9 @@
                     None
                 };
 
-                let mut cidb = Debugger::new(&components, main_component, map);
-                cidb.main_loop(env)
+                let cidb =
+                    Debugger::new(&components, main_component, map, env)?;
+                cidb.main_loop()
             };
 
             print_res(res, opts.raw)
@@ -212,27 +213,8 @@
 
             let output = sim.dump_memories();
 
-<<<<<<< HEAD
             output.serialize(&mut stdout())?;
             Ok(())
-=======
-    let res = match &command {
-        Command::Interpret(_) => {
-            ComponentInterpreter::interpret_program(env, main_component)
         }
-        Command::Debug(CommandDebug {}) => {
-            let map = metadata.map(SourceMap::from_string);
-            let map = if let Some(map_res) = map {
-                Some(map_res?)
-            } else {
-                None
-            };
-            let cidb = Debugger::new(&components, main_component, map, env)?;
-            cidb.main_loop()
-        }
-        Command::Flat(_) => {
-            todo!("The flat interpreter cannot yet interpret programs")
->>>>>>> 0adf64d5
-        }
     }
 }