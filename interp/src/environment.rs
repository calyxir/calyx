//! Environment for interpreter.

use super::interpreter::ComponentInterpreter;
use super::primitives::{combinational, stateful, Primitive, Serializeable};
use super::stk_env::Smoosher;
use super::utils::AsRaw;
use super::utils::MemoryMap;
use super::values::Value;
use super::RefHandler;
use calyx::ir::{self, RRC};
use serde::Serialize;
use std::cell::RefCell;
use std::collections::{BTreeMap, HashMap, HashSet};
use std::iter::once;
use std::rc::Rc;

/// A raw pointer reference to a cell. Can only be used as a key, but cannot be
/// used to access the cell itself.
type ConstCell = *const ir::Cell;

/// A raw pointer reference to a port. As with cell, it is only suitable for use
/// as a key and cannot be used to access the port itself.
type ConstPort = *const ir::Port;

/// A map defining primitive implementations for Cells. As it is keyed by
/// ConstCell the lifetime of the keys is independent of the actual cells.
type PrimitiveMap<'outer> =
    RRC<HashMap<ConstCell, Box<dyn crate::primitives::Primitive + 'outer>>>;

/// A map defining values for ports. As it is keyed by ConstPort, the lifetime of
/// the keys is independent of the ports. However as a result it is flat, rather
/// than heirarchical which simplifies the access interface.
type PortValMap = Smoosher<ConstPort, Value>;

/// The environment to interpret a Calyx program.
pub struct InterpreterState<'outer> {
    /// Clock count
    pub clk: u64,

    /// Mapping from cells to prims.
    pub cell_map: PrimitiveMap<'outer>,

    /// Use raw pointers for hashmap: ports to values
    // This is a Smoosher (see stk_env.rs)
    pub port_map: PortValMap,

    /// A reference to the context.
    pub context: ir::RRC<ir::Context>,

    /// The name of the component this environment is for. Used for printing the
    /// environment state.
    pub comp_name: ir::Id,
}

/// Helper functions for the environment.
impl<'outer> InterpreterState<'outer> {
    /// Construct an environment
    /// ctx : A context from the IR
    pub fn init(
        ctx: ir::RRC<ir::Context>,
        target: &ir::Component,
        ref_handler: &'outer RefHandler<'outer>,
        mems: &Option<MemoryMap>,
    ) -> Self {
        Self {
            context: ctx.clone(),
            clk: 0,
            port_map: InterpreterState::construct_port_map(target),
            cell_map: Self::construct_cell_map(target, &ctx, ref_handler, mems),
            comp_name: target.name.clone(),
        }
    }

    /// Insert a new value for the given constant port into the environment
    pub fn insert<P: AsRaw<ir::Port>>(&mut self, port: P, value: Value) {
        self.port_map.set(port.as_raw(), value);
    }

    fn make_primitive(
        prim_name: &ir::Id,
        params: &ir::Binding,
        cell_name: Option<&ir::Id>,
        mems: &Option<MemoryMap>,
    ) -> Box<dyn Primitive> {
        match prim_name.as_ref() {
            "std_add" => Box::new(combinational::StdAdd::new(params)),
            "std_sub" => Box::new(combinational::StdSub::new(params)),
            "std_lsh" => Box::new(combinational::StdLsh::new(params)),
            "std_rsh" => Box::new(combinational::StdRsh::new(params)),
            "std_and" => Box::new(combinational::StdAnd::new(params)),
            "std_or" => Box::new(combinational::StdOr::new(params)),
            "std_xor" => Box::new(combinational::StdXor::new(params)),
            "std_ge" => Box::new(combinational::StdGe::new(params)),
            "std_le" => Box::new(combinational::StdLe::new(params)),
            "std_lt" => Box::new(combinational::StdLt::new(params)),
            "std_gt" => Box::new(combinational::StdGt::new(params)),
            "std_eq" => Box::new(combinational::StdEq::new(params)),
            "std_neq" => Box::new(combinational::StdNeq::new(params)),
            "std_not" => Box::new(combinational::StdNot::new(params)),
            "std_slice" => Box::new(combinational::StdSlice::new(params)),
            "std_pad" => Box::new(combinational::StdPad::new(params)),
            "std_reg" => Box::new(stateful::StdReg::new(params)),
            "std_mult_pipe" => Box::new(stateful::StdMultPipe::new(params)),
            "std_div_pipe" => Box::new(stateful::StdDivPipe::new(params)),
            "std_const" => Box::new(combinational::StdConst::new(params)),
            "std_mem_d1" => {
                let mut prim = Box::new(stateful::StdMemD1::new(params));

                let init = mems
                    .as_ref()
                    .and_then(|x| cell_name.and_then(|name| x.get(name)));

                if let Some(vals) = init {
                    prim.initialize_memory(vals);
                }
                prim
            }
            "std_mem_d2" => {
                let mut prim = Box::new(stateful::StdMemD2::new(params));

                let init = mems
                    .as_ref()
                    .and_then(|x| cell_name.and_then(|name| x.get(name)));

                if let Some(vals) = init {
                    prim.initialize_memory(vals);
                }
                prim
            }
            "std_mem_d3" => {
                let mut prim = Box::new(stateful::StdMemD3::new(params));

                let init = mems
                    .as_ref()
                    .and_then(|x| cell_name.and_then(|name| x.get(name)));

                if let Some(vals) = init {
                    prim.initialize_memory(vals);
                }
                prim
            }
            "std_mem_d4" => {
                let mut prim = Box::new(stateful::StdMemD4::new(params));

                let init = mems
                    .as_ref()
                    .and_then(|x| cell_name.and_then(|name| x.get(name)));

                if let Some(vals) = init {
                    prim.initialize_memory(vals);
                }
                prim
            }

            p => panic!("Unknown primitive: {}", p),
        }
    }

    fn construct_cell_map(
        comp: &ir::Component,
        ctx: &ir::RRC<ir::Context>,
        handler: &'outer RefHandler<'outer>,
        mems: &Option<MemoryMap>,
    ) -> PrimitiveMap<'outer> {
        let mut map = HashMap::new();
        for cell in comp.cells.iter() {
            let cl: &ir::Cell = &cell.borrow();

            match &cl.prototype {
                ir::CellType::Primitive {
                    name,
                    param_binding,
<<<<<<< HEAD
                } => {
=======
                    is_comb: _,
                } = cl.prototype.clone()
                {
>>>>>>> 533d6119
                    let cell_name = match name.as_ref() {
                        "std_mem_d1" | "std_mem_d2" | "std_mem_d3"
                        | "std_mem_d4" => Some(cl.name()),
                        _ => None,
                    };

                    map.insert(
                        cl as ConstCell,
                        Self::make_primitive(
                            name,
                            param_binding,
                            cell_name,
                            mems,
                        ),
                    );
                }
                ir::CellType::Component { name } => {
                    let (comp, control) = handler.get_by_name(name);
                    let env = Self::init(ctx.clone(), comp, handler, mems);
                    let comp_interp: Box<dyn Primitive> =
                        Box::new(ComponentInterpreter::from_component(
                            comp, control, env,
                        ));
                    map.insert(cl as ConstCell, comp_interp);
                }
                _ => {}
            }
        }
        Rc::new(RefCell::new(map))
    }

    fn construct_port_map(comp: &ir::Component) -> PortValMap {
        let mut map = HashMap::new();

        for port in comp.signature.borrow().ports.iter() {
            let pt: &ir::Port = &port.borrow();
            map.insert(pt as ConstPort, Value::bit_low());
        }
        for group in comp.groups.iter() {
            let grp = group.borrow();
            for hole in &grp.holes {
                let pt: &ir::Port = &hole.borrow();
                map.insert(pt as ConstPort, Value::bit_low());
            }
        }
        for cell in comp.cells.iter() {
            //also iterate over groups cuz they also have ports
            //iterate over ports, getting their value and putting into map
            let cll = cell.borrow();
            match &cll.prototype {
                ir::CellType::Constant { val, width } => {
                    for port in &cll.ports {
                        let pt: &ir::Port = &port.borrow();
                        map.insert(
                            pt as ConstPort,
                            Value::from(*val, *width).unwrap(),
                        );
                    }
                }
                ir::CellType::Primitive { .. } => {
                    for port in &cll.ports {
                        let pt: &ir::Port = &port.borrow();
                        map.insert(
                            pt as ConstPort,
                            Value::from(
                                cll.get_parameter("VALUE").unwrap_or_default(),
                                pt.width,
                            )
                            .unwrap(),
                        );
                    }
                }
                ir::CellType::Component { .. } => {
                    for port in &cll.ports {
                        let pt: &ir::Port = &port.borrow();
                        map.insert(pt as ConstPort, Value::from(0, 0).unwrap());
                    }
                }
                _ => unreachable!(),
            }
        }

        map.into()
    }

    /// Return the value associated with a component's port.
    pub fn get_from_port<P: AsRaw<ir::Port>>(&self, port: P) -> &Value {
        self.port_map.get(&port.as_raw()).unwrap()
    }

    /// Outputs the cell state;
    // TODO (write to a specified output in the future) We could do the printing
    // of values here for tracing purposes as discussed. Could also have a
    // separate DS that we could put the cell states into for more custom tracing
    pub fn print_env(&self) {
        println!("{}", serde_json::to_string_pretty(&self).unwrap());
    }

    /// A predicate that checks if the given cell points to a combinational
    /// primitive (or component?)
    pub fn cell_is_comb<C: AsRaw<ir::Cell>>(&self, cell: C) -> bool {
        self.cell_map
            .borrow()
            .get(&cell.as_raw())
            .unwrap()
            .is_comb()
    }

    /// Creates a fork of the source environment which has the same clock and
    /// underlying primitive map but whose stack environment has been forked
    /// from the source's stack environment allowing divergence from the fork
    /// point
    pub fn fork(&mut self) -> Self {
        let other_pv_map = if self.port_map.top().is_empty() {
            self.port_map.fork_from_tail()
        } else {
            self.port_map.fork()
        };
        Self {
            clk: self.clk,
            cell_map: self.cell_map.clone(),
            port_map: other_pv_map,
            context: Rc::clone(&self.context),
            comp_name: self.comp_name.clone(),
        }
    }

    /// Merge the given environments. Must be called from the root environment
    pub fn merge_many(
        mut self,
        others: Vec<Self>,
        overlap: &HashSet<*const ir::Port>,
    ) -> Self {
        let clk = others
            .iter()
            .chain(once(&self))
            .map(|x| x.clk)
            .max()
            .unwrap(); // safe because of once

        self.port_map = self.port_map.merge_many(
            others.into_iter().map(|x| x.port_map).collect(),
            overlap,
        );
        self.clk = clk;

        self
    }

    pub fn eval_guard(&self, guard: &ir::Guard) -> bool {
        match guard {
            ir::Guard::Or(g1, g2) => self.eval_guard(g1) || self.eval_guard(g2),
            ir::Guard::And(g1, g2) => {
                self.eval_guard(g1) && self.eval_guard(g2)
            }
            ir::Guard::Not(g) => !self.eval_guard(g),
            ir::Guard::Eq(g1, g2) => {
                self.get_from_port(&g1.borrow())
                    == self.get_from_port(&g2.borrow())
            }
            ir::Guard::Neq(g1, g2) => {
                self.get_from_port(&g1.borrow())
                    != self.get_from_port(&g2.borrow())
            }
            ir::Guard::Gt(g1, g2) => {
                self.get_from_port(&g1.borrow())
                    > self.get_from_port(&g2.borrow())
            }
            ir::Guard::Lt(g1, g2) => {
                self.get_from_port(&g1.borrow())
                    < self.get_from_port(&g2.borrow())
            }
            ir::Guard::Geq(g1, g2) => {
                self.get_from_port(&g1.borrow())
                    >= self.get_from_port(&g2.borrow())
            }
            ir::Guard::Leq(g1, g2) => {
                self.get_from_port(&g1.borrow())
                    <= self.get_from_port(&g2.borrow())
            }
            ir::Guard::Port(p) => {
                let val = self.get_from_port(&p.borrow());
                if val.vec.len() != 1 {
                    panic!(
                        "Evaluating the truth value of a wire '{:?}' that is not one bit", p.borrow().canonical()
                    )
                } else {
                    val.as_u64() == 1
                }
            }
            ir::Guard::True => true,
        }
    }
}

impl<'outer> Serialize for InterpreterState<'outer> {
    fn serialize<S>(&self, serializer: S) -> Result<S::Ok, S::Error>
    where
        S: serde::Serializer,
    {
        let sv: StateView = self.into();
        sv.gen_serialzer().serialize(serializer)
    }
}
#[allow(clippy::borrowed_box)]
#[derive(Serialize)]
/// Struct to fully serialize the internal state of the environment
pub struct FullySerialize {
    ports: BTreeMap<ir::Id, BTreeMap<ir::Id, BTreeMap<ir::Id, u64>>>,
    memories: BTreeMap<ir::Id, BTreeMap<ir::Id, Serializeable>>,
}

pub struct CompositeView<'a, 'outer>(
    &'a InterpreterState<'outer>,
    Vec<StateView<'a, 'outer>>,
);

impl<'a, 'outer> CompositeView<'a, 'outer> {
    pub fn new(
        state: &'a InterpreterState<'outer>,
        vec: Vec<StateView<'a, 'outer>>,
    ) -> Self {
        Self(state, vec)
    }
}

impl<'a, 'outer> Serialize for StateView<'a, 'outer> {
    fn serialize<S>(&self, serializer: S) -> Result<S::Ok, S::Error>
    where
        S: serde::Serializer,
    {
        self.gen_serialzer().serialize(serializer)
    }
}

pub enum StateView<'inner, 'outer> {
    SingleView(&'inner InterpreterState<'outer>),
    Composite(CompositeView<'inner, 'outer>),
}

impl<'a, 'outer> From<&'a InterpreterState<'outer>> for StateView<'a, 'outer> {
    fn from(env: &'a InterpreterState<'outer>) -> Self {
        Self::SingleView(env)
    }
}

impl<'a, 'outer> From<CompositeView<'a, 'outer>> for StateView<'a, 'outer> {
    fn from(cv: CompositeView<'a, 'outer>) -> Self {
        Self::Composite(cv)
    }
}

impl<'a, 'outer> StateView<'a, 'outer> {
    pub fn lookup<P: AsRaw<ir::Port>>(&self, target: P) -> &Value {
        match self {
            StateView::SingleView(sv) => sv.get_from_port(target),
            StateView::Composite(cv) => match cv.1.len() {
                0 => cv.0.get_from_port(target),
                1 => cv.1[0].lookup(target),
                _ => {
                    let original = cv.0.get_from_port(target.as_raw());
                    let new =
                        cv.1.iter()
                            .filter_map(|x| {
                                let val = x.lookup(target.as_raw());
                                if val == original {
                                    None
                                } else {
                                    Some(val)
                                }
                            })
                            .collect::<Vec<_>>();
                    match new.len() {
                        0 => original,
                        1 => new[0],
                        _ => panic!("conflicting parallel values"),
                    }
                }
            },
        }
    }

    pub fn get_ctx(&self) -> &RRC<ir::Context> {
        match self {
            StateView::SingleView(sv) => &sv.context,
            StateView::Composite(cv) => &cv.0.context,
        }
    }

    pub fn get_cell_map(&self) -> &PrimitiveMap<'outer> {
        match self {
            StateView::SingleView(sv) => &sv.cell_map,
            StateView::Composite(cv) => &cv.0.cell_map,
        }
    }

    pub fn get_comp_name(&self) -> &ir::Id {
        match self {
            StateView::SingleView(c) => &c.comp_name,
            StateView::Composite(c) => &c.0.comp_name,
        }
    }

    /// Returns a string representing the current state of the environment. This
    /// just serializes the environment to a string and returns that string
    pub fn state_as_str(&self) -> String {
        serde_json::to_string_pretty(&self.gen_serialzer()).unwrap()
    }

    pub fn get_cells<S: AsRef<str> + Clone>(
        &self,
        name: &S,
    ) -> Vec<RRC<ir::Cell>> {
        let ctx_ref = self.get_ctx().borrow();
        ctx_ref
            .components
            .iter()
            .filter_map(|x| x.find_cell(name))
            .collect()
    }

    pub fn gen_serialzer(&self) -> FullySerialize {
        let ctx: &ir::Context = &self.get_ctx().borrow();
        let cell_prim_map = &self.get_cell_map().borrow();

        let bmap: BTreeMap<_, _> = ctx
            .components
            .iter()
            .filter(|x| x.name == self.get_comp_name()) // there should only be one such comp
            .map(|comp| {
                let inner_map: BTreeMap<_, _> = comp
                    .cells
                    .iter()
                    .map(|cell| {
                        let inner_map: BTreeMap<_, _> = cell
                            .borrow()
                            .ports
                            .iter()
                            .map(|port| {
                                (
                                    port.borrow().name.clone(),
                                    self.lookup(port.as_raw()).as_u64(),
                                )
                            })
                            .collect();
                        (cell.borrow().name().clone(), inner_map)
                    })
                    .collect();
                (comp.name.clone(), inner_map)
            })
            .collect();
        let cell_map: BTreeMap<_, _> = ctx
            .components
            .iter()
            .filter(|x| x.name == self.get_comp_name())
            .map(|comp| {
                let inner_map: BTreeMap<_, _> = comp
                    .cells
                    .iter()
                    .filter_map(|cell_ref| {
                        let cell = cell_ref.borrow();
                        if cell.get_attribute("external").is_some() {
                            if let Some(prim) = cell_prim_map
                                .get(&(&cell as &ir::Cell as ConstCell))
                            {
                                if !prim.is_comb() {
                                    return Some((
                                        cell.name().clone(),
                                        Primitive::serialize(&**prim),
                                    ));
                                }
                            }
                        }
                        None
                    })
                    .collect();
                (comp.name.clone(), inner_map)
            })
            .collect();

        FullySerialize {
            ports: bmap,
            memories: cell_map,
        }
    }
}

pub struct MutCompositeView<'a, 'outer>(
    &'a mut InterpreterState<'outer>,
    Vec<MutStateView<'a, 'outer>>,
);

pub enum MutStateView<'inner, 'outer> {
    Single(&'inner mut InterpreterState<'outer>),
    Composite(MutCompositeView<'inner, 'outer>),
}

impl<'inner, 'outer> MutCompositeView<'inner, 'outer> {
    pub fn new(
        state: &'inner mut InterpreterState<'outer>,
        vec: Vec<MutStateView<'inner, 'outer>>,
    ) -> Self {
        Self(state, vec)
    }
    pub fn insert<P: AsRaw<ir::Port>>(&mut self, port: P, value: Value) {
        let raw = port.as_raw();
        self.0.insert(raw, value.clone());
        for view in self.1.iter_mut() {
            view.insert(raw, value.clone())
        }
    }
}

impl<'a, 'outer> From<&'a mut InterpreterState<'outer>>
    for MutStateView<'a, 'outer>
{
    fn from(env: &'a mut InterpreterState<'outer>) -> Self {
        Self::Single(env)
    }
}

impl<'a, 'outer> From<MutCompositeView<'a, 'outer>>
    for MutStateView<'a, 'outer>
{
    fn from(mv: MutCompositeView<'a, 'outer>) -> Self {
        Self::Composite(mv)
    }
}

impl<'a, 'outer> MutStateView<'a, 'outer> {
    pub fn insert<P: AsRaw<ir::Port>>(&mut self, port: P, value: Value) {
        match self {
            MutStateView::Single(s) => s.insert(port, value),
            MutStateView::Composite(c) => c.insert(port, value),
        }
    }
}<|MERGE_RESOLUTION|>--- conflicted
+++ resolved
@@ -170,13 +170,8 @@
                 ir::CellType::Primitive {
                     name,
                     param_binding,
-<<<<<<< HEAD
+                    is_comb: _,
                 } => {
-=======
-                    is_comb: _,
-                } = cl.prototype.clone()
-                {
->>>>>>> 533d6119
                     let cell_name = match name.as_ref() {
                         "std_mem_d1" | "std_mem_d2" | "std_mem_d3"
                         | "std_mem_d4" => Some(cl.name()),
