--- conflicted
+++ resolved
@@ -237,30 +237,8 @@
     }
 
     /// Return the value associated with a component's port.
-<<<<<<< HEAD
     pub fn get_from_port<P: AsRaw<ir::Port>>(&self, port: P) -> &Value {
         &self.pv_map.get(&port.as_raw()).unwrap()
-=======
-    pub fn get_from_port(&self, port: &ir::Port) -> &Value {
-        self.pv_map.get(&(port as ConstPort)).unwrap()
-    }
-
-    pub fn get_from_const_port(&self, port: *const ir::Port) -> &Value {
-        self.pv_map.get(&port).unwrap()
-    }
-
-    /// Gets the cell in a component based on the name;
-    /// XXX: similar to find_cell in component.rs
-    /// Does this function *need* to be in environment?
-    pub fn get_cell(
-        &self,
-        comp: &ir::Id,
-        cell: &ir::Id,
-    ) -> Option<ir::RRC<ir::Cell>> {
-        let a = self.context.borrow();
-        let temp = a.components.iter().find(|cm| cm.name == *comp)?;
-        temp.find_cell(&(cell.id))
->>>>>>> bcad5395
     }
 
     /// Outputs the cell state;
