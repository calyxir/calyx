--- conflicted
+++ resolved
@@ -1,6 +1,5 @@
-// //! Environment for interpreter.
-
-<<<<<<< HEAD
+//! Environment for interpreter.
+
 use super::{primitives, primitives::Primitive, values::Value};
 use calyx::{errors::FutilResult, ir, ir::CloneName};
 use serde::Serialize;
@@ -8,110 +7,100 @@
 use std::collections::HashMap;
 
 //use std::rc::Rc;
-=======
-// use super::{primitives, values::Value};
-// use calyx::{errors::FutilResult, ir, ir::CloneName};
-// use serde::Serialize;
-// use std::collections::BTreeMap;
-// use std::collections::HashMap;
-// use std::convert::TryInto;
-// //use std::rc::Rc;
->>>>>>> 0b1521a5
-
-// #[derive(Clone, Debug)]
-// pub struct Update {
-//     /// The cell to be updated
-//     pub cell: ir::Id,
-//     /// The vector of input ports
-//     pub inputs: Vec<ir::Id>,
-//     /// The vector of output ports
-//     pub outputs: Vec<ir::Id>,
-//     /// Map of intermediate variables
-//     /// (could refer to a port or it could be "new", e.g. in the sqrt)
-//     pub vars: HashMap<ir::Id, u64>,
-// }
-
-// /// Queue of updates.
-// #[derive(Clone, Debug)]
-// pub struct UpdateQueue {
-//     pub component: ir::Id,
-//     pub updates: Vec<Update>,
-// }
-
-// impl UpdateQueue {
-//     // TODO: incomplete
-//     pub fn init(component: ir::Id) -> Self {
-//         Self {
-//             component,
-//             updates: Vec::new(),
-//             // let mut temp = Vec::new();
-//             // self.updates = temp;  }
-//         }
-//     }
-//     /// Initializes values for the update queue, i.e. for non-combinational cells
-//     /// inputs : Vector of input...
-//     /// outputs : Vector of output...
-//     /// env : Environment
-//     #[allow(clippy::unnecessary_unwrap)]
-//     pub fn init_cells(
-//         mut self,
-//         cell: &ir::Id,
-//         inputs: Vec<ir::Id>,
-//         outputs: Vec<ir::Id>,
-//         env: Environment,
-//     ) -> Self {
-//         let cell_r = env
-//             .get_cell(&self.component, cell)
-//             .unwrap_or_else(|| panic!("Cannot find cell with name"));
-//         // get the cell type
-//         match cell_r.borrow().type_name() {
-//             None => panic!("bad"),
-//             Some(ct) => match ct.id.as_str() {
-//                 "std_sqrt" => { //:(
-//                      // has intermediate steps/computation
-//                 }
-//                 "std_reg" => {
-//                     let map: HashMap<ir::Id, u64> = HashMap::new();
-//                     // reg.in = dst port should go here
-//                     self.add_update(cell.clone(), inputs, outputs, map);
-//                 }
-//                 "std_mem_d1" => {
-//                     let map: HashMap<ir::Id, u64> = HashMap::new();
-//                     self.add_update(cell.clone(), inputs, outputs, map);
-//                 }
-//                 _ => panic!(
-//                     "attempted to initalize an update for a combinational cell"
-//                 ),
-//             },
-//         }
-//         self
-//     }
-
-//     /// Adds an update to the update queue; TODO; ok to drop prev and next?
-//     pub fn add_update(
-//         &mut self,
-//         ucell: ir::Id,
-//         uinput: Vec<ir::Id>,
-//         uoutput: Vec<ir::Id>,
-//         uvars: HashMap<ir::Id, u64>,
-//     ) {
-//         //println!("add update!");
-//         let update = Update {
-//             cell: ucell,
-//             inputs: uinput,
-//             outputs: uoutput,
-//             vars: uvars,
-//         };
-//         self.updates.push(update);
-//     }
-
-//     /// Convenience function to remove a particular cell's update from the update queue
-//     /// TODO: what if I have reg0.in = (4) and reg0.in = (5) in the program?
-//     pub fn _remove_update(&mut self, ucell: &ir::Id) {
-//         self.updates.retain(|u| u.cell != ucell);
-//     }
-
-<<<<<<< HEAD
+
+#[derive(Clone, Debug)]
+pub struct Update {
+    /// The cell to be updated
+    pub cell: ir::Id,
+    /// The vector of input ports
+    pub inputs: Vec<ir::Id>,
+    /// The vector of output ports
+    pub outputs: Vec<ir::Id>,
+    /// Map of intermediate variables
+    /// (could refer to a port or it could be "new", e.g. in the sqrt)
+    pub vars: HashMap<ir::Id, u64>,
+}
+
+/// Queue of updates.
+#[derive(Clone, Debug)]
+pub struct UpdateQueue {
+    pub component: ir::Id,
+    pub updates: Vec<Update>,
+}
+
+impl UpdateQueue {
+    // TODO: incomplete
+    pub fn init(component: ir::Id) -> Self {
+        Self {
+            component,
+            updates: Vec::new(),
+            // let mut temp = Vec::new();
+            // self.updates = temp;  }
+        }
+    }
+    /// Initializes values for the update queue, i.e. for non-combinational cells
+    /// inputs : Vector of input...
+    /// outputs : Vector of output...
+    /// env : Environment
+    #[allow(clippy::unnecessary_unwrap)]
+    pub fn init_cells(
+        mut self,
+        cell: &ir::Id,
+        inputs: Vec<ir::Id>,
+        outputs: Vec<ir::Id>,
+        env: Environment,
+    ) -> Self {
+        let cell_r = env
+            .get_cell(&self.component, cell)
+            .unwrap_or_else(|| panic!("Cannot find cell with name"));
+        // get the cell type
+        match cell_r.borrow().type_name() {
+            None => panic!("bad"),
+            Some(ct) => match ct.id.as_str() {
+                "std_sqrt" => { //:(
+                     // has intermediate steps/computation
+                }
+                "std_reg" => {
+                    let map: HashMap<ir::Id, u64> = HashMap::new();
+                    // reg.in = dst port should go here
+                    self.add_update(cell.clone(), inputs, outputs, map);
+                }
+                "std_mem_d1" => {
+                    let map: HashMap<ir::Id, u64> = HashMap::new();
+                    self.add_update(cell.clone(), inputs, outputs, map);
+                }
+                _ => panic!(
+                    "attempted to initalize an update for a combinational cell"
+                ),
+            },
+        }
+        self
+    }
+
+    /// Adds an update to the update queue; TODO; ok to drop prev and next?
+    pub fn add_update(
+        &mut self,
+        ucell: ir::Id,
+        uinput: Vec<ir::Id>,
+        uoutput: Vec<ir::Id>,
+        uvars: HashMap<ir::Id, u64>,
+    ) {
+        //println!("add update!");
+        let update = Update {
+            cell: ucell,
+            inputs: uinput,
+            outputs: uoutput,
+            vars: uvars,
+        };
+        self.updates.push(update);
+    }
+
+    /// Convenience function to remove a particular cell's update from the update queue
+    /// TODO: what if I have reg0.in = (4) and reg0.in = (5) in the program?
+    pub fn _remove_update(&mut self, ucell: &ir::Id) {
+        self.updates.retain(|u| u.cell != ucell);
+    }
+
     // Simulates a clock cycle by executing the stored updates.
     // pub fn do_tick(self, environment: Environment) -> FutilResult<Environment> {
     //     let mut env = environment;
@@ -137,48 +126,20 @@
     /// Stores values of context.
     /// Maps component names to a mapping from the component's cell names to their ports' values.
     //pub map: HashMap<ir::Id, HashMap<ir::Id, HashMap<ir::Id, Value>>>,
-=======
-//     /// Simulates a clock cycle by executing the stored updates.
-//     pub fn do_tick(self, environment: Environment) -> FutilResult<Environment> {
-//         let mut env = environment;
-//         let uq = self.updates.clone();
-//         // iterate through each update
-//         for update in uq {
-//             let updated = primitives::update_cell_state(
-//                 &update.cell,
-//                 &update.inputs,
-//                 &update.outputs,
-//                 &(env.clone()),
-//                 self.component.clone(),
-//             )?;
-//             env = updated.clone();
-//         }
-//         Ok(env)
-//     }
-// }
-
-// /// The environment to interpret a Calyx program.
-// #[derive(Clone, Debug)]
-// pub struct Environment {
-//     /// Stores values of context.
-//     /// Maps component names to a mapping from the component's cell names to their ports' values.
-//     pub map: HashMap<ir::Id, HashMap<ir::Id, HashMap<ir::Id, Value>>>,
->>>>>>> 0b1521a5
-
-//     ///clock count
-//     pub clk: u64,
-
-//     ///mapping from cells to prims
-//     pub cell_prim_map: HashMap<*const ir::Cell, primitives::Primitive>,
-
-//     ///use raw pointers for hashmap: ports to values
-//     pub pv_map: HashMap<*const ir::Port, Value>,
-
-//     /// A reference to the context.
-//     pub context: ir::RRC<ir::Context>,
-// }
-
-<<<<<<< HEAD
+
+    ///clock count
+    pub clk: u64,
+
+    ///mapping from cells to prims
+    pub cell_prim_map: HashMap<*const ir::Cell, primitives::Primitive>,
+
+    ///use raw pointers for hashmap: ports to values
+    pub pv_map: HashMap<*const ir::Port, Value>,
+
+    /// A reference to the context.
+    pub context: ir::RRC<ir::Context>,
+}
+
 /// Helper functions for the environment.
 impl Environment {
     /// Construct an environment
@@ -424,202 +385,150 @@
         }
         map
     }
-=======
-// /// Helper functions for the environment.
-// impl Environment {
-//     /// Construct an environment
-//     /// ctx : A context from the IR
-//     pub fn init(ctx: &ir::RRC<ir::Context>) -> Self {
-//         Self {
-//             map: Environment::construct_map(&ctx.borrow()),
-//             context: ctx.clone(),
-//             clk: 0,
-//             pv_map: Environment::construct_pv_map(&ctx.borrow()),
-//         }
-//     }
-
-//     fn construct_pv_map(ctx: &ir::Context) -> HashMap<*const ir::Port, Value> {
-//         let mut map = HashMap::new();
-//         for comp in &ctx.components {
-//             for cell in comp.cells.iter() {
-//                 //also iterate over groups cuz they also have ports
-//                 //iterate over ports, getting their value and putting into map
-//                 let cll = cell.borrow();
-//                 //for port in &cll.ports {}
-//                 match &cll.prototype {
-//                     ir::CellType::Constant { val, width } => {
-//                         for port in &cll.ports {
-//                             let pt: &ir::Port = &port.borrow();
-//                             map.insert(
-//                                 pt as *const ir::Port,
-//                                 Value::try_from_init(*val, *width).unwrap(),
-//                             );
-//                         }
-//                     }
-//                     ir::CellType::Primitive { .. } => {
-//                         for port in &cll.ports {
-//                             let pt: &ir::Port = &port.borrow();
-//                             map.insert(
-//                                 pt as *const ir::Port,
-//                                 Value::try_from_init(0, 0).unwrap(),
-//                             );
-//                         }
-//                     }
-//                     ir::CellType::Component { .. } => {
-//                         for port in &cll.ports {
-//                             let pt: &ir::Port = &port.borrow();
-//                             map.insert(
-//                                 pt as *const ir::Port,
-//                                 Value::try_from_init(0, 0).unwrap(),
-//                             );
-//                         }
-//                     }
-//                     _ => panic!("impossible"),
-//                 }
-//             }
-//         }
-//         map
-//     }
->>>>>>> 0b1521a5
-
-//     /// Returns the value on a port, in a component's cell.
-//     // XXX(rachit): Deprecate this method in favor of `get_from_port`
-//     pub fn get(
-//         &self,
-//         component: &ir::Id,
-//         cell: &ir::Id,
-//         port: &ir::Id,
-//     ) -> Value {
-//         self.map[component][cell][port]
-//     }
-
-//     /// Return the value associated with a component's port.
-//     pub fn get_from_port(&self, component: &ir::Id, port: &ir::Port) -> Value {
-//         if port.is_hole() {
-//             panic!("Cannot get value from hole")
-//         }
-//         self.map[component][&port.get_parent_name()][&port.name]
-//     }
-
-//     /// Puts a mapping from component to cell to port to val into map.
-//     pub fn put(
-//         &mut self,
-//         comp: &ir::Id,
-//         cell: &ir::Id,
-//         port: &ir::Id,
-//         val: Value,
-//     ) {
-//         self.map
-//             .entry(comp.clone())
-//             .or_default()
-//             .entry(cell.clone())
-//             .or_default()
-//             .insert(port.clone(), val);
-//     }
-
-//     /// Puts a mapping from component to cell to port to val into map.
-//     /// Should this function return the modified environment instead?
-//     pub fn _put_cell(
-//         &mut self,
-//         comp: &ir::Id,
-//         cellport: HashMap<ir::Id, Value>,
-//     ) {
-//         self.map
-//             .entry(comp.clone())
-//             .or_default()
-//             .insert(comp.clone(), cellport);
-//     }
-
-//     /// Gets the cell in a component based on the name;
-//     /// XXX: similar to find_cell in component.rs
-//     /// Does this function *need* to be in environment?
-//     pub fn get_cell(
-//         &self,
-//         comp: &ir::Id,
-//         cell: &ir::Id,
-//     ) -> Option<ir::RRC<ir::Cell>> {
-//         let a = self.context.borrow();
-//         let temp = a.components.iter().find(|cm| cm.name == *comp)?;
-//         temp.find_cell(&(cell.id))
-//     }
-
-//     /// Maps components to maps from cell ids to a map from the cell's ports' ids to port values
-//     fn construct_map(
-//         context: &ir::Context,
-//     ) -> HashMap<ir::Id, HashMap<ir::Id, HashMap<ir::Id, Value>>> {
-//         let mut map = HashMap::new();
-//         for comp in &context.components {
-//             let mut cell_map = HashMap::new();
-//             for cell in comp.cells.iter() {
-//                 let cb = cell.borrow();
-//                 let mut ports: HashMap<ir::Id, Value> = HashMap::new();
-//                 match &cb.prototype {
-//                     // A FuTIL constant cell's out port is that constant's value
-//                     ir::CellType::Constant { val, width } => {
-//                         ports.insert(
-//                             ir::Id::from("out"),
-//                             Value::try_from_init(*val, *width).unwrap(),
-//                         );
-//                         cell_map.insert(cb.clone_name(), ports);
-//                     }
-//                     ir::CellType::Primitive { .. } => {
-//                         for port in &cb.ports {
-//                             // All ports for primitives are initalized to 0 , unless the cell is an std_const
-//                             let pb = port.borrow();
-//                             let initval = cb
-//                                 .get_paramter(&ir::Id::from(
-//                                     "value".to_string(),
-//                                 ))
-//                                 .unwrap_or(0); //std_const should be the only cell type with the "value" parameter
-//                             ports.insert(
-//                                 pb.name.clone(),
-//                                 Value::try_from_init(initval, pb.width)
-//                                     .unwrap(),
-//                             );
-//                         }
-//                         cell_map.insert(cb.clone_name(), ports);
-//                     }
-//                     //TODO: handle components
-//                     _ => panic!("component"),
-//                 }
-//             }
-//             map.insert(comp.name.clone(), cell_map);
-//         }
-//         map
-//     }
-
-//     /// Outputs the cell state;
-//     ///TODO (write to a specified output in the future) We could do the printing
-//     ///of values here for tracing purposes as discussed. Could also have a
-//     ///separate DS that we could put the cell states into for more custom tracing
-//     pub fn print_env(&self) {
-//         println!("{}", serde_json::to_string_pretty(&self).unwrap());
-//     }
-// }
-
-// impl Serialize for Environment {
-//     fn serialize<S>(&self, serializer: S) -> Result<S::Ok, S::Error>
-//     where
-//         S: serde::Serializer,
-//     {
-//         // use collect to make the nested hashmap a nested btreemap
-//         let ordered: BTreeMap<_, _> = self
-//             .map
-//             .iter()
-//             .map(|(id, map)| {
-//                 let inner_map: BTreeMap<_, _> = map
-//                     .iter()
-//                     .map(|(id, map)| {
-//                         let inner_map: BTreeMap<_, _> = map
-//                             .iter()
-//                             .map(|(id, val)| (id, val.as_u64()))
-//                             .collect();
-//                         (id, inner_map)
-//                     })
-//                     .collect();
-//                 (id, inner_map)
-//             })
-//             .collect();
-//         ordered.serialize(serializer)
-//     }
-// }+
+    /// Returns the value on a port, in a component's cell.
+    // XXX(rachit): Deprecate this method in favor of `get_from_port`
+    // pub fn get(
+    //     &self,
+    //     component: &ir::Id,
+    //     cell: &ir::Id,
+    //     port: &ir::Id,
+    // ) -> Value {
+    //     self.map[component][cell][port]
+    // }
+
+    /// Return the value associated with a component's port.
+    pub fn get_from_port(
+        &self,
+        component: &ir::Id,
+        port: &*const ir::Port,
+    ) -> Value {
+        // if port.is_hole() {
+        //     panic!("Cannot get value from hole")
+        // }
+        self.pv_map[port]
+    }
+
+    /// Puts a mapping from component to cell to port to val into map.
+    // pub fn put(
+    //     &mut self,
+    //     comp: &ir::Id,
+    //     cell: &ir::Id,
+    //     port: &ir::Id,
+    //     val: Value,
+    // ) {
+    //     self.map
+    //         .entry(comp.clone())
+    //         .or_default()
+    //         .entry(cell.clone())
+    //         .or_default()
+    //         .insert(port.clone(), val);
+    // }
+
+    /// Puts a mapping from component to cell to port to val into map.
+    /// Should this function return the modified environment instead?
+    // pub fn _put_cell(
+    //     &mut self,
+    //     comp: &ir::Id,
+    //     cellport: HashMap<ir::Id, Value>,
+    // ) {
+    //     self.map
+    //         .entry(comp.clone())
+    //         .or_default()
+    //         .insert(comp.clone(), cellport);
+    // }
+
+    /// Gets the cell in a component based on the name;
+    /// XXX: similar to find_cell in component.rs
+    /// Does this function *need* to be in environment?
+    pub fn get_cell(
+        &self,
+        comp: &ir::Id,
+        cell: &ir::Id,
+    ) -> Option<ir::RRC<ir::Cell>> {
+        let a = self.context.borrow();
+        let temp = a.components.iter().find(|cm| cm.name == *comp)?;
+        temp.find_cell(&(cell.id))
+    }
+
+    /// Maps components to maps from cell ids to a map from the cell's ports' ids to port values
+    fn construct_map(
+        context: &ir::Context,
+    ) -> HashMap<ir::Id, HashMap<ir::Id, HashMap<ir::Id, Value>>> {
+        let mut map = HashMap::new();
+        for comp in &context.components {
+            let mut cell_map = HashMap::new();
+            for cell in comp.cells.iter() {
+                let cb = cell.borrow();
+                let mut ports: HashMap<ir::Id, Value> = HashMap::new();
+                match &cb.prototype {
+                    // A FuTIL constant cell's out port is that constant's value
+                    ir::CellType::Constant { val, width } => {
+                        ports.insert(
+                            ir::Id::from("out"),
+                            Value::try_from_init(*val, *width).unwrap(),
+                        );
+                        cell_map.insert(cb.clone_name(), ports);
+                    }
+                    ir::CellType::Primitive { .. } => {
+                        for port in &cb.ports {
+                            // All ports for primitives are initalized to 0 , unless the cell is an std_const
+                            let pb = port.borrow();
+                            let initval = cb
+                                .get_paramter(&ir::Id::from(
+                                    "value".to_string(),
+                                ))
+                                .unwrap_or(0); //std_const should be the only cell type with the "value" parameter
+                            ports.insert(
+                                pb.name.clone(),
+                                Value::try_from_init(initval, pb.width)
+                                    .unwrap(),
+                            );
+                        }
+                        cell_map.insert(cb.clone_name(), ports);
+                    }
+                    //TODO: handle components
+                    _ => panic!("component"),
+                }
+            }
+            map.insert(comp.name.clone(), cell_map);
+        }
+        map
+    }
+
+    /// Outputs the cell state;
+    ///TODO (write to a specified output in the future) We could do the printing
+    ///of values here for tracing purposes as discussed. Could also have a
+    ///separate DS that we could put the cell states into for more custom tracing
+    pub fn print_env(&self) {
+        println!("{}", serde_json::to_string_pretty(&self).unwrap());
+    }
+}
+
+//we have to rewrite the printer
+impl Serialize for Environment {
+    fn serialize<S>(&self, serializer: S) -> Result<S::Ok, S::Error>
+    where
+        S: serde::Serializer,
+    {
+        // use collect to make the nested hashmap a nested btreemap
+        let ordered: BTreeMap<_, _> = self
+            .map
+            .iter()
+            .map(|(id, map)| {
+                let inner_map: BTreeMap<_, _> = map
+                    .iter()
+                    .map(|(id, map)| {
+                        let inner_map: BTreeMap<_, _> = map
+                            .iter()
+                            .map(|(id, val)| (id, val.as_u64()))
+                            .collect();
+                        (id, inner_map)
+                    })
+                    .collect();
+                (id, inner_map)
+            })
+            .collect();
+        ordered.serialize(serializer)
+    }
+}