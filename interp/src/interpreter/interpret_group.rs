//! Used for the command line interface.
//! Only interprets a given group in a given component

use crate::{environment::InterpreterState, utils::AsRaw};

<<<<<<< HEAD
use super::utils::{get_dest_cells, get_done_port, ConstPort};
=======
use crate::utils::{get_const_from_rrc, PortAssignment};
>>>>>>> 40ec4e8d
use crate::values::Value;
use calyx::{
    errors::CalyxResult,
    ir::{self, RRC},
};
<<<<<<< HEAD
=======
use itertools::Itertools;
use std::collections::HashSet;
use std::rc::Rc;

type ConstPort = *const ir::Port;

fn get_done_port(group: &ir::Group) -> RRC<ir::Port> {
    group.get(&"done")
}

fn is_signal_high(done: &Value) -> bool {
    done.as_u64() == 1
}

fn assignment_to_string(assignment: &ir::Assignment) -> String {
    let mut str = vec![];
    ir::IRPrinter::write_assignment(assignment, 0, &mut str)
        .expect("Write Failed");
    String::from_utf8(str).expect("Found invalid UTF-8")
}

/// An internal method that does the main work of interpreting a set of
/// assignments. It takes the assigments as an interator as continguity of
/// memory is not a requirement and importantly, the function must also be
/// provided with a port which will be treated as the revelant done signal for
/// the execution
fn interp_assignments<'a, I: Iterator<Item = &'a ir::Assignment>>(
    mut env: InterpreterState,
    done_signal: &ir::Port,
    assigns: I,
) -> CalyxResult<InterpreterState> {
    let assigns = assigns.collect_vec();

    let cells = get_cells(assigns.iter().copied());

    let possible_ports: HashSet<*const ir::Port> =
        assigns.iter().map(|a| get_const_from_rrc(&a.dst)).collect();

    let mut val_changed_flag = false;

    while !is_signal_high(env.get_from_port(done_signal)) || val_changed_flag {
        //helps us tell if there are multiple assignments to same port >:0
        let mut assigned_ports: HashSet<PortAssignment> = HashSet::new();
        val_changed_flag = false;

        // do all assigns
        // run all prims
        // if no change, commit value updates

        let mut updates_list = vec![];
        // compute all updates from the assignments
        for assignment in &assigns {
            if eval_guard(&assignment.guard, &env) {
                //first check nothing has been assigned to this destination yet
                let pa =
                    PortAssignment::new(&*assignment.dst.borrow(), assignment);
                if assigned_ports.contains(&pa) {
                    let s_orig = assignment_to_string(
                        assigned_ports.get(&pa).unwrap().get_assignment(),
                    );
                    let s_conf = assignment_to_string(&pa.get_assignment());

                    let dst = assignment.dst.borrow();
                    panic!(
                        "[interpret_group]: multiple assignments to one port: {}.{}\n\
                          Between assignments:\n\
                          {}\n\
                          and\n\
                          {}", 
                        dst.get_parent_name(), dst.name, s_orig, s_conf
                    );
                }
                //now add to the HS, because we are assigning
                //regardless of whether value has changed this is still a
                //value driving the port
                assigned_ports.insert(pa);
                //ok now proceed
                //the below (get) attempts to get from working_env HM first, then
                //backing_env Smoosher. What does it mean for the value to be in HM?
                //That it's a locked value?
                let old_val = env.get_from_port(&assignment.dst.borrow());
                let new_val_ref = env.get_from_port(&assignment.src.borrow());
                // no need to make updates if the value has not changed
                let port = assignment.dst.clone(); // Rc clone
                let new_val = new_val_ref.clone();

                if old_val != new_val_ref {
                    updates_list.push((port, new_val)); //no point in rewriting same value to this list
                    val_changed_flag = true;
                }
            }
        }
        let assigned_const_ports: HashSet<*const ir::Port> =
            assigned_ports.iter().map(|a| a.get_port()).collect();

        //now assign rest to 0
        //first get all that need to be 0
        for port in &possible_ports - &assigned_const_ports {
            //need to set to zero, because unassigned
            //ok now proceed

            //need to find appropriate-sized 0, so just read
            //width of old_val
>>>>>>> 40ec4e8d

use super::steppers::AssignmentInterpreter;

// /// An internal method that does the main work of interpreting a set of
// /// assignments. It takes the assigments as an interator as continguity of
// /// memory is not a requirement and importantly, the function must also be
// /// provided with a port which will be treated as the revelant done signal for
// /// the execution
// fn interp_assignments<'a, I: Iterator<Item = &'a ir::Assignment>>(
//     env: InterpreterState,
//     done_signal: &ir::Port,
//     assigns: I,
// ) -> FutilResult<InterpreterState> {
// }
use crate::utils::get_const_from_rrc;

use std::rc::Rc;

/// Interprets the given set of continuous assigments and returns a result
/// containing the environment. Note: this is only appropriate to run if the
/// component does not contain groups and indicates doneness via the component's
/// done signal.
///
/// Prior to evaluation the interpreter sets the value of go to high and it
/// returns it to low after execution concludes
pub fn interp_cont(
    continuous_assignments: &[ir::Assignment],
    mut env: InterpreterState,
    comp: &ir::Component,
) -> CalyxResult<InterpreterState> {
    let comp_sig = comp.signature.borrow();

    let go_port = comp_sig
        .ports
        .iter()
        .find(|x| x.borrow().name == "go")
        .unwrap();

    let done_port = comp_sig
        .ports
        .iter()
        .find(|x| x.borrow().name == "done")
        .unwrap();

    env.insert(
        &go_port.borrow() as &ir::Port as ConstPort,
        Value::bit_high(),
    );
    let done_prt_ref = &done_port.borrow() as &ir::Port as *const ir::Port;

    let mut assign_interp = AssignmentInterpreter::new(
        env,
        done_prt_ref,
        (std::iter::empty(), continuous_assignments.iter()),
    );
    assign_interp.run();

    let mut res = assign_interp.deconstruct_no_check();

    res.insert(
        &go_port.borrow() as &ir::Port as ConstPort,
        Value::bit_low(),
    );

    // required because of lifetime shennanigans
    let final_env = finish_interpretation(
        res,
        &done_port.borrow() as &ir::Port as ConstPort,
        continuous_assignments.iter(),
    );
    final_env
}

/// Evaluates a group, given an environment.
pub fn interpret_group(
    group: &ir::Group,
    // TODO (griffin): Use these during interpretation
    continuous_assignments: &[ir::Assignment],
    env: InterpreterState,
) -> CalyxResult<InterpreterState> {
    let grp_done = get_done_port(&group);
    let grp_done_ref: &ir::Port = &grp_done.borrow();

    let interp = AssignmentInterpreter::new(
        env,
        grp_done_ref,
        (group.assignments.iter(), continuous_assignments.iter()),
    );

    Ok(interp.run_and_deconstruct())
}

pub fn finish_group_interpretation(
    group: &ir::Group,
    continuous_assignments: &[ir::Assignment],
    env: InterpreterState,
) -> CalyxResult<InterpreterState> {
    let grp_done = get_done_port(&group);
    let grp_done_ref: &ir::Port = &grp_done.borrow();

    finish_interpretation(
        env,
        grp_done_ref,
        group
            .assignments
            .iter()
            .chain(continuous_assignments.iter()),
    )
}

/// Evaluates the primitives corresponding to the given iterator of cells, based
/// on the current environment. Returns a set of assignments that may change
/// based on the updates to primitive values.
///
/// Note: this function could be written with only one lifetime, but it is worth
/// noting that the returned assignments refs are tied to the dependency map and
/// thus to the assignments it is referencing meanwhile the lifetime on the
/// given cell RRCs is unrelated and largely irrelevant as the prim_map is keyed
/// off of port raw pointers whose lifetime is uncoupled from the cells.
pub(crate) fn eval_prims<'a, 'b, I: Iterator<Item = &'b RRC<ir::Cell>>>(
    env: &mut InterpreterState,
    exec_list: I,
    reset_flag: bool, // reset vals or execute normally
) -> bool {
    let mut val_changed = false;
    // split mutability
    // TODO: change approach based on new env, once ready
    let ref_clone = env.cell_prim_map.clone(); // RC clone
    let mut prim_map = ref_clone.borrow_mut();

    let mut update_list: Vec<(RRC<ir::Port>, Value)> = vec![];

    for cell in exec_list {
        let inputs = get_inputs(&env, &cell.borrow());

        let executable = prim_map.get_mut(&get_const_from_rrc(&cell));

        if let Some(prim) = executable {
            let new_vals = if reset_flag {
                prim.reset(&inputs)
            } else {
                prim.execute(&inputs)
            };

            for (port, val) in new_vals {
                let port_ref = cell.borrow().find(port).unwrap();

                let current_val = env.get_from_port(&port_ref.borrow());

                if *current_val != val {
                    val_changed = true;
                    // defer value update until after all executions
                    update_list.push((Rc::clone(&port_ref), val));
                }
            }
        }
    }

    for (port, val) in update_list {
        env.insert(get_const_from_rrc(&port), val);
    }

    val_changed
}

fn get_inputs<'a>(
    env: &'a InterpreterState,
    cell: &ir::Cell,
) -> Vec<(ir::Id, &'a Value)> {
    cell.ports
        .iter()
        .filter_map(|p| {
            let p_ref: &ir::Port = &p.borrow();
            match &p_ref.direction {
                ir::Direction::Input => {
                    Some((p_ref.name.clone(), env.get_from_port(p_ref)))
                }
                _ => None,
            }
        })
        .collect()
}

/// Concludes interpretation to a group, effectively setting the go signal low
/// for a given group. This function updates the values in the environment
/// accordingly using zero as a placeholder for values that are undefined
pub(crate) fn finish_interpretation<
    'a,
    I: Iterator<Item = &'a ir::Assignment>,
    P: AsRaw<ir::Port>,
>(
    mut env: InterpreterState,
    done_signal: P,
    assigns: I,
) -> CalyxResult<InterpreterState> {
    // replace port values for all the assignments
    let assigns = assigns.collect::<Vec<_>>();

    for &ir::Assignment { dst, .. } in &assigns {
        env.insert(
            &dst.borrow() as &ir::Port as ConstPort,
            Value::zeroes(dst.borrow().width as usize),
        );
    }

    let cells = get_dest_cells(assigns.iter().copied());

    env.insert(done_signal.as_raw(), Value::bit_low());
    eval_prims(&mut env, cells.iter(), true);

    Ok(env)
}<|MERGE_RESOLUTION|>--- conflicted
+++ resolved
@@ -3,122 +3,12 @@
 
 use crate::{environment::InterpreterState, utils::AsRaw};
 
-<<<<<<< HEAD
 use super::utils::{get_dest_cells, get_done_port, ConstPort};
-=======
-use crate::utils::{get_const_from_rrc, PortAssignment};
->>>>>>> 40ec4e8d
 use crate::values::Value;
 use calyx::{
     errors::CalyxResult,
     ir::{self, RRC},
 };
-<<<<<<< HEAD
-=======
-use itertools::Itertools;
-use std::collections::HashSet;
-use std::rc::Rc;
-
-type ConstPort = *const ir::Port;
-
-fn get_done_port(group: &ir::Group) -> RRC<ir::Port> {
-    group.get(&"done")
-}
-
-fn is_signal_high(done: &Value) -> bool {
-    done.as_u64() == 1
-}
-
-fn assignment_to_string(assignment: &ir::Assignment) -> String {
-    let mut str = vec![];
-    ir::IRPrinter::write_assignment(assignment, 0, &mut str)
-        .expect("Write Failed");
-    String::from_utf8(str).expect("Found invalid UTF-8")
-}
-
-/// An internal method that does the main work of interpreting a set of
-/// assignments. It takes the assigments as an interator as continguity of
-/// memory is not a requirement and importantly, the function must also be
-/// provided with a port which will be treated as the revelant done signal for
-/// the execution
-fn interp_assignments<'a, I: Iterator<Item = &'a ir::Assignment>>(
-    mut env: InterpreterState,
-    done_signal: &ir::Port,
-    assigns: I,
-) -> CalyxResult<InterpreterState> {
-    let assigns = assigns.collect_vec();
-
-    let cells = get_cells(assigns.iter().copied());
-
-    let possible_ports: HashSet<*const ir::Port> =
-        assigns.iter().map(|a| get_const_from_rrc(&a.dst)).collect();
-
-    let mut val_changed_flag = false;
-
-    while !is_signal_high(env.get_from_port(done_signal)) || val_changed_flag {
-        //helps us tell if there are multiple assignments to same port >:0
-        let mut assigned_ports: HashSet<PortAssignment> = HashSet::new();
-        val_changed_flag = false;
-
-        // do all assigns
-        // run all prims
-        // if no change, commit value updates
-
-        let mut updates_list = vec![];
-        // compute all updates from the assignments
-        for assignment in &assigns {
-            if eval_guard(&assignment.guard, &env) {
-                //first check nothing has been assigned to this destination yet
-                let pa =
-                    PortAssignment::new(&*assignment.dst.borrow(), assignment);
-                if assigned_ports.contains(&pa) {
-                    let s_orig = assignment_to_string(
-                        assigned_ports.get(&pa).unwrap().get_assignment(),
-                    );
-                    let s_conf = assignment_to_string(&pa.get_assignment());
-
-                    let dst = assignment.dst.borrow();
-                    panic!(
-                        "[interpret_group]: multiple assignments to one port: {}.{}\n\
-                          Between assignments:\n\
-                          {}\n\
-                          and\n\
-                          {}", 
-                        dst.get_parent_name(), dst.name, s_orig, s_conf
-                    );
-                }
-                //now add to the HS, because we are assigning
-                //regardless of whether value has changed this is still a
-                //value driving the port
-                assigned_ports.insert(pa);
-                //ok now proceed
-                //the below (get) attempts to get from working_env HM first, then
-                //backing_env Smoosher. What does it mean for the value to be in HM?
-                //That it's a locked value?
-                let old_val = env.get_from_port(&assignment.dst.borrow());
-                let new_val_ref = env.get_from_port(&assignment.src.borrow());
-                // no need to make updates if the value has not changed
-                let port = assignment.dst.clone(); // Rc clone
-                let new_val = new_val_ref.clone();
-
-                if old_val != new_val_ref {
-                    updates_list.push((port, new_val)); //no point in rewriting same value to this list
-                    val_changed_flag = true;
-                }
-            }
-        }
-        let assigned_const_ports: HashSet<*const ir::Port> =
-            assigned_ports.iter().map(|a| a.get_port()).collect();
-
-        //now assign rest to 0
-        //first get all that need to be 0
-        for port in &possible_ports - &assigned_const_ports {
-            //need to set to zero, because unassigned
-            //ok now proceed
-
-            //need to find appropriate-sized 0, so just read
-            //width of old_val
->>>>>>> 40ec4e8d
 
 use super::steppers::AssignmentInterpreter;
 
@@ -133,7 +23,6 @@
 //     assigns: I,
 // ) -> FutilResult<InterpreterState> {
 // }
-use crate::utils::get_const_from_rrc;
 
 use std::rc::Rc;
 
@@ -199,7 +88,7 @@
     continuous_assignments: &[ir::Assignment],
     env: InterpreterState,
 ) -> CalyxResult<InterpreterState> {
-    let grp_done = get_done_port(&group);
+    let grp_done = get_done_port(group);
     let grp_done_ref: &ir::Port = &grp_done.borrow();
 
     let interp = AssignmentInterpreter::new(
@@ -216,7 +105,7 @@
     continuous_assignments: &[ir::Assignment],
     env: InterpreterState,
 ) -> CalyxResult<InterpreterState> {
-    let grp_done = get_done_port(&group);
+    let grp_done = get_done_port(group);
     let grp_done_ref: &ir::Port = &grp_done.borrow();
 
     finish_interpretation(
@@ -252,9 +141,9 @@
     let mut update_list: Vec<(RRC<ir::Port>, Value)> = vec![];
 
     for cell in exec_list {
-        let inputs = get_inputs(&env, &cell.borrow());
-
-        let executable = prim_map.get_mut(&get_const_from_rrc(&cell));
+        let inputs = get_inputs(env, &cell.borrow());
+
+        let executable = prim_map.get_mut(&cell.as_raw());
 
         if let Some(prim) = executable {
             let new_vals = if reset_flag {
@@ -278,7 +167,7 @@
     }
 
     for (port, val) in update_list {
-        env.insert(get_const_from_rrc(&port), val);
+        env.insert(port, val);
     }
 
     val_changed
