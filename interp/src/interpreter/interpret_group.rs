//! Used for the command line interface.
//! Only interprets a given group in a given component

use crate::{
    environment::InterpreterState,
    utils::{AsRaw, RcOrConst},
};

use super::{
    utils::{get_dest_cells, get_done_port, get_go_port, ConstPort},
    Interpreter,
};
use crate::values::Value;
use calyx::ir::{self, RRC};

use super::steppers::{AssignmentInterpreter, InvokeInterpreter};
use crate::errors::InterpreterResult;

use crate::interpreter_ir as iir;

// /// An internal method that does the main work of interpreting a set of
// /// assignments. It takes the assigments as an interator as continguity of
// /// memory is not a requirement and importantly, the function must also be
// /// provided with a port which will be treated as the revelant done signal for
// /// the execution
// fn interp_assignments<'a, I: Iterator<Item = &'a ir::Assignment>>(
//     env: InterpreterState,
//     done_signal: &ir::Port,
//     assigns: I,
// ) -> FutilResult<InterpreterState> {
// }

use std::rc::Rc;

/// Interprets the given set of continuous assigments and returns a result
/// containing the environment. Note: this is only appropriate to run if the
/// component does not contain groups and indicates doneness via the component's
/// done signal.
///
/// Prior to evaluation the interpreter sets the value of go to high and it
/// returns it to low after execution concludes
pub fn interp_cont(
    continuous_assignments: &iir::ContinuousAssignments,
    mut env: InterpreterState,
    comp: &Rc<iir::Component>,
) -> InterpreterResult<InterpreterState> {
    let comp_sig = comp.signature.borrow();

    let go_port = comp_sig
        .ports
        .iter()
        .find(|x| x.borrow().name == "go")
        .unwrap();

    let done_port = comp_sig
        .ports
        .iter()
        .find(|x| x.borrow().name == "done")
        .unwrap();

    env.insert(go_port.as_raw(), Value::bit_high());

    let vec: Vec<ir::Assignment> = vec![];

    let mut assign_interp = AssignmentInterpreter::new(
        env,
        Some(done_port.clone()),
        vec,
        continuous_assignments,
    );
    assign_interp.run()?;

    let mut res = assign_interp.deconstruct()?;

    res.insert(go_port.as_raw(), Value::bit_low());

    // required because of lifetime shennanigans
    let final_env = finish_interpretation(
        res,
        Some(Rc::clone(done_port)),
        continuous_assignments.iter(),
    );
    final_env
}

/// Evaluates a group, given an environment.
pub fn interpret_group(
    group: RRC<ir::Group>,
    continuous_assignments: &iir::ContinuousAssignments,
    mut env: InterpreterState,
) -> InterpreterResult<InterpreterState> {
    let grp_done = get_done_port(&group.borrow());

    let go_port = get_go_port(&group.borrow());
    env.insert(go_port, Value::bit_high());

    let interp = AssignmentInterpreter::new(
        env,
        Some(grp_done),
        group,
        continuous_assignments,
    );

    interp.run_and_deconstruct()
}

/// Evaluates a group, given an environment.
pub fn interpret_comb_group(
    group: RRC<ir::CombGroup>,
    continuous_assignments: &iir::ContinuousAssignments,
    env: InterpreterState,
) -> InterpreterResult<InterpreterState> {
    let interp =
        AssignmentInterpreter::new(env, None, group, continuous_assignments);

    interp.run_and_deconstruct()
}

pub fn finish_group_interpretation(
    group: &ir::Group,
    continuous_assignments: &iir::ContinuousAssignments,
    mut env: InterpreterState,
) -> InterpreterResult<InterpreterState> {
    let grp_done = get_done_port(group);
    let go_port = get_go_port(group);
    env.insert(go_port, Value::bit_low());

    finish_interpretation(
        env,
        Some(grp_done),
        group
            .assignments
            .iter()
            .chain(continuous_assignments.iter()),
    )
}

pub fn finish_comb_group_interpretation(
    group: &ir::CombGroup,
    continuous_assignments: &iir::ContinuousAssignments,
    env: InterpreterState,
) -> InterpreterResult<InterpreterState> {
    finish_interpretation::<_, ConstPort>(
        env,
        None,
        group
            .assignments
            .iter()
            .chain(continuous_assignments.iter()),
    )
}

<<<<<<< HEAD
pub fn interpret_invoke(
    inv: &Rc<iir::Invoke>,
    continuous_assignments: &iir::ContinuousAssignments,
    env: InterpreterState,
) -> InterpreterResult<InterpreterState> {
=======
pub fn interpret_invoke<'outer>(
    inv: &ir::Invoke,
    continuous_assignments: &[ir::Assignment],
    env: InterpreterState<'outer>,
) -> InterpreterResult<InterpreterState<'outer>> {
    assert!(
        inv.comb_group.is_none(),
        "Interpreter does not support invoke-with"
    );
>>>>>>> f13607af
    let mut interp = InvokeInterpreter::new(inv, env, continuous_assignments);
    interp.run()?;
    interp.deconstruct()
}
/// Evaluates the primitives corresponding to the given iterator of cells, based
/// on the current environment. Returns a set of assignments that may change
/// based on the updates to primitive values.
///
/// Note: this function could be written with only one lifetime, but it is worth
/// noting that the returned assignments refs are tied to the dependency map and
/// thus to the assignments it is referencing meanwhile the lifetime on the
/// given cell RRCs is unrelated and largely irrelevant as the prim_map is keyed
/// off of port raw pointers whose lifetime is uncoupled from the cells.
pub(crate) fn eval_prims<'a, 'b, I: Iterator<Item = &'b RRC<ir::Cell>>>(
    env: &mut InterpreterState,
    exec_list: I,
    reset_flag: bool, // reset vals or execute normally
) -> bool {
    let mut val_changed = false;
    // split mutability
    // TODO: change approach based on new env, once ready
    let ref_clone = env.cell_map.clone(); // RC clone
    let mut prim_map = ref_clone.borrow_mut();

    let mut update_list: Vec<(RRC<ir::Port>, Value)> = vec![];

    for cell in exec_list {
        let inputs = get_inputs(env, &cell.borrow());

        let executable = prim_map.get_mut(&cell.as_raw());

        if let Some(prim) = executable {
            let new_vals = if reset_flag {
                prim.reset(&inputs)
            } else {
                prim.execute(&inputs)
            };

            for (port, val) in new_vals {
                let port_ref = cell.borrow().find(port).unwrap();

                let current_val = env.get_from_port(&port_ref.borrow());

                if *current_val != val {
                    val_changed = true;
                    // defer value update until after all executions
                    update_list.push((Rc::clone(&port_ref), val));
                }
            }
        }
    }

    for (port, val) in update_list {
        env.insert(port, val);
    }

    val_changed
}

fn get_inputs<'a>(
    env: &'a InterpreterState,
    cell: &ir::Cell,
) -> Vec<(ir::Id, &'a Value)> {
    cell.ports
        .iter()
        .filter_map(|p| {
            let p_ref: &ir::Port = &p.borrow();
            match &p_ref.direction {
                ir::Direction::Input => {
                    Some((p_ref.name.clone(), env.get_from_port(p_ref)))
                }
                _ => None,
            }
        })
        .collect()
}

/// Concludes interpretation to a group, effectively setting the go signal low
/// for a given group. This function updates the values in the environment
/// accordingly using zero as a placeholder for values that are undefined
pub(crate) fn finish_interpretation<
    'a,
    I: Iterator<Item = &'a ir::Assignment>,
    P: Into<RcOrConst<ir::Port>>,
>(
    mut env: InterpreterState,
    done_signal: Option<P>,
    assigns: I,
) -> InterpreterResult<InterpreterState> {
    let done_signal: Option<RcOrConst<ir::Port>> =
        done_signal.map(|x| x.into());
    // replace port values for all the assignments
    let assigns = assigns.collect::<Vec<_>>();

    for &ir::Assignment { dst, .. } in &assigns {
        env.insert(
            &dst.borrow() as &ir::Port as ConstPort,
            Value::zeroes(dst.borrow().width as usize),
        );
    }

    let cells = get_dest_cells(
        assigns.iter().copied(),
        done_signal.as_ref().map(|x| x.get_rrc()).flatten(),
    );

    if let Some(done_signal) = done_signal {
        env.insert(done_signal.as_raw(), Value::bit_low());
    }

    eval_prims(&mut env, cells.iter(), true);

    Ok(env)
}<|MERGE_RESOLUTION|>--- conflicted
+++ resolved
@@ -150,23 +150,15 @@
     )
 }
 
-<<<<<<< HEAD
 pub fn interpret_invoke(
     inv: &Rc<iir::Invoke>,
     continuous_assignments: &iir::ContinuousAssignments,
     env: InterpreterState,
 ) -> InterpreterResult<InterpreterState> {
-=======
-pub fn interpret_invoke<'outer>(
-    inv: &ir::Invoke,
-    continuous_assignments: &[ir::Assignment],
-    env: InterpreterState<'outer>,
-) -> InterpreterResult<InterpreterState<'outer>> {
     assert!(
         inv.comb_group.is_none(),
         "Interpreter does not support invoke-with"
     );
->>>>>>> f13607af
     let mut interp = InvokeInterpreter::new(inv, env, continuous_assignments);
     interp.run()?;
     interp.deconstruct()
