--- conflicted
+++ resolved
@@ -149,108 +149,11 @@
     }
 }
 
-<<<<<<< HEAD
-pub fn interp_cont(
-    _continuous_assignments: &[ir::Assignment],
-=======
 pub fn interp_assignments<'a, I: Iterator<Item = &'a ir::Assignment>>(
->>>>>>> 13a0fb7e
     env: Environment,
     done_signal: &ir::Port,
     assigns: I,
 ) -> FutilResult<Environment> {
-<<<<<<< HEAD
-    let dependency_map = comp.continuous_assignments.iter().into();
-    let mut working_env: WorkingEnvironment = env.into();
-    let mut assign_worklist: WorkList = comp
-        .continuous_assignments
-        .iter()
-        .map(|x| x.into())
-        .collect();
-
-    let sig_port = comp.signature.borrow().ports.clone();
-    let go_port = sig_port.iter().find(|x| x.borrow().name == "go").unwrap();
-    let done_port =
-        sig_port.iter().find(|x| x.borrow().name == "done").unwrap();
-
-    let go_high =
-        OutputValue::ImmediateValue(Value::try_from_init(1, 1).unwrap());
-    working_env.update_val(&go_port.borrow(), go_high);
-
-    let mut comb_cells = CellList::new();
-    let mut non_comb_cells = CellList::new();
-
-    while !grp_is_done(working_env.get(&done_port.borrow()))
-        || !comb_cells.is_empty()
-        || !assign_worklist.is_empty()
-    {
-        if !comb_cells.is_empty() {
-            let tmp = std::mem::take(&mut comb_cells);
-
-            let new_assigns = eval_prims(
-                &mut working_env,
-                &dependency_map,
-                tmp.iter().map(|x| x.into()),
-                false,
-            );
-            assign_worklist.extend(new_assigns.into_iter())
-        } else if !assign_worklist.is_empty() {
-            let mut updates_list = vec![];
-            let mut new_worklist = WorkList::new();
-
-            // STEP 1 : Evaluate all assignments
-            for assignment in assign_worklist.drain() {
-                if eval_guard(&assignment.guard, &working_env) {
-                    let old_val = working_env.get(&assignment.dst.borrow());
-                    let new_val =
-                        working_env.get_as_val(&assignment.src.borrow());
-
-                    if old_val != new_val.into() {
-                        updates_list.push(Rc::clone(&assignment.dst));
-
-                        let tmp_old = match old_val.clone_referenced() {
-                            OutputValue::ImmediateValue(iv) => Some(iv),
-                            OutputValue::LockedValue(tlv) => tlv.old_value,
-                            OutputValue::PulseValue(pv) => Some(pv.take_val()),
-                        };
-
-                        let new_val = OutputValue::LockedValue(
-                            TimeLockedValue::new(new_val.clone(), 0, tmp_old),
-                        );
-
-                        // STEP 2 : Update values and determine new worklist and exec_list
-
-                        let port = &assignment.dst.borrow();
-
-                        working_env.update_val(&port, new_val);
-
-                        let cell = match &port.parent {
-                            ir::PortParent::Cell(c) => {
-                                let cell_ref = c.upgrade();
-                                let flag = matches!(
-                                    cell_ref.borrow().prototype,
-                                    ir::CellType::ThisComponent
-                                );
-                                if flag {
-                                    None
-                                } else {
-                                    Some(cell_ref)
-                                }
-                            }
-                            ir::PortParent::Group(_) => None,
-                        };
-
-                        if let Some(cell) = cell {
-                            if working_env
-                                .backing_env
-                                .cell_is_comb(&cell.borrow())
-                            {
-                                comb_cells.insert(cell.into());
-                            } else {
-                                non_comb_cells.insert(cell.into());
-                            }
-                        }
-=======
     let assigns = assigns.collect::<Vec<_>>();
     let mut working_env: WorkingEnvironment = env.into();
 
@@ -260,7 +163,6 @@
 
     while !signal_is_high(working_env.get(done_signal)) || val_changed_flag {
         val_changed_flag = false;
->>>>>>> 13a0fb7e
 
         // do all assigns
         // run all prims
@@ -390,144 +292,6 @@
     env: Environment,
 ) -> FutilResult<Environment> {
     let grp_done = get_done_port(&group);
-<<<<<<< HEAD
-    let mut working_env: WorkingEnvironment = env.into();
-    let mut assign_worklist: WorkList =
-        group.assignments.iter().map(|x| x.into()).collect();
-    assign_worklist.extend(continuous_assignments.iter().map(|x| x.into()));
-    let mut comb_cells = CellList::new();
-    let mut non_comb_cells = CellList::new();
-
-    while !grp_is_done(working_env.get(&grp_done.borrow()))
-        || !comb_cells.is_empty()
-        || !assign_worklist.is_empty()
-    // Note: May need to remove later
-    {
-        if !comb_cells.is_empty() {
-            let tmp = std::mem::take(&mut comb_cells);
-
-            let new_assigns = eval_prims(
-                &mut working_env,
-                &dependency_map,
-                tmp.iter().map(|x| x.into()),
-                false,
-            );
-
-            assign_worklist.extend(new_assigns.into_iter())
-        } else if !assign_worklist.is_empty() {
-            let mut updates_list = vec![];
-            let mut new_worklist = WorkList::new();
-
-            // STEP 1 : Evaluate all assignments
-            for assignment in assign_worklist.drain() {
-                if eval_guard(&assignment.guard, &working_env) {
-                    let old_val = working_env.get(&assignment.dst.borrow());
-                    let new_val =
-                        working_env.get_as_val(&assignment.src.borrow());
-
-                    // no need to make updates if the value has not changed
-                    if old_val != new_val.into() {
-                        updates_list.push(Rc::clone(&assignment.dst));
-
-                        // Using a TLV to simulate updates happening after reads
-                        // Note: this is a hack and should be removed pending
-                        // changes in the environment structures
-                        // see: https://github.com/cucapra/calyx/issues/549
-
-                        let tmp_old = match old_val.clone_referenced() {
-                            OutputValue::ImmediateValue(iv) => Some(iv),
-                            OutputValue::LockedValue(tlv) => tlv.old_value,
-                            OutputValue::PulseValue(pv) => Some(pv.take_val()),
-                        };
-
-                        let new_val = OutputValue::LockedValue(
-                            TimeLockedValue::new(new_val.clone(), 0, tmp_old),
-                        );
-
-                        let port = &assignment.dst.borrow();
-
-                        working_env.update_val(&port, new_val);
-
-                        let cell = match &port.parent {
-                            ir::PortParent::Cell(c) => {
-                                let cell_ref = c.upgrade();
-                                let flag = matches!(
-                                    cell_ref.borrow().prototype,
-                                    ir::CellType::ThisComponent
-                                );
-                                if flag {
-                                    None
-                                } else {
-                                    Some(cell_ref)
-                                }
-                            }
-                            ir::PortParent::Group(_) => None,
-                        };
-
-                        if let Some(cell) = cell {
-                            if working_env
-                                .backing_env
-                                .cell_is_comb(&cell.borrow())
-                            {
-                                comb_cells.insert(cell.into());
-                            } else {
-                                non_comb_cells.insert(cell.into());
-                            }
-                        }
-
-                        let new_assigments = dependency_map.get(port);
-
-                        if let Some(new_assigments) = new_assigments {
-                            new_worklist.extend(new_assigments.iter().cloned());
-                        }
-                    }
-                }
-            }
-
-            assign_worklist = new_worklist;
-
-            // Remove the placeholder TLVs
-            for port in updates_list {
-                if let Entry::Occupied(entry) =
-                    working_env.entry(&port.borrow())
-                {
-                    let mut_ref = entry.into_mut();
-                    let v = std::mem::take(mut_ref);
-
-                    *mut_ref = if v.is_tlv() {
-                        v.unwrap_tlv().unlock().into()
-                    } else {
-                        // this branch should be impossible since the list of
-                        // ports we're iterating over are only those w/ updates
-                        unreachable!()
-                    }
-                }
-            }
-        } else if !non_comb_cells.is_empty() {
-            let tmp = std::mem::take(&mut non_comb_cells);
-
-            let new_assigns = eval_prims(
-                &mut working_env,
-                &dependency_map,
-                tmp.iter().map(|x| x.into()),
-                false,
-            );
-            assign_worklist.extend(new_assigns.into_iter())
-        }
-        // all are empty
-        else {
-            let assigns: WorkList = working_env
-                .do_tick()
-                .into_iter()
-                .filter_map(|port| dependency_map.map.get(&port))
-                .flatten()
-                .cloned()
-                .collect();
-
-            assign_worklist = assigns;
-        }
-    }
-=======
     let grp_done_ref: &ir::Port = &grp_done.borrow();
     interp_assignments(
         env,
@@ -538,7 +302,6 @@
             .chain(continuous_assignments.iter()),
     )
 }
->>>>>>> 13a0fb7e
 
 pub fn finish_group_interpretation(
     group: &ir::Group,
