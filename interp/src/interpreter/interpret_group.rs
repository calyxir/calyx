--- conflicted
+++ resolved
@@ -426,15 +426,8 @@
                 panic!(
                     "Evaluating the truth value of a wire '{:?}' that is not one bit", p.borrow().canonical()
                 )
-<<<<<<< HEAD
-            } else if val.as_u64() == 1 {
-                true
-            } else {
-                false
-=======
             } else {
                 val.as_u64() == 1
->>>>>>> e51e01c9
             }
         }
         ir::Guard::True => true,
