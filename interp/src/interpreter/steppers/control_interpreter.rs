--- conflicted
+++ resolved
@@ -11,7 +11,7 @@
     interpreter::utils::{is_signal_high, ConstPort},
     values::Value,
 };
-use calyx::ir::{self, Assignment, Component, Control, Guard};
+use calyx::ir::{self, Assignment, Component, Control, Guard, RRC};
 use itertools::{peek_nth, Itertools, PeekNth};
 use std::cell::Ref;
 use std::collections::HashSet;
@@ -150,10 +150,10 @@
         }
     }
 
-    fn done_port(&self) -> Option<ConstPort> {
+    fn done_port(&self) -> Option<RRC<ir::Port>> {
         match self {
-            EnableHolder::RefGroup(x) => Some(get_done_port(x).as_raw()),
-            EnableHolder::BorrowGrp(x) => Some(get_done_port(x).as_raw()),
+            EnableHolder::RefGroup(x) => Some(get_done_port(x)),
+            EnableHolder::BorrowGrp(x) => Some(get_done_port(x)),
             EnableHolder::BorrowCombGroup(_)
             | EnableHolder::RefCombGroup(_) => None,
         }
@@ -181,11 +181,7 @@
             enable.assignments().iter().cloned().collect_vec(),
             continuous.iter().cloned().collect_vec(),
         );
-<<<<<<< HEAD
-        let done = get_done_port(&enable);
-=======
         let done = enable.done_port();
->>>>>>> 533d6119
         let interp = AssignmentInterpreter::new_owned(env, done, assigns);
         Self {
             _enable: enable,
@@ -195,15 +191,9 @@
     }
 }
 
-<<<<<<< HEAD
 impl<'a, 'outer> EnableInterpreter<'a, 'outer> {
     fn reset(self) -> InterpreterState<'outer> {
         self.interp.reset()
-=======
-impl<'a> EnableInterpreter<'a> {
-    fn reset(self) -> InterpreterState {
-        self.interp.reset(self.enable.assignments().iter())
->>>>>>> 533d6119
     }
     fn get<P: AsRaw<ir::Port>>(&self, port: P) -> &Value {
         self.interp.get(port)
@@ -470,15 +460,9 @@
         Ok(())
     }
 }
-<<<<<<< HEAD
 pub struct IfInterpreter<'a, 'outer> {
     port: ConstPort,
     cond: Option<EnableInterpreter<'a, 'outer>>,
-=======
-pub struct IfInterpreter<'a> {
-    cond_port: ConstPort,
-    cond: Option<EnableInterpreter<'a>>,
->>>>>>> 533d6119
     tbranch: &'a Control,
     fbranch: &'a Control,
     branch_interp: Option<ControlInterpreter<'a, 'outer>>,
@@ -513,12 +497,17 @@
             };
             (
                 None,
-                Some(ControlInterpreter::new(grp, env, continuous_assigns)),
+                Some(ControlInterpreter::new(
+                    grp,
+                    env,
+                    continuous_assigns,
+                    input_ports.clone(),
+                )),
             )
         };
 
         Self {
-            cond_port,
+            port: cond_port,
             cond,
             tbranch: &ctrl_if.tbranch,
             fbranch: &ctrl_if.fbranch,
@@ -536,7 +525,7 @@
                 let i = self.cond.take().unwrap();
                 let branch;
                 #[allow(clippy::branches_sharing_code)]
-                if is_signal_high(i.get(self.cond_port)) {
+                if is_signal_high(i.get(self.port)) {
                     let env = i.deconstruct();
                     branch = ControlInterpreter::new(
                         self.tbranch,
@@ -627,15 +616,10 @@
     cond: Option<Ref<'a, ir::CombGroup>>,
     body: &'a Control,
     continuous_assignments: &'a [ir::Assignment],
-<<<<<<< HEAD
     cond_interp: Option<EnableInterpreter<'a, 'outer>>,
     body_interp: Option<ControlInterpreter<'a, 'outer>>,
     input_ports: Rc<HashSet<*const ir::Port>>,
-=======
-    cond_interp: Option<EnableInterpreter<'a>>,
-    body_interp: Option<ControlInterpreter<'a>>,
-    terminal_env: Option<InterpreterState>,
->>>>>>> 533d6119
+    terminal_env: Option<InterpreterState<'outer>>,
 }
 
 impl<'a, 'outer> WhileInterpreter<'a, 'outer> {
@@ -664,6 +648,7 @@
                 &ctrl_while.body,
                 env,
                 continuous_assignments,
+                input_ports.clone(),
             ));
             terminal_env = None;
             cond_interp = None;
@@ -678,15 +663,10 @@
             cond: ctrl_while.cond.as_ref().map(|x| x.borrow()),
             body: &ctrl_while.body,
             continuous_assignments,
-<<<<<<< HEAD
-            cond_interp: Some(cond_interp),
-            body_interp: None,
             input_ports,
-=======
             cond_interp,
             body_interp,
             terminal_env,
->>>>>>> 533d6119
         }
     }
 }
@@ -730,6 +710,7 @@
                         self.body,
                         env,
                         self.continuous_assignments,
+                        Rc::clone(&self.input_ports),
                     ));
                 } else {
                     self.terminal_env = Some(env);
@@ -742,13 +723,8 @@
         Ok(())
     }
 
-<<<<<<< HEAD
     fn deconstruct(self) -> InterpreterState<'outer> {
-        self.cond_interp.unwrap().deconstruct()
-=======
-    fn deconstruct(self) -> InterpreterState {
         self.terminal_env.unwrap()
->>>>>>> 533d6119
     }
 
     fn is_done(&self) -> bool {
@@ -761,7 +737,7 @@
         } else if let Some(body) = &self.body_interp {
             body.get_env()
         } else if let Some(env) = &self.terminal_env {
-            vec![env]
+            env.into()
         } else {
             unreachable!("Invalid internal state for WhileInterpreter")
         }
@@ -791,6 +767,8 @@
             cond.get_mut_env()
         } else if let Some(body) = &mut self.body_interp {
             body.get_mut_env()
+        } else if let Some(term) = &mut self.terminal_env {
+            term.into()
         } else {
             unreachable!("Invalid internal state for WhileInterpreter")
         }
@@ -801,6 +779,8 @@
             cond.converge()
         } else if let Some(body) = &mut self.body_interp {
             body.converge()
+        } else if let Some(_term) = &mut self.terminal_env {
+            Ok(())
         } else {
             unreachable!("Invalid internal state for WhileInterpreter")
         }
@@ -848,7 +828,7 @@
         let comp_done_port = comp_cell.get_with_attr("done");
         let interp = AssignmentInterpreter::new_owned_grp(
             env,
-            comp_done_port,
+            comp_done_port.into(),
             (assignment_vec, continuous_assignments.iter()),
         );
 
@@ -1036,22 +1016,19 @@
     ) -> Self {
         let comp_sig = comp.signature.borrow();
         let done_port = comp_sig.get_with_attr("done");
+        let done_raw = done_port.as_raw();
         let continuous_assignments = &comp.continuous_assignments;
 
         let interp = AssignmentInterpreter::new(
             env,
-<<<<<<< HEAD
-            Rc::clone(&done_port),
-=======
             Some(done_port),
->>>>>>> 533d6119
             (std::iter::empty(), continuous_assignments.iter()),
         );
 
         Self {
             interp,
             continuous: continuous_assignments,
-            done_port: done_port.as_raw(),
+            done_port: done_raw,
         }
     }
 }
@@ -1061,22 +1038,14 @@
         self.interp.step()
     }
 
-<<<<<<< HEAD
     fn deconstruct(self) -> InterpreterState<'outer> {
         let final_env = self.interp.deconstruct();
-        finish_interpretation(final_env, self.done_port, self.continuous.iter())
-            .unwrap()
-=======
-    fn deconstruct(self) -> InterpreterState {
-        let mut final_env = self.interp.deconstruct();
-        final_env.insert(self.go_port, Value::bit_low());
         finish_interpretation(
             final_env,
             Some(self.done_port),
             self.continuous.iter(),
         )
         .unwrap()
->>>>>>> 533d6119
     }
 
     fn run(&mut self) -> InterpreterResult<()> {
