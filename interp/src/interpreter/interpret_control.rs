//! Inteprets a control in a component.

use std::collections::HashSet;

use super::interpret_group::{
<<<<<<< HEAD
    finish_comb_group_interpretation, finish_group_interpretation, interp_cont,
    interpret_comb_group, interpret_group, interpret_invoke,
=======
    finish_comb_group_interpretation, finish_group_interpretation,
    interpret_comb_group, interpret_group,
>>>>>>> f0950b46
};
use crate::environment::InterpreterState;
use crate::errors::InterpreterResult;
use calyx::ir;

/// Helper function to evaluate control
pub fn interpret_control<'outer>(
    ctrl: &ir::Control,
    continuous_assignments: &[ir::Assignment],
    env: InterpreterState<'outer>,
    comp: &ir::Component,
) -> InterpreterResult<InterpreterState<'outer>> {
    match ctrl {
        ir::Control::Seq(s) => eval_seq(s, continuous_assignments, env, comp),
        ir::Control::Par(p) => eval_par(p, continuous_assignments, env, comp),
        ir::Control::If(i) => eval_if(i, continuous_assignments, env, comp),
        ir::Control::While(w) => {
            eval_while(w, continuous_assignments, env, comp)
        }
        ir::Control::Invoke(i) => eval_invoke(i, continuous_assignments, env),
        ir::Control::Enable(e) => eval_enable(e, continuous_assignments, env),
        ir::Control::Empty(e) => {
            eval_empty(e, continuous_assignments, env, comp)
        }
    }
}

/// Interpret Seq
fn eval_seq<'outer>(
    s: &ir::Seq,
    continuous_assignments: &[ir::Assignment],
    mut env: InterpreterState<'outer>,
    comp: &ir::Component,
) -> InterpreterResult<InterpreterState<'outer>> {
    for stmt in &s.stmts {
        env = interpret_control(stmt, continuous_assignments, env, comp)?;
    }
    Ok(env)
}

/// Interpret Par

fn eval_par<'outer>(
    p: &ir::Par,
    continuous_assignments: &[ir::Assignment],
    mut env: InterpreterState<'outer>,
    comp: &ir::Component,
) -> InterpreterResult<InterpreterState<'outer>> {
    //vector to keep track of all updated states
    let mut states = Vec::new();

    // evaluate each expression within the starter environment by forking from it
    for st in &p.stmts {
        states.push(interpret_control(
            st,
            continuous_assignments,
            env.fork(),
            comp,
        )?);
    }

    // states = &p.stmts.into_iter().map(|ctr| {
    //     interpret_control(ctr, continuous_assignments, env.fork(), comp)?
    // });

    //clock updates
    let mut tl = 0;

    //vector of smooshers from the states
    let mut smooshers = Vec::new();

    let mut final_st = env;

    //i do this using loops for clock updates
    for is in states {
        if is.clk > tl {
            tl = is.clk;
        }

        smooshers.push(is.port_map);
    }

    final_st.port_map =
        final_st.port_map.merge_many(smooshers, &HashSet::new());
    final_st.clk = tl;

    Ok(final_st)
}

/// Interpret If
fn eval_if<'outer>(
    i: &ir::If,
    continuous_assignments: &[ir::Assignment],
    mut env: InterpreterState<'outer>,
    comp: &ir::Component,
) -> InterpreterResult<InterpreterState<'outer>> {
    if let Some(comb) = &i.cond {
        env =
            interpret_comb_group(&comb.borrow(), continuous_assignments, env)?;
    }

    let cond_flag = env.get_from_port(&i.port.borrow()).as_u64();
    if let Some(comb) = &i.cond {
        env = finish_comb_group_interpretation(
            &comb.borrow(),
            continuous_assignments,
            env,
        )?;
    }

    let target = if cond_flag == 0 {
        &i.fbranch
    } else {
        &i.tbranch
    };

    interpret_control(target, continuous_assignments, env, comp)
}

/// Interpret While
// /// The loop statement is similar to the conditional. It enables
// cond_group and uses port_name as the conditional value. When the
// value is high, it executes body_stmt and recomputes the conditional
// using cond_group.
fn eval_while<'outer>(
    w: &ir::While,
    continuous_assignments: &[ir::Assignment],
    mut env: InterpreterState<'outer>,
    comp: &ir::Component,
) -> InterpreterResult<InterpreterState<'outer>> {
    loop {
        if let Some(comb) = &w.cond {
            env = interpret_comb_group(
                &comb.borrow(),
                continuous_assignments,
                env,
            )?;
        }

        let cond_val = env.get_from_port(&w.port.borrow()).as_u64();

        if let Some(comb) = &w.cond {
            env = finish_comb_group_interpretation(
                &comb.borrow(),
                continuous_assignments,
                env,
            )?;
        }

        if cond_val == 0 {
            break;
        }

        env = interpret_control(&w.body, continuous_assignments, env, comp)?;
    }

    Ok(env)
}

/// Interpret Invoke
/// TODO
#[allow(clippy::unnecessary_wraps)]
fn eval_invoke<'outer>(
    inv: &ir::Invoke,
    continuous_assignments: &[ir::Assignment],
    env: InterpreterState<'outer>,
) -> InterpreterResult<InterpreterState<'outer>> {
    interpret_invoke(inv, continuous_assignments, env)
}

/// Interpret Enable
fn eval_enable<'outer>(
    e: &ir::Enable,
    continuous_assignments: &[ir::Assignment],
    mut env: InterpreterState<'outer>,
) -> InterpreterResult<InterpreterState<'outer>> {
    env = interpret_group(&e.group.borrow(), continuous_assignments, env)?;
    finish_group_interpretation(&e.group.borrow(), continuous_assignments, env)
}

/// Interpret Empty
#[allow(clippy::unnecessary_wraps)]
fn eval_empty<'outer>(
    _e: &ir::Empty,
<<<<<<< HEAD
    continuous_assignments: &[ir::Assignment],
    mut env: InterpreterState<'outer>,
    comp: &ir::Component,
) -> InterpreterResult<InterpreterState<'outer>> {
    env = interp_cont(continuous_assignments, env, comp)?;
=======
    _continuous_assignments: &[ir::Assignment],
    env: InterpreterState,
    _comp: &ir::Component,
) -> InterpreterResult<InterpreterState> {
>>>>>>> f0950b46
    Ok(env)
}<|MERGE_RESOLUTION|>--- conflicted
+++ resolved
@@ -3,13 +3,8 @@
 use std::collections::HashSet;
 
 use super::interpret_group::{
-<<<<<<< HEAD
-    finish_comb_group_interpretation, finish_group_interpretation, interp_cont,
+    finish_comb_group_interpretation, finish_group_interpretation,
     interpret_comb_group, interpret_group, interpret_invoke,
-=======
-    finish_comb_group_interpretation, finish_group_interpretation,
-    interpret_comb_group, interpret_group,
->>>>>>> f0950b46
 };
 use crate::environment::InterpreterState;
 use crate::errors::InterpreterResult;
@@ -194,17 +189,9 @@
 #[allow(clippy::unnecessary_wraps)]
 fn eval_empty<'outer>(
     _e: &ir::Empty,
-<<<<<<< HEAD
-    continuous_assignments: &[ir::Assignment],
-    mut env: InterpreterState<'outer>,
-    comp: &ir::Component,
+    _continuous_assignments: &[ir::Assignment],
+    env: InterpreterState<'outer>,
+    _comp: &ir::Component,
 ) -> InterpreterResult<InterpreterState<'outer>> {
-    env = interp_cont(continuous_assignments, env, comp)?;
-=======
-    _continuous_assignments: &[ir::Assignment],
-    env: InterpreterState,
-    _comp: &ir::Component,
-) -> InterpreterResult<InterpreterState> {
->>>>>>> f0950b46
     Ok(env)
 }