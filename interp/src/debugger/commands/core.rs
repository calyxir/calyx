//! This module contains the core data structures and commands used by the debugger

use itertools::{self, Itertools};
use lazy_static::lazy_static;
use owo_colors::OwoColorize;
use std::{
    fmt::{Display, Write},
    marker::PhantomData,
};

use crate::{
    flatten::{
        flat_ir::prelude::GroupIdx,
        structures::{
            context::Context,
            environment::{Environment, Path},
            index_trait::impl_index,
        },
    },
    serialization::PrintCode,
};

/// Identifier for breakpoints
#[derive(Debug, Eq, Copy, Clone, PartialEq, Hash, PartialOrd, Ord)]
pub struct BreakpointIdx(u32);

impl Display for BreakpointIdx {
    fn fmt(&self, f: &mut std::fmt::Formatter<'_>) -> std::fmt::Result {
        write!(f, "{}", self.0)
    }
}
impl_index!(BreakpointIdx);

/// Identifier for watchpoints
#[derive(Debug, Eq, Copy, Clone, PartialEq, Hash)]
pub struct WatchpointIdx(u32);

impl_index!(WatchpointIdx);
impl Display for WatchpointIdx {
    fn fmt(&self, f: &mut std::fmt::Formatter<'_>) -> std::fmt::Result {
        write!(f, "{}", self.0)
    }
}

/// The name of a group taken from user input. The component may be elided in
/// which case it is generally assumed to be the entry point.
#[derive(Debug)]
pub struct ParsedGroupName {
    component: Option<String>,
    group: String,
}

impl ParsedGroupName {
    /// Create a new [ParsedGroupName] from just a group name.
    pub fn from_group_name(group: String) -> Self {
        Self {
            component: None,
            group,
        }
    }

    /// Create a new [ParsedGroupName] from a component and group name.
    pub fn from_comp_and_group(component: String, group: String) -> Self {
        Self {
            component: Some(component),
            group,
        }
    }

    /// Attempts to look up the group of the given name in the context. If the
    /// group lacks a component, it is assumed to be the entry point.
    pub fn lookup_group(&self, context: &Context) -> Result<GroupIdx, String> {
        let comp = if let Some(c) = &self.component {
            context
                .lookup_comp_by_name(c.as_ref())
                .ok_or(format!("No component named {c}"))?
        } else {
            context.entry_point
        };

        context
            .lookup_group_by_name(self.group.as_ref(), comp)
            .ok_or(format!("No group named {} in component", self.group))
    }
}

/// An enum representing a breakpoint/watchpoint from user input. This may or
/// may not be valid.
pub enum ParsedBreakPointID {
    /// A breakpoint given by the group name.
    Name(ParsedGroupName),
    /// A breakpoint given by the identifying number.
    Number(u32),
}

impl ParsedBreakPointID {
    /// Attempts to parse the breakpoint from user input into a concrete [BreakpointID].
    pub fn parse_to_break_ids(
        &self,
        context: &Context,
    ) -> Result<BreakpointID, String> {
        match self {
            ParsedBreakPointID::Name(name) => {
                let group = name.lookup_group(context)?;
                Ok(BreakpointID::Name(group))
            }
            ParsedBreakPointID::Number(v) => {
                Ok(BreakpointID::Number(BreakpointIdx::from(*v)))
            }
        }
    }

    /// Attempts to parse the watchpoint from user input into a concrete [WatchID].
    pub fn parse_to_watch_ids(
        &self,
        context: &Context,
    ) -> Result<WatchID, String> {
        match self {
            ParsedBreakPointID::Name(v) => {
                let group = v.lookup_group(context)?;
                Ok(WatchID::Name(group))
            }
            ParsedBreakPointID::Number(v) => {
                Ok(WatchID::Number(WatchpointIdx::from(*v)))
            }
        }
    }
}

impl From<u32> for ParsedBreakPointID {
    fn from(v: u32) -> Self {
        Self::Number(v)
    }
}

impl From<ParsedGroupName> for ParsedBreakPointID {
    fn from(v: ParsedGroupName) -> Self {
        Self::Name(v)
    }
}

/// A concrete breakpoint
pub enum BreakpointID {
    /// A breakpoint on the given group. This does not guarantee that there is
    /// such a breakpoint, but it does guarantee that the group exists.
    Name(GroupIdx),
    /// A breakpoint on the given ID. This does not guarantee that there is a
    /// breakpoint by the given ID. In such cases, operations on the breakpoint
    /// will produce an error.
    Number(BreakpointIdx),
}

impl BreakpointID {
    /// Attempts to get the breakpoint ID as a number.
    #[must_use]
    pub fn as_number(&self) -> Option<&BreakpointIdx> {
        if let Self::Number(v) = self {
            Some(v)
        } else {
            None
        }
    }

    /// Attempts to get the breakpoint ID as a group.
    #[must_use]
    pub fn as_name(&self) -> Option<&GroupIdx> {
        if let Self::Name(v) = self {
            Some(v)
        } else {
            None
        }
    }
}

/// A concrete watchpoint
pub enum WatchID {
    /// A watchpoint on the given group. This does not guarantee that there is
    /// such a watchpoint, but it does guarantee that the group exists. Since
    /// multiple watchpoints may exist for a single group, any operation applied
    /// to this watchpoint will affect all of them.
    Name(GroupIdx),
    /// A watchpoint on the given ID. This does not guarantee that there is a
    /// watchpoint by the given ID. In such cases, operations on the watchpoint
    /// will produce an error.
    Number(WatchpointIdx),
}

impl WatchID {
    /// Attempts to get the watchpoint ID as a name.
    #[must_use]
    pub fn as_name(&self) -> Option<&GroupIdx> {
        if let Self::Name(v) = self {
            Some(v)
        } else {
            None
        }
    }

    /// Attempts to get the watchpoint ID as a number.
    #[must_use]
    pub fn as_number(&self) -> Option<&WatchpointIdx> {
        if let Self::Number(v) = self {
            Some(v)
        } else {
            None
        }
    }
}

/// The position of a watchpoint relative to a group's execution.
#[derive(Clone, Copy, Debug)]
pub enum WatchPosition {
    /// The watchpoint is placed at the beginning of the group execution.
    Before,
    /// The watchpoint is placed at the end of the group execution.
    After,
}

impl Default for WatchPosition {
    fn default() -> Self {
        Self::Before
    }
}

/// An enum representing what information the print command targets.
#[derive(Debug, Clone, Copy)]
pub enum PrintMode {
    /// The print command targets the state of the cell. This only works for
    /// cells which contain internal state such as registers or memories.
    State,
    /// The print command targets the port information. This may be applied to a
    /// single port, or the cell in which case all ports are printed.
    Port,
}

/// A tuple representing a print command.
///
/// The tuple consists of a list of paths to the targets to print, an optional
/// print code used to format the information, and the print mode.
#[derive(Debug, Clone)]
pub struct PrintTuple(Vec<Path>, Option<PrintCode>, PrintMode);

impl PrintTuple {
    /// Returns a reference to the list of targets to print.
    pub fn target(&self) -> &Vec<Path> {
        &self.0
    }

    /// Returns a reference to the print code.
    pub fn print_code(&self) -> &Option<PrintCode> {
        &self.1
    }

    /// Returns a reference to the print mode.
    pub fn print_mode(&self) -> &PrintMode {
        &self.2
    }

    /// Return a formatted string representing the print tuple. Used to display
    /// stored watchpoints to the user.
    pub fn format<C: AsRef<Context> + Clone>(
        &self,
        env: &Environment<C>,
    ) -> String {
        let mut string = String::new();

        write!(
            string,
            "{}",
            match self.2 {
                PrintMode::State => "print-state".green(),
                PrintMode::Port => "print".green(),
            }
        )
        .unwrap();
        write!(
            string,
            " {}",
            match &self.1 {
                Some(s) => format!("{}", s),
                None => "".red().to_string(),
            }
        )
        .unwrap();
        write!(
            string,
            " {}",
            &self.0.iter().map(|x| x.as_string(env)).join(" "),
        )
        .unwrap();

        string
    }
}

impl From<(Vec<Path>, Option<PrintCode>, PrintMode)> for PrintTuple {
    fn from(val: (Vec<Path>, Option<PrintCode>, PrintMode)) -> Self {
        PrintTuple(val.0, val.1, val.2)
    }
}

<<<<<<< HEAD
=======
/// ParseNodes enum is used to represent what child to traverse with respect to
/// the current ControlIdx.
/// Body defines that we should go into the body of a while or repeat.
/// Offset defines which child to go to.
/// If defines whether we should go to the true or false branch next
>>>>>>> 154da352
#[derive(Debug, PartialEq, Clone)]
pub enum ParseNodes {
    Body,
    Offset(u32),
    If(bool),
}
pub struct ParsePath {
    nodes: Vec<ParseNodes>,
<<<<<<< HEAD
    name: String,
}

impl ParsePath {
    pub fn new(nodes: Vec<ParseNodes>, name: String) -> ParsePath {
        ParsePath { nodes, name }
=======
}

impl ParsePath {
    pub fn new(nodes: Vec<ParseNodes>) -> ParsePath {
        ParsePath { nodes }
>>>>>>> 154da352
    }

    pub fn get_path(&self) -> Vec<ParseNodes> {
        self.nodes.clone()
    }
<<<<<<< HEAD

    pub fn get_name(&self) -> &str {
        &self.name
    }

    pub fn from_iter<I>(iter: I, name: u32) -> ParsePath
    where
        I: IntoIterator<Item = ParseNodes>,
    {
        ParsePath::new(iter.into_iter().collect(), name.to_string())
=======
}

impl FromIterator<ParseNodes> for ParsePath {
    fn from_iter<I: IntoIterator<Item = ParseNodes>>(iter: I) -> Self {
        ParsePath::new(iter.into_iter().collect())
>>>>>>> 154da352
    }
}

// Different types of printing commands
pub enum PrintCommand {
    Normal,
    PrintCalyx,
    PrintNodes,
}

/// A command that can be sent to the debugger.
pub enum Command {
    /// Advance the execution by a given number of steps (cycles).
    Step(u32),
    /// Execute until the next breakpoint. Or until the program finishes
    Continue,
    /// Empty command, does nothing.
    Empty,
    /// Display the full environment contents. Currently this command is defunct
    Display,
    /// Print out the value of the given target. Can be configured with
    /// different modes and print formats.
    Print(Vec<Vec<String>>, Option<PrintCode>, PrintMode),
    /// Create a breakpoint on the given groups.
    Break(Vec<ParsedGroupName>),
    /// Display the help message.
    Help,
    /// Exit the debugger.
    Exit,
    /// List all breakpoints.
    InfoBreak,
    /// List all watchpoints.
    InfoWatch,
    /// Disable the given breakpoints.
    Disable(Vec<ParsedBreakPointID>),
    /// Enable the given breakpoints.
    Enable(Vec<ParsedBreakPointID>),
    /// Delete the given breakpoints.
    Delete(Vec<ParsedBreakPointID>),
    /// Enable the given watchpoints.
    EnableWatch(Vec<ParsedBreakPointID>),
    /// Disable the given watchpoints.
    DisableWatch(Vec<ParsedBreakPointID>),
    /// Delete the given watchpoints.
    DeleteWatch(Vec<ParsedBreakPointID>),
    /// Advance the execution until the given group is no longer running.
    StepOver(ParsedGroupName),
    /// Create a watchpoint
    Watch(
        ParsedGroupName,
        WatchPosition,
        Vec<Vec<String>>,
        Option<PrintCode>,
        PrintMode,
    ),
    /// Print the current program counter
    PrintPC(PrintCommand),
    /// Show command examples
    Explain,
    /// Restart the debugger from the beginning of the execution. Command history, breakpoints, watchpoints, etc. are preserved.
    Restart,
}

type Description = &'static str;
type UsageExample = &'static str;
type CommandName = &'static str;

impl Command {
    /// Returns the help message for the debugger.
    pub fn get_help_string() -> String {
        let mut out = String::new();

        for CommandInfo {
            invocation: names,
            description: message,
            ..
        } in COMMAND_INFO.iter()
        {
            writeln!(out, "    {: <30}{}", names.join(", "), message.green())
                .unwrap();
        }

        out
    }

    /// Returns the usage examples for the debugger.
    pub fn get_explain_string() -> String {
        let mut out = String::new();
        for CommandInfo {
            invocation,
            description,
            usage_example,
        } in COMMAND_INFO.iter().filter(|x| !x.usage_example.is_empty())
        {
            writeln!(out).unwrap();
            writeln!(out, "{}", invocation.join(", ")).unwrap();
            writeln!(out, "   {}", description).unwrap();
            writeln!(
                out,
                "     {}",
                usage_example.join("\n     ").blue().italic()
            )
            .unwrap();
        }
        writeln!(out).unwrap();
        out
    }
}

// I wouldn't recommend looking at this

lazy_static! {
    /// A (lazy) static list of [CommandInfo] objects used for the help and
    /// explain messages
    static ref COMMAND_INFO: Vec<CommandInfo> = {
        vec![
            // step
            CIBuilder::new().invocation("step")
                .invocation("s")
                .description("Advance the execution by a step. If provided a number, it will advance by that many steps (skips breakpoints).")
                .usage("> s").usage("> s 5").build(),
            // step-over
            CIBuilder::new().invocation("step-over")
                .description("Advance the execution over a given group.")
                .usage("> step-over this_group").build(),
            // continue
            CIBuilder::new().invocation("continue")
                .invocation("c")
                .description("Continue until the program finishes executing or hits a breakpoint").build(),
            // display
            CIBuilder::new().invocation("display")
                .invocation("d")
                .description("Display the full state of the main component").build(),
            // print
            CIBuilder::new().invocation("print")
                .invocation("p")
                .description("Print target value. Takes an optional print code before the target. Valid print codes are \\u (unsigned), \\s (signed), \\u.X (unsigned fixed-point, X frac bits), \\s.X (signed fixed-point)")
                .usage("> p reg.write_en").usage("> p \\u mult1").build(),
            // print-state
            CIBuilder::new().invocation("print-state")
                .description("Print the internal state of the target cell. Takes an optional print code before the target")
                .usage("> print-state \\s mem").build(),
            // watch
            CIBuilder::new().invocation("watch")
                .description("Watch a given group with a print statement. Takes an optional position (before/after)")
                .usage("> watch GROUP with p \\u reg.in").usage("> watch after GROUP with print-state \\s mem").build(),
            // where
            CIBuilder::new().invocation("where")
                .invocation("pc")
                .description("Displays the current program location using source metadata if applicable otherwise showing the calyx tree").build(),
            // where calyx
            CIBuilder::new().invocation("where calyx")
                .description("Enhance 'where' command adding an optional flag that enables  printing calyx group tree, even if source information is not available").build(),
            // help
            CIBuilder::new().invocation("help")
                .invocation("h")
                .description("Print this message").build(),
            // break
            CIBuilder::new().invocation("break")
                .invocation("br")
                .description("Create a breakpoint")
                .usage("> br do_add",).usage("> br subcomp::let0").build(),
            // info break
            CIBuilder::new().invocation("info break")
                .invocation("ib")
                .description("List all breakpoints").build(),
            // delete
            CIBuilder::new().invocation("delete")
                .invocation("del")
                .description("Delete target breakpoint")
                .usage("> del 1").usage("> del do_add").build(),
            // enable
            CIBuilder::new().invocation("enable").invocation("en")
                .description("Enable target breakpoint")
                .usage("> enable 1").usage("> enable do_add").build(),
            // disable
            CIBuilder::new().invocation("disable").invocation("dis")
                .description("Disable target breakpoint")
                .usage("> disable 4").usage("> disable do_mult").build(),

            // del watch
            CIBuilder::new().invocation("delete-watch").invocation("delw")
                .description("Delete target watchpoint")
                .usage("> delete-watch 1")
                .usage("> delete-watch do_add").build(),

            CIBuilder::new().invocation("enable-watch").invocation("enw")
                .description("Enable target watchpoint")
                .usage("> enable-watch 1")
                .usage("> enable-watch do_add").build(),

            CIBuilder::new().invocation("disable-watch").invocation("disw")
                .description("Disable target watchpoint")
                .usage("> disable-watch 4")
                .usage("> disable-watch do_mult").build(),

            // explain
            CIBuilder::new().invocation("explain")
                .description("Show examples of commands which take arguments").build(),
            CIBuilder::new().invocation("restart")
                .description("Restart the debugger from the beginning of the execution. Command history, breakpoints, watchpoints, etc. are preserved")
                .build(),
            CIBuilder::new().invocation("exit")
                .invocation("quit")
                .description("Exit the debugger").build(),
        ]
    };
}

#[derive(Clone, Debug)]
struct CommandInfo {
    invocation: Vec<CommandName>,
    description: Description,
    usage_example: Vec<UsageExample>,
}

// type shenanigans

trait BuildState {}
struct Missing;
impl BuildState for Missing {}
struct Present;
impl BuildState for Present {}

#[derive(Default, Clone, Debug)]
struct CommandInfoBuilder<I, D>
where
    I: BuildState,
    D: BuildState,
{
    invocation: Vec<CommandName>,
    description: Option<Description>,
    usage_example: Vec<UsageExample>,
    phantom_i: PhantomData<I>,
    phantom_d: PhantomData<D>,
}

type CIBuilder = CommandInfoBuilder<Missing, Missing>;

impl CommandInfoBuilder<Missing, Missing> {
    fn new() -> Self {
        Self {
            invocation: Default::default(),
            description: Default::default(),
            usage_example: Default::default(),
            phantom_i: PhantomData,
            phantom_d: PhantomData,
        }
    }
}

impl<I, D> CommandInfoBuilder<I, D>
where
    I: BuildState,
    D: BuildState,
{
    fn invocation(
        mut self,
        val: CommandName,
    ) -> CommandInfoBuilder<Present, D> {
        self.invocation.push(val);

        CommandInfoBuilder {
            invocation: self.invocation,
            description: self.description,
            usage_example: self.usage_example,
            phantom_i: PhantomData::<Present>,
            phantom_d: self.phantom_d,
        }
    }

    fn description(
        mut self,
        desc: Description,
    ) -> CommandInfoBuilder<I, Present> {
        self.description = Some(desc);
        CommandInfoBuilder {
            invocation: self.invocation,
            description: self.description,
            usage_example: self.usage_example,
            phantom_i: self.phantom_i,
            phantom_d: PhantomData::<Present>,
        }
    }

    fn usage(mut self, usage: UsageExample) -> CommandInfoBuilder<I, D> {
        self.usage_example.push(usage);
        CommandInfoBuilder {
            invocation: self.invocation,
            description: self.description,
            usage_example: self.usage_example,
            phantom_i: self.phantom_i,
            phantom_d: self.phantom_d,
        }
    }
}

impl CommandInfoBuilder<Present, Present> {
    fn build(self) -> CommandInfo {
        CommandInfo {
            invocation: self.invocation,
            description: self.description.unwrap(),
            usage_example: self.usage_example,
        }
    }
}<|MERGE_RESOLUTION|>--- conflicted
+++ resolved
@@ -298,15 +298,11 @@
         PrintTuple(val.0, val.1, val.2)
     }
 }
-
-<<<<<<< HEAD
-=======
 /// ParseNodes enum is used to represent what child to traverse with respect to
 /// the current ControlIdx.
 /// Body defines that we should go into the body of a while or repeat.
 /// Offset defines which child to go to.
 /// If defines whether we should go to the true or false branch next
->>>>>>> 154da352
 #[derive(Debug, PartialEq, Clone)]
 pub enum ParseNodes {
     Body,
@@ -315,26 +311,17 @@
 }
 pub struct ParsePath {
     nodes: Vec<ParseNodes>,
-<<<<<<< HEAD
     name: String,
 }
 
 impl ParsePath {
     pub fn new(nodes: Vec<ParseNodes>, name: String) -> ParsePath {
         ParsePath { nodes, name }
-=======
-}
-
-impl ParsePath {
-    pub fn new(nodes: Vec<ParseNodes>) -> ParsePath {
-        ParsePath { nodes }
->>>>>>> 154da352
     }
 
     pub fn get_path(&self) -> Vec<ParseNodes> {
         self.nodes.clone()
     }
-<<<<<<< HEAD
 
     pub fn get_name(&self) -> &str {
         &self.name
@@ -345,13 +332,6 @@
         I: IntoIterator<Item = ParseNodes>,
     {
         ParsePath::new(iter.into_iter().collect(), name.to_string())
-=======
-}
-
-impl FromIterator<ParseNodes> for ParsePath {
-    fn from_iter<I: IntoIterator<Item = ParseNodes>>(iter: I) -> Self {
-        ParsePath::new(iter.into_iter().collect())
->>>>>>> 154da352
     }
 }
 
