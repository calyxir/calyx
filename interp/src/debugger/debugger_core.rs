use super::{
    commands::{Command, ParsedBreakPointID, ParsedGroupName, PrintMode},
    debugging_context::context::DebuggingContext,
    io_utils::Input,
    source::structures::NewSourceMap,
};
use crate::{
    configuration::RuntimeConfig,
    debugger::{
        commands::PrintCommand, source::SourceMap, unwrap_error_message,
    },
    errors::{CiderError, CiderResult},
    flatten::{
        flat_ir::{
            base::{GlobalCellIdx, PortValue},
            prelude::GroupIdx,
        },
        setup_simulation_with_metadata,
        structures::{
            context::Context,
            environment::{Path as ParsePath, PathError, Simulator},
        },
    },
    serialization::PrintCode,
};

use std::{collections::HashSet, path::PathBuf, rc::Rc};

use itertools::Itertools;
use owo_colors::OwoColorize;
use std::path::Path as FilePath;

/// Constant amount of space used for debugger messages
pub(super) const SPACING: &str = "    ";

/// ProgramStatus returns the status of the program, helpful
/// status contains the set of running groups, done states if the program
/// is finished or not. If program is done then the debugger is exited
pub struct ProgramStatus {
    /// all groups currently running
    status: HashSet<(String, String)>,
    /// states whether the program has finished
    done: bool,
}

impl ProgramStatus {
    /// get status
    pub fn get_status(&self) -> &HashSet<(String, String)> {
        &self.status
    }

    /// see if program is done
    pub fn get_done(&self) -> bool {
        self.done
    }
}

/// An opaque wrapper type for internal debugging information. This can only be
/// obtained by calling [Debugger::main_loop] and receiving a [DebuggerReturnStatus::Restart] return
/// value.
pub struct DebuggerInfo {
    ctx: DebuggingContext,
    input_stream: Input,
}
/// An enum indicating the non-error return status of the debugger
pub enum DebuggerReturnStatus {
    /// Debugger exited with a restart command and should be reinitialized with
    /// the returned information. Comes from [Command::Restart].
    Restart(Box<DebuggerInfo>),
    /// Debugger exited normally with an exit command. Comes from [Command::Exit].
    Exit,
}

pub enum StoppedReason {
    Done,
    Breakpoint(Vec<(String, String)>), //adapter then looks up line
    PauseReq,
}

/// The interactive Calyx debugger. The debugger itself is run with the
/// [Debugger::main_loop] function while this struct holds auxiliary
/// information used to coordinate the debugging process.
pub struct Debugger<C: AsRef<Context> + Clone> {
    interpreter: Simulator<C>,
    // this is technically redundant but is here for mutability reasons
    program_context: C,
    debugging_context: DebuggingContext,
    _source_map: Option<SourceMap>,
    is_running: bool,
}

/// A type alias for the debugger using an Rc of the context. Use this in cases
/// where the use of lifetimes would be a hindrance.
pub type OwnedDebugger = Debugger<Rc<Context>>;

impl OwnedDebugger {
    /// construct a debugger instance from the target calyx file
    /// todo: add support for data files
    pub fn from_file(
        file: &FilePath,
        lib_path: &FilePath,
    ) -> CiderResult<(Self, NewSourceMap)> {
        let (ctx, map) = setup_simulation_with_metadata(
            &Some(PathBuf::from(file)),
            lib_path,
            false,
        )?;

        let debugger: Debugger<Rc<Context>> =
            Self::new(Rc::new(ctx), &None, &None, RuntimeConfig::default())?;

        Ok((debugger, map))
    }
}

impl<C: AsRef<Context> + Clone> Debugger<C> {
    /// Construct a new debugger instance from the target calyx file
    pub fn new(
        program_context: C,
        data_file: &Option<std::path::PathBuf>,
        wave_file: &Option<std::path::PathBuf>,
        runtime_config: RuntimeConfig,
    ) -> CiderResult<Self> {
        let mut interpreter = Simulator::build_simulator(
            program_context.clone(),
            data_file,
            wave_file,
            runtime_config,
        )?;
        interpreter.converge()?;

        Ok(Self {
            interpreter,
            program_context,
            debugging_context: DebuggingContext::new(),
            _source_map: None,
            is_running: false,
        })
    }

    pub fn status(&self) -> ProgramStatus {
        ProgramStatus {
            status: self
                .interpreter
                .get_currently_running_groups()
                .map(|x| self.grp_idx_to_name(x))
                .collect(),
            done: self.interpreter.is_done(),
        }
    }

    fn grp_idx_to_name(&self, x: GroupIdx) -> (String, String) {
        let group_name = self.program_context.as_ref().lookup_name(x).clone();
        let parent_comp =
            self.program_context.as_ref().get_component_from_group(x);
        let parent_name = self
            .program_context
            .as_ref()
            .lookup_name(parent_comp)
            .clone();
        (parent_name, group_name)
    }

    pub fn get_all_cells(
        &self,
    ) -> impl Iterator<Item = (String, Vec<(String, PortValue)>)> + '_ {
        self.interpreter.env().iter_cells()
    }
    pub fn get_comp_cells(
        &self,
        cmp_idx: GlobalCellIdx,
    ) -> impl Iterator<Item = (String, Vec<(String, PortValue)>)> + '_ {
        // component idx -> global cell idx
        self.interpreter.env().iter_cmpt_cells(cmp_idx)
    }
    pub fn get_components(
        &self,
    ) -> impl Iterator<Item = (GlobalCellIdx, &String)> + '_ {
        //this gets the names AND idx, now how to get the lines T.T
        self.interpreter.env().iter_compts()
    }

    // Go to next step
    pub fn step(&mut self, n: u32) -> CiderResult<ProgramStatus> {
        self.do_step(n)?;

        Ok(self.status())
    }

    pub fn set_breakpoints(&mut self, breakpoints: Vec<ParsedGroupName>) {
        self.create_breakpoints(breakpoints)
    }

    pub fn delete_breakpoints(&mut self, breakpoints: Vec<ParsedGroupName>) {
        let parsed_bp_ids: Vec<ParsedBreakPointID> = breakpoints
            .into_iter()
            .map(ParsedBreakPointID::from)
            .collect_vec();
        self.manipulate_breakpoint(Command::Delete(parsed_bp_ids));
    }

    pub fn cont(&mut self) -> StoppedReason {
        self.is_running = true;
        let _ = self.do_continue(); //need to error handle
        let bps = self
            .debugging_context
            .hit_breakpoints()
            .map(|x| self.grp_idx_to_name(x))
            .collect_vec();
        if self.interpreter.is_done() {
            StoppedReason::Done
        } else if !bps.is_empty() {
            StoppedReason::Breakpoint(bps)
        } else {
            StoppedReason::PauseReq
        }
    }

    pub fn pause(&mut self) {
        self.is_running = false;
    }

    #[inline]
    fn do_step(&mut self, n: u32) -> CiderResult<()> {
        for _ in 0..n {
            self.interpreter.step()?;
        }
        self.interpreter.converge()?;
        Ok(())
    }

<<<<<<< HEAD
    fn do_continue(&mut self) -> InterpreterResult<()> {
        dbg!("entered do_continue debugger_core");
=======
    fn do_continue(&mut self) -> CiderResult<()> {
>>>>>>> fa298e93
        self.debugging_context
            .set_current_time(self.interpreter.get_currently_running_groups());

        let mut breakpoints: Vec<GroupIdx> = vec![];

        while breakpoints.is_empty() && !self.interpreter.is_done() {
            dbg!("stepped");
            self.interpreter.step()?;
            // TODO griffin: figure out how to skip this convergence
            self.interpreter.converge()?;
            self.debugging_context
                .advance_time(self.interpreter.get_currently_running_groups());

            for (_idx, watch) in self.debugging_context.hit_watchpoints() {
                let print_tuple = watch.print_details();

                for target in print_tuple.target() {
                    if let Err(e) = self.print_from_path(
                        target,
                        print_tuple.print_code(),
                        *print_tuple.print_mode(),
                    ) {
                        println!("{}", e.red().bold());
                    };
                }
            }

            breakpoints.extend(self.debugging_context.hit_breakpoints());
        }
        if !self.interpreter.is_done() {
            for group in breakpoints {
                println!(
                    "Hit breakpoint: {}",
                    self.program_context
                        .as_ref()
                        .lookup_name(group)
                        .bright_purple()
                        .underline()
                );
            }
            self.interpreter.converge()?;
        };
        Ok(())
    }

    // so on and so forth

    /// The main loop of the debugger. This function is the entry point for the
    /// debugger. It takes an optional [DebuggerInfo] struct which contains the
    /// input stream and the debugging context which allows the debugger to
    /// retain command history and other state after a restart. If not provided,
    /// a fresh context and input stream will be used instead.
    pub fn main_loop(
        mut self,
        info: Option<DebuggerInfo>,
    ) -> CiderResult<DebuggerReturnStatus> {
        let (input_stream, dbg_ctx) = info
            .map(|x| (Some(x.input_stream), Some(x.ctx)))
            .unwrap_or_else(|| (None, None));

        if let Some(dbg_ctx) = dbg_ctx {
            self.debugging_context = dbg_ctx;
        }

        let mut input_stream =
            input_stream.map(Ok).unwrap_or_else(Input::new)?;

        println!(
            "==== {}: The {}alyx {}nterpreter and {}bugge{} ====",
            "Cider".bold(),
            "C".underline(),
            "I".underline(),
            "De".underline(),
            "r".underline()
        );

        let mut err_count = 0_u8;

        while !self.interpreter.is_done() {
            let comm = input_stream.next_command();
            let comm = match comm {
                Ok(c) => {
                    err_count = 0;
                    c
                }
                Err(e) => match *e {
                    CiderError::InvalidCommand(_)
                    | CiderError::UnknownCommand(_)
                    | CiderError::ParseError(_) => {
                        println!("Error: {}", e.red().bold());
                        err_count += 1;
                        if err_count == 3 {
                            println!(
                                "Type {} for a list of commands or {} for usage examples.",
                                "help".yellow().bold().underline(),
                                "explain".yellow().bold().underline()
                            );
                            err_count = 0;
                        }
                        continue;
                    }
                    _ => return Err(e),
                },
            };

            match comm {
                Command::Step(n) => self.do_step(n)?,
                Command::StepOver(target) => {
                    self.do_step_over(target)?;
                }
                Command::Continue => self.do_continue()?,
                Command::Empty => {}
                Command::Display => {
                    println!("COMMAND NOT YET IMPLEMENTED");
                }
                Command::Print(print_lists, code, print_mode) => {
                    for target in print_lists {
                        if let Err(e) = self.do_print(&target, code, print_mode)
                        {
                            println!("{}", e.red().bold());
                        };
                    }
                }
                Command::Help => {
                    print!("{}", Command::get_help_string())
                }
                Command::Break(targets) => self.create_breakpoints(targets),

                // breakpoints
                comm @ (Command::Delete(_)
                | Command::Enable(_)
                | Command::Disable(_)) => self.manipulate_breakpoint(comm),

                Command::Exit => {
                    println!("Exiting.");
                    return Ok(DebuggerReturnStatus::Exit);
                }

                Command::InfoBreak => self
                    .debugging_context
                    .print_breakpoints(self.program_context.as_ref()),

                Command::DeleteWatch(targets) => {
                    for target in targets {
                        let target = target
                            .parse_to_watch_ids(self.program_context.as_ref());
                        unwrap_error_message!(target);
                        self.debugging_context.remove_watchpoint(target)
                    }
                }

                Command::EnableWatch(targets) => {
                    for target in targets {
                        let target = target
                            .parse_to_watch_ids(self.program_context.as_ref());
                        unwrap_error_message!(target);
                        self.debugging_context.enable_watchpoint(target)
                    }
                }

                Command::DisableWatch(targets) => {
                    for target in targets {
                        let target = target
                            .parse_to_watch_ids(self.program_context.as_ref());
                        unwrap_error_message!(target);
                        self.debugging_context.disable_watchpoint(target)
                    }
                }

                Command::Watch(
                    group,
                    watch_pos,
                    print_target,
                    print_code,
                    print_mode,
                ) => self.create_watchpoint(
                    print_target,
                    print_code,
                    print_mode,
                    group,
                    watch_pos,
                ),
                Command::InfoWatch => self
                    .debugging_context
                    .print_watchpoints(self.interpreter.env()),

                Command::PrintPC(print_mode) => match print_mode {
                    PrintCommand::Normal | PrintCommand::PrintCalyx => {
                        self.interpreter.print_pc();
                    }
                    PrintCommand::PrintNodes => {
                        self.interpreter.print_pc_string();
                    }
                },
                Command::Explain => {
                    print!("{}", Command::get_explain_string())
                }

                Command::Restart => {
                    return Ok(DebuggerReturnStatus::Restart(Box::new(
                        DebuggerInfo {
                            ctx: self.debugging_context,
                            input_stream,
                        },
                    )));
                }
            }
        }

        println!("Main component has finished executing. Debugger is now in inspection mode.");

        loop {
            let comm = input_stream.next_command();
            let comm = match comm {
                Ok(c) => c,
                Err(e) => match *e {
                    CiderError::InvalidCommand(_)
                    | CiderError::UnknownCommand(_)
                    | CiderError::ParseError(_) => {
                        println!("Error: {}", e.red().bold());
                        continue;
                    }
                    _ => return Err(e),
                },
            };

            match comm {
                Command::Empty => {}
                Command::Display => {
                    println!("COMMAND NOT YET IMPLEMENTED");
                }
                Command::Print(print_lists, code, print_mode) => {
                    for target in print_lists {
                        if let Err(e) = self.do_print(&target, code, print_mode)
                        {
                            println!("{}", e.red().bold());
                        };
                    }
                }

                Command::Help => {
                    print!("{}", Command::get_help_string())
                }
                Command::Exit => {
                    println!("Exiting.");
                    return Ok(DebuggerReturnStatus::Exit);
                }
                Command::Explain => {
                    print!("{}", Command::get_explain_string())
                }
                Command::Restart => {
                    return Ok(DebuggerReturnStatus::Restart(Box::new(
                        DebuggerInfo {
                            ctx: self.debugging_context,
                            input_stream,
                        },
                    )));
                }
                _ => {
                    println!(
                        "This command is unavailable after program termination"
                    )
                }
            }
        }
    }

    fn create_watchpoint(
        &mut self,
        print_target: Vec<Vec<String>>,
        print_code: Option<PrintCode>,
        print_mode: PrintMode,
        group: super::commands::ParsedGroupName,
        watch_pos: super::commands::WatchPosition,
    ) {
        let mut error_occurred = false;
        let mut paths = Vec::new();
        for target in print_target.iter() {
            match self.interpreter.traverse_name_vec(target) {
                Ok(path) => {
                    paths.push(path);
                }
                Err(e) => {
                    error_occurred = true;
                    println!("{}", e.red().bold());
                    continue;
                }
            }
        }

        if error_occurred {
            println!("{}", "No watchpoints have been added.".red());
            return;
        }

        let watch_target =
            match group.lookup_group(self.program_context.as_ref()) {
                Ok(v) => v,
                Err(e) => {
                    println!("Error: {}", e.red());
                    return;
                }
            };

        self.debugging_context.add_watchpoint(
            watch_target,
            watch_pos,
            (paths, print_code, print_mode),
        );
    }

    fn do_step_over(
        &mut self,
        target: super::commands::ParsedGroupName,
    ) -> Result<(), crate::errors::BoxedCiderError> {
        let target = match target.lookup_group(self.program_context.as_ref()) {
            Ok(v) => v,
            Err(e) => {
                println!("Error: {}", e.red());
                return Ok(());
            }
        };

        if !self.interpreter.is_group_running(target) {
            println!("Group is not currently running")
        } else {
            while self.interpreter.is_group_running(target) {
                self.interpreter.step()?;
            }
            self.interpreter.converge()?;
        };
        Ok(())
    }

    fn create_breakpoints(
        &mut self,
        targets: Vec<super::commands::ParsedGroupName>,
    ) {
        for target in targets {
            let target = target.lookup_group(self.program_context.as_ref());
            unwrap_error_message!(target);

            if self.interpreter.is_group_running(target) {
                println!("Warning: the group {} is already running. This breakpoint will not trigger until the next time the group runs.",
                        self.program_context.as_ref().lookup_name(target).yellow().italic())
            }

            self.debugging_context.add_breakpoint(target);
        }
    }

    fn do_print(
        &self,
        target: &[String],
        code: Option<PrintCode>,
        print_mode: PrintMode,
    ) -> Result<(), PathError> {
        let traversal_res = self.interpreter.traverse_name_vec(target)?;

        self.print_from_path(&traversal_res, &code, print_mode)?;

        Ok(())
    }

    fn print_from_path(
        &self,
        path: &ParsePath,
        code: &Option<PrintCode>,
        mode: PrintMode,
    ) -> Result<(), PathError> {
        let code = code.unwrap_or(PrintCode::Binary);

        let name_override = match path {
            ParsePath::Cell(_) | ParsePath::Port(_) => None,
            ParsePath::AbstractCell(_) | ParsePath::AbstractPort { .. } => {
                Some(path.as_string(self.interpreter.env()))
            }
        };

        let resolved = path.resolve_path(self.interpreter.env())?;
        match resolved {
            crate::flatten::structures::environment::PathResolution::Cell(
                cell,
            ) => {
                if let PrintMode::State = mode {
                    if let Some(state) = self.interpreter.format_cell_state(
                        cell,
                        code,
                        name_override.as_deref(),
                    ) {
                        println!("{}", state);
                        return Ok(());
                    } else {
                        println!("{}","Target cell has no internal state, printing port information instead".red());
                    }
                }

                println!(
                    "{}",
                    self.interpreter.format_cell_ports(
                        cell,
                        code,
                        name_override.as_deref()
                    )
                )
            }
            crate::flatten::structures::environment::PathResolution::Port(
                port,
            ) => {
                let path_str = name_override
                    .unwrap_or_else(|| self.interpreter.get_full_name(port));

                println!(
                    "{path_str} = {}",
                    self.interpreter.format_port_value(port, code)
                )
            }
        }

        Ok(())
    }

    fn manipulate_breakpoint(&mut self, command: Command) {
        match &command {
            Command::Disable(targets)
            | Command::Enable(targets)
            | Command::Delete(targets) => {
                for t in targets {
                    let target =
                        t.parse_to_break_ids(self.program_context.as_ref());
                    unwrap_error_message!(target);

                    match &command {
                        Command::Disable(_) => {
                            self.debugging_context.disable_breakpoint(target)
                        }
                        Command::Enable(_) => {
                            self.debugging_context.enable_breakpoint(target)
                        }
                        Command::Delete(_) => {
                            self.debugging_context.remove_breakpoint(target)
                        }
                        _ => unreachable!(),
                    }
                }
            }
            _ => unreachable!("improper use of manipulate_breakpoint"),
        }
    }
}<|MERGE_RESOLUTION|>--- conflicted
+++ resolved
@@ -229,12 +229,7 @@
         Ok(())
     }
 
-<<<<<<< HEAD
-    fn do_continue(&mut self) -> InterpreterResult<()> {
-        dbg!("entered do_continue debugger_core");
-=======
     fn do_continue(&mut self) -> CiderResult<()> {
->>>>>>> fa298e93
         self.debugging_context
             .set_current_time(self.interpreter.get_currently_running_groups());
 
