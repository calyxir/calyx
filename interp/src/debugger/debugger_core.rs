--- conflicted
+++ resolved
@@ -120,20 +120,7 @@
                     let parent_comp = self
                         .program_context
                         .as_ref()
-<<<<<<< HEAD
-                        .primary
-                        .components
-                        .keys()
-                        .find(|comp_id| {
-                            self.program_context.as_ref().secondary[*comp_id]
-                                .definitions
-                                .groups()
-                                .contains(x)
-                        })
-                        .unwrap();
-=======
                         .get_component_from_group(x);
->>>>>>> aa743817
                     let parent_name = self
                         .program_context
                         .as_ref()
@@ -170,14 +157,11 @@
             .collect_vec();
         self.manipulate_breakpoint(Command::Delete(parsed_bp_ids));
     }
-<<<<<<< HEAD
 
     pub fn cont(&mut self) -> InterpreterResult<()> {
         self.do_continue()
     }
 
-=======
->>>>>>> aa743817
     #[inline]
     fn do_step(&mut self, n: u32) -> InterpreterResult<()> {
         for _ in 0..n {
