//! Defines update methods for the various primitive cells in the Calyx
// standard library.

use super::environment::Environment;
use super::values::Value;
use calyx::{errors::FutilResult, ir};
use std::collections::HashMap;
use std::convert::TryInto;
use std::ops::*;

<<<<<<< HEAD
/// A Standard Register of a certain [width]
/// Note that StdReg itself doen't have any bookkeeping related to clock cycles.
/// Nor does it prevent the user from reading a value before the [done] signal is high.
/// The only check it performs is preventing the user from writing
/// to the register while the [write_en] signal is low. Rules regarding cycle count,
/// such as asserting [done] for just one cycle after a write, must be enforced and
/// carried out by the interpreter.
=======
pub enum Primitve {
    StdAdd(StdAdd),
    StdReg(StdReg),
    StdConst(StdConst),
    StdLsh(StdLsh),
    StdRsh(StdRsh),
    StdSub(StdSub),
    StdSlice(StdSlice),
    StdPad(StdPad),
    StdNot(StdNot),
    StdAnd(StdAnd),
    StdOr(StdOr),
    StdXor(StdXor),
    StdGe(StdGe),
    StdGt(StdGt),
    StdEq(StdEq),
    StdNeq(StdNeq),
    StdLe(StdLe),
    StdLt(StdLt),
    StdMemD1(StdMemD1),
}

/// For binary operator components that taken in a <left> Value and
/// <right> Value.
///
/// # Example
/// ```
/// let std_add = StdAdd::new(5) // A 5 bit adder
/// let one_plus_two = std_add.execute_bin(
///     &(Value::try_from_init(1, 5).unwrap()),
///     &(Value::try_from_init(2, 5).unwrap())
/// )
/// ```
pub trait ExecuteBinary {
    fn execute_bin(&self, left: &Value, right: &Value) -> Value;
}

/// Only binary operator components have trait [Execute].
pub trait Execute {
    fn execute<'a>(
        &self,
        inputs: &'a [(ir::Id, Value)],
        outputs: &'a [(ir::Id, Value)],
    ) -> Vec<(ir::Id, Value)>;
}

/// For unary operator components that only take in one input.
/// # Example
/// ```
///let std_not = StdNot::new(5) // a 5 bit not-er
/// let not_one = std_not.execute_unary(&(Value::try_from_init(1, 5).unwrap()));
/// ```
pub trait ExecuteUnary {
    fn execute_unary(&self, input: &Value) -> Value;
}

impl<T: ExecuteBinary> Execute for T {
    fn execute<'a>(
        &self,
        inputs: &'a [(ir::Id, Value)],
        _outputs: &'a [(ir::Id, Value)],
    ) -> Vec<(ir::Id, Value)> {
        let (_, left) = inputs.iter().find(|(id, _)| id == "left").unwrap();

        let (_, right) = inputs.iter().find(|(id, _)| id == "right").unwrap();

        let out = T::execute_bin(self, left, right);
        vec![(ir::Id::from("out"), out)]
    }
}

/// Ensures the input values are of the appropriate widths, else panics.
fn check_widths(left: &Value, right: &Value, width: u64) -> () {
    if width != (left.vec.len() as u64)
        || width != (right.vec.len() as u64)
        || left.vec.len() != right.vec.len()
    {
        panic!("Width mismatch between the component and the value.");
    }
}

/// A one-dimensional memory. Initialized with
/// StdMemD1.new(WIDTH, SIZE, IDX_SIZE) where:
/// * WIDTH - Size of an individual memory slot.
/// * SIZE - Number of slots in the memory.
/// * IDX_SIZE - The width of the index given to the memory.
///
/// To write to a memory, the [write_en] must be high.
/// Inputs:
/// * addr0: IDX_SIZE - The index to be accessed or updated.
/// * write_data: WIDTH - Data to be written to the selected memory slot.
/// * write_en: 1 - One bit write enabled signal, causes the memory to write
///             write_data to the slot indexed by addr0.
///
/// Outputs:
/// * read_data: WIDTH - The value stored at addr0. This value is combinational
///              with respect to addr0.
/// * done: 1 - The done signal for the memory. This signal goes high for one
///         cycle after finishing a write to the memory.
pub struct StdMemD1 {
    pub width: u64,    // size of individual piece of mem
    pub size: u64,     // # slots of mem
    pub idx_size: u64, // # bits needed to index a piece of mem
    pub data: Vec<Value>,
    pub write_en: bool,
}

impl StdMemD1 {
    pub fn new(width: u64, size: u64, idx_size: u64) -> StdMemD1 {
        let data = vec![
            Value::zeroes((width as usize).try_into().unwrap());
            (size as usize).try_into().unwrap()
        ];
        StdMemD1 {
            width,
            size,
            idx_size,
            data,
            write_en: false,
        }
    }
}
//std_memd2 :
pub struct StdMemD2 {}

impl StdMemD2 {}

//std_memd3 :
pub struct StdMemD3 {}

impl StdMemD3 {}

//std_memd4 :
pub struct StdMemD4 {}

impl StdMemD4 {}

/// A Standard Register of a certain [width].
/// Rules regarding cycle count, such as asserting [done] for just one cycle after a write, must be
/// enforced and carried out by the interpreter. This register only ensures no writes
/// occur while [write_en] is low.
>>>>>>> 115798ac
pub struct StdReg {
    pub width: u64,
    pub val: Value,
    pub done: bool,
    pub write_en: bool,
}

impl StdReg {
    /// New registers have unitialized values -- only specify their widths
    pub fn new(width: u64) -> StdReg {
        StdReg {
            width,
            val: Value::new(width as usize),
            done: false,
            write_en: false,
        }
    }

<<<<<<< HEAD
    /// Sets value in register, only if [write_en] is high. Will
    /// truncate [input] if its [width] exceeds this register's [width]
    pub fn load_value(&mut self, input: Value) {
=======
    /// Sets value in register, only if [write_en] is high.
    /// # Example
    /// ```
    /// let reg_16 = StdReg::new(16);
    /// let val_6_16bit = Value::try_from_init(6, 16).unwrap();
    /// reg_16.load_value(val_6_16bit);
    /// ```
    /// # Panic
    /// * panics if width of [input] != self.width
    pub fn load_value(&mut self, input: Value) {
        check_widths(&input, &input, self.width);
>>>>>>> 115798ac
        if self.write_en {
            self.val = input.truncate(self.width.try_into().unwrap())
        }
    }

<<<<<<< HEAD
    /// Given a [u64], sets the corresponding [Value] in the register, only if [write_en] is high.
    /// Truncates [input]'s corresponding [Value] if its [width] exceeds this register's [width]
    pub fn load_u64(&mut self, input: u64) {
        if self.write_en {
            self.val = Value::from_init::<usize>(
                input.try_into().unwrap(),
                self.width.try_into().unwrap(),
            )
        }
    }

    /// After loading a value into the register, use [set_done_high] to emit the done signal.
    /// Note that the [StdReg] struct has no sense of time itself. The interpreter is responsible
    /// For setting the [done] signal high for exactly one cycle.
    pub fn set_done_high(&mut self) {
        self.done = true
    }
    /// Pairs with [set_done_high]
=======
    /// After loading a value into the register, use [set_done_high] to emit
    /// the done signal. Note that the [StdReg] struct has no sense of time
    /// itself. The interpreter is responsible for setting the [done] signal
    /// high for exactly one cycle.
    pub fn set_done_high(&mut self) {
        self.done = true
    }
    /// Pairs with [set_done_high].
>>>>>>> 115798ac
    pub fn set_done_low(&mut self) {
        self.done = false
    }

<<<<<<< HEAD
    /// A cycle before trying to load a value into the register, make sure to [set_write_en_high]
=======
    /// A cycle before trying to load a value into the register, make sure to
    /// [set_write_en_high].
>>>>>>> 115798ac
    pub fn set_write_en_high(&mut self) {
        self.write_en = true
    }

    pub fn set_write_en_low(&mut self) {
        self.write_en = false
    }

<<<<<<< HEAD
    /// Reads the value from the register. Makes no guarantee on the validity of data
    /// in the register -- the interpreter must check [done] itself.
=======
    /// Reads the value from the register. Makes no guarantee on the validity
    /// of data in the register -- the interpreter must check [done] itself.
>>>>>>> 115798ac
    pub fn read_value(&self) -> Value {
        self.val.clone()
    }

    pub fn read_u64(&self) -> u64 {
        self.val.as_u64()
    }
}

<<<<<<< HEAD
=======
/// A component that keeps one value, that can't be rewritten. Is immutable,
/// and instantiated with the value it holds, which must have the same # of bits as [width].
>>>>>>> 115798ac
pub struct StdConst {
    width: u64,
    val: Value,
}

<<<<<<< HEAD
///A component that keeps one value, that can't be rewritten. Is instantiated with the
///value
impl StdConst {
    pub fn new(width: u64, val: Value) -> StdConst {
        StdConst {
            width,
            val: val.truncate(width as usize),
        }
    }

    pub fn new_from_u64(width: u64, val: u64) -> StdConst {
        StdConst {
            width,
            val: Value::from_init::<usize>(
                val.try_into().unwrap(),
                width.try_into().unwrap(),
            ),
        }
    }

    pub fn read_val(&self) -> Value {
        self.val.clone()
    }
=======
impl StdConst {
    /// Instantiates a new constant component
    /// # Example
    /// ```
    /// let const_16bit_9 = StdConst::new(16, 9);
    /// ```
    ///
    /// # Panics
    /// * Panics if [val] != [width]
    pub fn new(width: u64, val: Value) -> StdConst {
        check_widths(&val, &val, width);
        StdConst { width, val: val }
    }

    /// Returns the value this constant component represents
    /// # Example
    /// ```
    /// let const_16bit_9 = StdConst::new(16, 9);
    /// let val_9 = const_16bit_9.read_value();
    /// ```
    pub fn read_val(&self) -> Value {
        self.val.clone()
    }

    /// Returns the u64 corresponding to the value this constant component represents
    /// # Example
    /// ```
    /// let const_16bit_9 = StdConst::new(16, 9);
    /// assert_eq!(const_16bit_9.as_u64(), 9);
    /// ```
>>>>>>> 115798ac
    pub fn read_u64(&self) -> u64 {
        self.val.as_u64()
    }
}

<<<<<<< HEAD
pub struct StdLsh {}

impl StdLsh {
    pub fn execute(mut val: Value) -> Value {
        val.vec.remove(val.vec.len() - 1);
        val.vec.insert(0, false);
        Value { vec: val.vec }
    }

    pub fn execute_u64(input: u64) -> u64 {
        // let val = Value::from_init(input.try_into().unwrap(), 64 as usize);
        // let val = Value {
        // }
        todo!()
    }
}

pub struct StdRsh {}

impl StdRsh {
    pub fn execute(mut val: Value) -> Value {
        val.vec.reverse();
        val.vec.remove(val.vec.len() - 1);
        val.vec.insert(0, false);
        val.vec.reverse();
        Value { vec: val.vec }
    }

    pub fn execute_u64(input: u64) -> u64 {
        // let val = Value::from_init(input, 64 as usize);
        todo!()
    }
}

pub struct StdAdd {}

impl StdAdd {
    pub fn execute(left: Value, right: Value) -> Value {
        // error if left and right are different widths
        //find a bitwidth to give from
        let left_64 = left.as_u64();
        let right_64 = right.as_u64();
        let init_val = left_64 + right_64;

        let init_val_usize: usize = init_val.try_into().unwrap();
        let bitwidth: usize = left.vec.len();
        Value::from_init(init_val_usize, bitwidth)
    }
}

pub struct StdSub {}

impl StdSub {
    pub fn execute(left: Value, right: Value) -> Value {
        //find a bitwidth to give from
        let left_64 = left.as_u64();
        let right_64 = right.as_u64();
        let init_val = left_64 - right_64;

        let init_val_usize: usize = init_val.try_into().unwrap();
        let bitwidth: usize = left.vec.len();
        Value::from_init(init_val_usize, bitwidth)
    }
}

pub struct StdSlice {}

impl StdSlice {
    pub fn execute(val: Value, width: usize) -> Value {
        val.truncate(width)
    }
}

pub struct StdPad {}

impl StdPad {
    pub fn execute(val: Value, width: usize) -> Value {
        val.ext(width)
    }
}

/// Logical Operators
pub struct StdNot {}

impl StdNot {
    pub fn execute(val: Value) -> Value {
        Value { vec: val.vec.not() }
    }
}

pub struct StdAnd {}

impl StdAnd {
    pub fn execute(left: Value, right: Value) -> Value {
        Value {
            vec: left.vec.bitand(right.vec),
        }
    }
}

pub struct StdOr {}

impl StdOr {
    pub fn execute(left: Value, right: Value) -> Value {
        Value {
            vec: left.vec.bitor(right.vec),
        }
    }
}

pub struct StdXor {}

impl StdXor {
    pub fn execute(left: Value, right: Value) -> Value {
        Value {
            vec: left.vec.bitxor(right.vec),
        }
    }
}

/// Comparison Operators
pub struct StdGt {}

impl StdGt {
    pub fn execute(left: Value, right: Value) -> Value {
=======
///std_lsh<WIDTH>
///A left bit shift accepting only inputs of [width]. Performs LEFT << RIGHT. This component is combinational.
///Inputs:
///left: WIDTH - A WIDTH-bit value to be shifted
///right: WIDTH - A WIDTH-bit value representing the shift amount
///Outputs:
///out: WIDTH - A WIDTH-bit value equivalent to LEFT << RIGHT

pub struct StdLsh {
    width: u64,
}

impl StdLsh {
    /// Instantiate a new StdLsh of a specific width
    /// # Example
    /// ```
    /// let std_lsh_16_bit = StdLsh::new(16)
    /// ```
    pub fn new(width: u64) -> StdLsh {
        StdLsh { width }
    }
}

impl ExecuteBinary for StdLsh {
    /// Returns the Value representing LEFT << RIGHT
    /// # Example
    /// ```
    /// let std_lsh_16_bit = StdLsh::new(16);
    /// let val_2_16bit = Value::try_from_init(2, 16).unwrap();
    /// let val_8_16bit = std_lsh_16_bit.execute_bin(&val_2_16bit, &val_2_16bit);
    /// ```
    ///
    /// # Panics
    /// * panics if left's width, right's width and self.width are not all equal
    ///
    fn execute_bin(&self, left: &Value, right: &Value) -> Value {
        check_widths(left, right, self.width);
        let mut tr = left.vec.clone();
        tr.shift_right(right.as_u64() as usize);
        Value { vec: tr }
    }
}

/// std_rsh<WIDTH>
/// A right bit shift. Performs LEFT >> RIGHT. This component is combinational.

/// Inputs:

/// left: WIDTH - A WIDTH-bit value to be shifted
/// right: WIDTH - A WIDTH-bit value representing the shift amount
/// Outputs:

/// out: WIDTH - A WIDTH-bit value equivalent to LEFT >> RIGHT

pub struct StdRsh {
    width: u64,
}

impl StdRsh {
    /// Instantiate a new StdRsh component with a specified width
    /// # Example
    /// ```
    /// let std_rsh_16bit = StdRsh::new(16);
    /// ```
    pub fn new(width: u64) -> StdRsh {
        StdRsh { width }
    }
}

impl ExecuteBinary for StdRsh {
    /// Returns the Value representing LEFT >> RIGHT
    /// # Example
    /// ```
    /// let std_rsh_16_bit = StdRsh::new(16);
    /// let val_8_16bit = Value::try_from_init(8, 16).unwrap();
    /// let val_1_16bit = Value::try_from_init(1, 16).unwrap();
    /// let val_4_16bit = std_rsh_16_bit.execute_bin(&val_8_16bit, &val_1_16bit);
    /// ```
    ///
    /// # Panics
    /// * panics if left's width, right's width and self.width are not all equal
    ///
    fn execute_bin(&self, left: &Value, right: &Value) -> Value {
        check_widths(left, right, self.width);
        let mut tr = left.vec.clone();
        tr.shift_left(right.as_u64() as usize);
        Value { vec: tr }
    }
}

//std_add<WIDTH>
//Bitwise addition without a carry flag. Performs LEFT + RIGHT. This component is combinational.
//Inputs:
//left: WIDTH - A WIDTH-bit value
//right: WIDTH - A WIDTH-bit value
//Outputs:
//out: WIDTH - A WIDTH-bit value equivalent to LEFT + RIGHT
pub struct StdAdd {
    width: u64,
}

impl StdAdd {
    /// Instantiate a new StdAdd with a specified bit width
    /// # Example
    /// ```
    /// let std_add_16bit = StdAdd::new(16);
    /// ```
    pub fn new(width: u64) -> StdAdd {
        StdAdd { width }
    }
}

impl ExecuteBinary for StdAdd {
    /// Returns the Value representing LEFT + RIGHT
    /// # Example
    /// ```
    /// let std_add_16bit = StdAdd::new(16);
    /// let val_8_16bit = Value::try_from_init(8, 16).unwrap();
    /// let val_1_16bit = Value::try_from_init(1, 16).unwrap();
    /// let val_9_16bit = std_add_16bit.execute_bin(&val_8_16bit, &val_2_1bit);
    /// ```
    ///
    /// # Panics
    /// * panics if left's width, right's width and self.width are not all equal
    ///
    fn execute_bin(&self, left: &Value, right: &Value) -> Value {
        check_widths(left, right, self.width);
        let left_64 = left.as_u64();
        let right_64 = right.as_u64();
        let init_val = left_64 + right_64;
        let bitwidth: usize = left.vec.len();
        Value::from_init(init_val, bitwidth)
    }
}

/// std_sub<WIDTH>
/// Bitwise subtraction. Performs LEFT - RIGHT. This component is combinational.
/// Inputs:
/// left: WIDTH - A WIDTH-bit value
/// right: WIDTH - A WIDTH-bit value
/// Outputs:
/// out: WIDTH - A WIDTH-bit value equivalent to LEFT - RIGHT

pub struct StdSub {
    width: u64,
}

impl StdSub {
    /// Instantiates a new standard subtraction component
    /// # Example
    /// ```
    /// let std_sub_16bit = StdSub::new(16);
    /// ```
    pub fn new(width: u64) -> StdSub {
        StdSub { width }
    }
}

impl ExecuteBinary for StdSub {
    /// Returns the Value representing LEFT - RIGHT
    /// Will overflow if result is negative.
    /// # Examples
    /// ```
    /// //4 [0100] - 1 [0001] = 3 [0011]
    /// let val_4_4bit = Value::try_from_init(4, 4).unwrap();
    /// let val_1_4bit = Value::try_from_init(1, 4).unwrap();
    /// let std_sub_4_bit = StdSub::new(4);
    /// let val_3_4bit = std_sub_4_bit.execute_bin(&val_4_4bit, &val_1_4bit);
    /// //4 [0100] - 5 [0101] = -1 [1111] <- as an unsigned binary num, this is 15
    /// let val_5_4bit = Value::try_from_init(5, 4).unwrap();
    /// assert_eq!(std_sub_4_bit.execute_bin(&val_4_4bit, &val_5_4bit).as_u64(), 15);
    /// ```
    ///
    /// # Panics
    /// * panics if left's width, right's width and self.width are not all equal
    ///
    fn execute_bin(&self, left: &Value, right: &Value) -> Value {
        check_widths(left, right, self.width);
        let left_64 = left.as_u64();
        // Bitwise subtraction: left - right = left + (!right + 1)
        let right = Value {
            vec: !(right.vec.clone()),
        };
        let right_64 = right.as_u64() + 1;
        //need to allow overflow -- we are dealing only with bits
        let init_val = left_64 + right_64;
        let bitwidth: usize = left.vec.len();
        Value::from_init(init_val, bitwidth)
    }
}

/// Slice out the lower OUT_WIDTH bits of an IN_WIDTH-bit value. Computes
/// in[out_width - 1 : 0]. This component is combinational.
/// Inputs:
/// in: IN_WIDTH - An IN_WIDTH-bit value
/// Outputs:
/// out: OUT_WIDTH - The lower (from LSB towards MSB) OUT_WIDTH bits of in
pub struct StdSlice {
    in_width: u64,
    out_width: u64,
}

impl StdSlice {
    /// Instantiate a new instance of StdSlice
    ///
    /// # Example
    /// ```
    /// let std_slice_6_to_4 = StdSlice::new(6, 4)
    /// ```
    pub fn new(in_width: u64, out_width: u64) -> StdSlice {
        StdSlice {
            in_width,
            out_width,
        }
    }
}

impl ExecuteUnary for StdSlice {
    /// Returns the bottom OUT_WIDTH bits of an input with IN_WIDTH
    /// # Example
    /// ```
    /// let val_5_3bits = Value::try_from_init(5, 3); // 5 = [101]
    /// let std_slice_3_to_2 = StdSlice::new(3, 2);
    /// let val_1_2bits = std_slice_1_to_2.execute_unary(val_5_3bits) // 1 = [01]
    /// ```
    ///
    /// # Panics
    /// * panics if input's width and self.width are not equal
    ///
    fn execute_unary(&self, input: &Value) -> Value {
        check_widths(input, input, self.in_width);
        let tr = input.clone();
        tr.truncate(self.out_width as usize)
    }
}

/// Given an IN_WIDTH-bit input, zero pad from the MSB to an output of
/// OUT_WIDTH-bits. This component is combinational.
/// Inputs:
/// in: IN_WIDTH - An IN_WIDTH-bit value to be padded
/// Outputs:
/// out: OUT_WIDTH - The paddwd width
pub struct StdPad {
    in_width: u64,
    out_width: u64,
}

impl StdPad {
    /// Instantiate instance of StdPad that takes input with width [in_width] and returns output with width [out_width]
    /// # Example
    /// ```
    /// let std_pad_3_to_5 = StdPad::new(3, 5);
    /// ```
    pub fn new(in_width: u64, out_width: u64) -> StdPad {
        StdPad {
            in_width,
            out_width,
        }
    }
}

impl ExecuteUnary for StdPad {
    /// Returns a value of length OUT_WIDITH consisting IN_WIDTH bits corresponding
    /// with [input], padded with 0s until index OUT_WIDTH - 1
    /// # Example
    /// ```
    /// let val_5_3bits = Value::try_from_init(5, 3); // 5 = [101]
    /// let std_pad_3_to_5 = StdPad::new(3, 5);
    /// let val_5_5bits = std_pad_3_to_5.execute_unary(val_5_3bits) // 5 = [00101]
    /// ```
    ///
    /// # Panics
    /// * panics if input's width and self.width are not equal
    ///
    fn execute_unary(&self, input: &Value) -> Value {
        check_widths(input, input, self.in_width);
        let pd = input.clone();
        pd.ext(self.out_width as usize)
    }
}

/* =========================== Logical Operators =========================== */
/// std_not<WIDTH>
/// Bitwise NOT. This component is combinational.
/// Inputs:
/// in: WIDTH - A WIDTH-bit input.
/// Outputs:
/// out: WIDTH - The bitwise NOT of the input (~in)
pub struct StdNot {
    width: u64,
}

impl StdNot {
    /// Instantiate a standard not component accepting input of width [WIDTH]
    pub fn new(width: u64) -> StdNot {
        StdNot { width }
    }
}

impl ExecuteUnary for StdNot {
    /// Returns a value of length WIDTH representing the bitwise NOT of [input]
    /// # Example
    /// ```
    /// let val_5_3bits = Value::try_from_init(5, 3); // 5 = [101]
    /// let std_not_3bit = StdNot::new(3);
    /// let val_2_3bits = std_not_3bits.execute_unary(val_5_3bits);
    /// assert_eq!(val_2_3bits.as_u64(), 2)
    /// ```
    ///
    /// # Panics
    /// * panics if input's width and self.width are not equal
    ///
    fn execute_unary<'a>(&self, input: &Value) -> Value {
        check_widths(input, input, self.width);
        Value {
            vec: input.vec.clone().not(),
        }
    }
}

/// std_and<WIDTH>
/// Bitwise AND. This component is combinational.
/// Inputs:
/// left: WIDTH - A WIDTH-bit argument
/// right: WIDTH - A WIDTH-bit argument
/// Outputs:

// out: WIDTH - The bitwise AND of the arguments (left & right)
pub struct StdAnd {
    width: u64,
}

impl StdAnd {
    /// Instantiate an instance of StdAnd that accepts input of width [width]
    /// # Example
    /// ```
    /// let std_and_4bit = StdAdd::new(4);
    /// ```
    pub fn new(width: u64) -> StdAnd {
        StdAnd { width }
    }
}

impl ExecuteBinary for StdAnd {
    /// Returns the bitwise AND of [left] and [right]
    /// # Example
    /// ```
    /// let val_5_3 = Value::try_from_init(5, 3).unwrap();
    /// let val_2_3 = Value::try_from_init(2, 3).unwrap();
    /// let std_and_3bit = StdAdd::new(3);
    /// let val_0_3 = std_and_3bit.execute_bin(&val_5_3, &val_2_3);
    /// assert_eq!(val_0_3.as_u64(), 0);
    /// ```
    fn execute_bin(&self, left: &Value, right: &Value) -> Value {
        check_widths(left, right, self.width);
        Value {
            vec: left.vec.clone() & right.vec.clone(),
        }
    }
}

/// std_or<WIDTH>
/// Bitwise OR. This component is combinational.
/// Inputs:
/// left: WIDTH - A WIDTH-bit argument
/// right: WIDTH - A WIDTH-bit argument
/// Outputs:
/// out: WIDTH - The bitwise OR of the arguments (left | right)
pub struct StdOr {
    width: u64,
}

impl StdOr {
    /// Instantiate a StdOr that accepts inputs only with width [width]
    pub fn new(width: u64) -> StdOr {
        StdOr { width }
    }
}

impl ExecuteBinary for StdOr {
    /// Returns the bitwise OR of [left] and [right]
    /// # Example
    /// ```
    /// let val_5_3 = Value::try_from_init(5, 3).unwrap(); // 5 = [101]
    /// let val_2_3 = Value::try_from_init(2, 3).unwrap(); // 2 = [010]
    /// let std_or_3bit = StOr::new(3);
    /// let val_7_3 = std_or_3bit.execute_bin(&val_5_3, &val_2_3);
    /// assert_eq!(val_7_3.as_u64(), 7);
    /// ```
    fn execute_bin(&self, left: &Value, right: &Value) -> Value {
        check_widths(left, right, self.width);
        Value {
            vec: left.vec.clone() | right.vec.clone(),
        }
    }
}

/// std_xor<WIDTH>
/// Bitwise XOR. This component is combinational.
/// Inputs:
/// left: WIDTH - A WIDTH-bit argument
/// right: WIDTH - A WIDTH-bit argument
/// Outputs:
/// out: WIDTH - The bitwise XOR of the arguments (left ^ right)
pub struct StdXor {
    width: u64,
}

impl StdXor {
    /// Instantiate a StdXor component that accepts only inputs of width [width]
    pub fn new(width: u64) -> StdXor {
        StdXor { width }
    }
}

impl ExecuteBinary for StdXor {
    /// Returns the bitwise XOR of [left] and [right]
    /// # Example
    /// ```
    /// let val_7_3 = Value::try_from_init(7, 3).unwrap(); // 7 = [111]
    /// let val_2_3 = Value::try_from_init(2, 3).unwrap(); // 2 = [010]
    /// let std_xor_3bit = StXor::new(3);
    /// let val_5_3 = std_xor_3bit.execute_bin(&val_7_3, &val_2_3);
    /// assert_eq!(val_5_3.as_u64(), 5);
    /// ```
    fn execute_bin(&self, left: &Value, right: &Value) -> Value {
        check_widths(left, right, self.width);
        Value {
            vec: left.vec.clone() ^ right.vec.clone(),
        }
    }
}

/* ========================== Comparison Operators ========================= */
/// std_gt<WIDTH>
/// Greater than. This component is combinational.
/// Inputs:
/// left: WIDTH - A WIDTH-bit argument
/// right: WIDTH - A WIDTH-bit argument
/// Outputs:
/// out: 1 - A single bit output. 1 if left > right else 0.
pub struct StdGt {
    width: u64,
}

impl StdGt {
    /// Instantiate a StdGt component that accepts only inputs with width [width]
    pub fn new(width: u64) -> StdGt {
        StdGt { width }
    }
}

impl ExecuteBinary for StdGt {
    /// Returns a single bit-long Value which is 1 if left > right else 0
    /// # Example
    /// ```
    /// let val_2_3bit = Value::try_from_init(2, 3).unwrap();
    /// let val_1_3bit = Value::try_from_init(1, 3).unwrap();
    /// let std_gt_3bit = StdGt::new(3);
    /// assert_eq!(std_gt_3bit.execute_bin(&val_2_3.bit, &val_1_3bit).as_u64(), 1);
    /// ```
    ///  # Panics
    /// * panics if left's width, right's width and self.width are not all equal
    ///
    fn execute_bin(&self, left: &Value, right: &Value) -> Value {
        check_widths(left, right, self.width);
>>>>>>> 115798ac
        let left_64 = left.as_u64();
        let right_64 = right.as_u64();
        let init_val = left_64 > right_64;

<<<<<<< HEAD
        let init_val_usize: usize = init_val.try_into().unwrap();
        let bitwidth: usize = left.vec.len();
        Value::from_init(init_val_usize, bitwidth)
    }
}

pub struct StdLt {}

impl StdLt {
    pub fn execute(left: Value, right: Value) -> Value {
=======
        Value::from_init(init_val, 1 as usize)
    }
}

/// std_lt<WIDTH>
/// Less than. This component is combinational.
/// Inputs:
/// left: WIDTH - A WIDTH-bit argument
/// right: WIDTH - A WIDTH-bit argument
/// Outputs:
/// out: 1 - A single bit output. 1 if left < right else 0.
pub struct StdLt {
    width: u64,
}

impl StdLt {
    /// Instantiate a StdLt component that only accepts inputs of width [width]
    pub fn new(width: u64) -> StdLt {
        StdLt { width }
    }
}

impl ExecuteBinary for StdLt {
    /// Returns a single bit-long Value which is 1 if left < right else 0
    /// # Example
    /// ```
    /// let val_2_3bit = Value::try_from_init(2, 3).unwrap();
    /// let val_1_3bit = Value::try_from_init(1, 3).unwrap();
    /// let std_lt_3bit = StdLt::new(3);
    /// assert_eq!(std_lt_3bit.execute_bin(&val_2_3.bit, &val_1_3bit).as_u64(), 0);
    /// ```
    ///  # Panics
    /// * panics if left's width, right's width and self.width are not all equal
    ///
    fn execute_bin(&self, left: &Value, right: &Value) -> Value {
        check_widths(left, right, self.width);
>>>>>>> 115798ac
        let left_64 = left.as_u64();
        let right_64 = right.as_u64();
        let init_val = left_64 < right_64;

<<<<<<< HEAD
        let init_val_usize: usize = init_val.try_into().unwrap();
        let bitwidth: usize = left.vec.len();
        Value::from_init(init_val_usize, bitwidth)
    }
}

pub struct StdEq {}

impl StdEq {
    pub fn execute(left: Value, right: Value) -> Value {
=======
        Value::from_init(init_val, 1 as usize)
    }
}

/// std_eq<WIDTH>
/// Equality comparison. This component is combinational.
/// Inputs:
/// left: WIDTH - A WIDTH-bit argument
/// right: WIDTH - A WIDTH-bit argument
/// Outputs:
/// out: 1 - A single bit output. 1 if left = right else 0.
pub struct StdEq {
    width: u64,
}

impl StdEq {
    /// Instantiates a StdEq that only accepts inputs of width [width]
    /// # Example
    /// ```
    /// let std_eq_4bit = StdEq::new(4);
    /// ```
    pub fn new(width: u64) -> StdEq {
        StdEq { width }
    }
}

impl ExecuteBinary for StdEq {
    /// Returns a single bit-long Value which is 1 if left == right else 0
    /// # Example
    /// ```
    /// let val_2_3bit = Value::try_from_init(2, 3).unwrap();
    /// let val_1_3bit = Value::try_from_init(1, 3).unwrap();
    /// let std_eq_3bit = StdEq::new(3);
    /// assert_eq!(std_eq_3bit.execute_bin(&val_2_3.bit, &val_1_3bit).as_u64(), 0);
    /// ```
    ///  # Panics
    /// * panics if left's width, right's width and self.width are not all equal
    ///
    fn execute_bin(&self, left: &Value, right: &Value) -> Value {
        check_widths(left, right, self.width);
>>>>>>> 115798ac
        let left_64 = left.as_u64();
        let right_64 = right.as_u64();
        let init_val = left_64 == right_64;

<<<<<<< HEAD
        let init_val_usize: usize = init_val.try_into().unwrap();
        let bitwidth: usize = left.vec.len();
        Value::from_init(init_val_usize, bitwidth)
    }
}

pub struct StdNeq {}

impl StdNeq {
    pub fn execute(left: Value, right: Value) -> Value {
        let left_64 = left.as_u64();
        let right_64 = right.as_u64();
        let init_val = left_64 != right_64;

        let init_val_usize: usize = init_val.try_into().unwrap();
        let bitwidth: usize = left.vec.len();
        Value::from_init(init_val_usize, bitwidth)
    }
}

pub struct StdGe {}

impl StdGe {
    pub fn execute(left: Value, right: Value) -> Value {
=======
        Value::from_init(init_val, 1 as usize)
    }
}

/// std_neq<WIDTH>
/// Not equal. This component is combinational.
/// Inputs:
/// left: WIDTH - A WIDTH-bit argument
/// right: WIDTH - A WIDTH-bit argument
/// Outputs:
/// out: 1 - A single bit output. 1 if left != right else 0.
///
pub struct StdNeq {
    width: u64,
}

impl StdNeq {
    /// Instantiates a StdNeq component that only accepts inputs of width [width]
    /// /// # Example
    /// ```
    /// let std_neq_4bit = StdNeq::new(4);
    /// ```
    pub fn new(width: u64) -> StdNeq {
        StdNeq { width }
    }
}

impl ExecuteBinary for StdNeq {
    /// Returns a single bit-long Value which is 1 if left != right else 0
    /// # Example
    /// ```
    /// let val_2_3bit = Value::try_from_init(2, 3).unwrap();
    /// let val_1_3bit = Value::try_from_init(1, 3).unwrap();
    /// let std_neq_3bit = StdNeq::new(3);
    /// assert_eq!(std_neq_3bit.execute_bin(&val_2_3.bit, &val_1_3bit).as_u64(), 1);
    /// ```
    ///  # Panics
    /// * panics if left's width, right's width and self.width are not all equal
    ///
    fn execute_bin(&self, left: &Value, right: &Value) -> Value {
        check_widths(left, right, self.width);
        let left_64 = left.as_u64();
        let right_64 = right.as_u64();
        let init_val = left_64 != right_64;
        Value::from_init(init_val, 1 as usize)
    }
}

/// std_ge<WIDTH>
/// Greater than or equal. This component is combinational.
/// Inputs:
/// left: WIDTH - A WIDTH-bit argument
/// right: WIDTH - A WIDTH-bit argument
/// Outputs:
/// out: 1 - A single bit output. 1 if left >= right else 0.
pub struct StdGe {
    width: u64,
}
impl StdGe {
    /// Instantiate a new StdGe component that accepts only inputs of width [width]
    /// /// # Example
    /// ```
    /// let std_Ge_4bit = StdGe::new(4);
    /// ```
    pub fn new(width: u64) -> StdGe {
        StdGe { width }
    }
}
impl ExecuteBinary for StdGe {
    /// Returns a single bit-long Value which is 1 if left >= right else 0
    /// # Example
    /// ```
    /// let val_2_3bit = Value::try_from_init(2, 3).unwrap();
    /// let val_1_3bit = Value::try_from_init(1, 3).unwrap();
    /// let std_ge_3bit = StdGe::new(3);
    /// assert_eq!(std_ge_3bit.execute_bin(&val_2_3.bit, &val_1_3bit).as_u64(), 1);
    /// ```
    ///  # Panics
    /// * panics if left's width, right's width and self.width are not all equal
    ///
    fn execute_bin(&self, left: &Value, right: &Value) -> Value {
        check_widths(left, right, self.width);
>>>>>>> 115798ac
        let left_64 = left.as_u64();
        let right_64 = right.as_u64();
        let init_val = left_64 >= right_64;

<<<<<<< HEAD
        let init_val_usize: usize = init_val.try_into().unwrap();
        let bitwidth: usize = left.vec.len();
        Value::from_init(init_val_usize, bitwidth)
    }
}

pub struct StdLe {}

impl StdLe {
    pub fn execute(left: Value, right: Value) -> Value {
        let left_64 = left.as_u64();
        let right_64 = right.as_u64();
        let init_val = left_64 <= right_64;

        let init_val_usize: usize = init_val.try_into().unwrap();
        let bitwidth: usize = left.vec.len();
        Value::from_init(init_val_usize, bitwidth)
=======
        Value::from_init(init_val, 1 as usize)
    }
}

/// std_le<WIDTH>
/// Less than or equal. This component is combinational.
/// Inputs:
/// left: WIDTH - A WIDTH-bit argument
/// right: WIDTH - A WIDTH-bit argument
/// Outputs:
/// out: 1 - A single bit output. 1 if left <= right else 0.
pub struct StdLe {
    width: u64,
}

impl StdLe {
    /// Instantiate a StdLe component that only accepts inputs of width [width]
    pub fn new(width: u64) -> StdLe {
        StdLe { width }
    }
}

impl ExecuteBinary for StdLe {
    /// Returns a single bit-long Value which is 1 if left <= right else 0
    /// # Example
    /// ```
    /// let val_2_3bit = Value::try_from_init(2, 3).unwrap();
    /// let val_1_3bit = Value::try_from_init(1, 3).unwrap();
    /// let std_lt_3bit = StdLt::new(3);
    /// assert_eq!(std_lt_3bit.execute_bin(&val_2_3.bit, &val_1_3bit).as_u64(), 0);
    /// ```
    ///  # Panics
    /// * panics if left's width, right's width and self.width are not all equal
    ///
    fn execute_bin(&self, left: &Value, right: &Value) -> Value {
        check_widths(left, right, self.width);
        let left_64 = left.as_u64();
        let right_64 = right.as_u64();
        let init_val = left_64 <= right_64;
        Value::from_init(init_val, 1 as usize)
>>>>>>> 115798ac
    }
}

/// Uses the cell's inputs ports to perform any required updates to the
/// cell's output ports.
/// TODO: how to get input and output ports in general? How to "standardize" for combinational or not operations
pub fn update_cell_state(
    cell: &ir::Id,
    inputs: &[ir::Id],
    output: &[ir::Id],
    env: &Environment, // should this be a reference
    component: ir::Id,
) -> FutilResult<Environment> {
    // get the actual cell, based on the id
    // let cell_r = cell.as_ref();

    let mut new_env = env.clone();

    let cell_r = new_env
        .get_cell(&component, cell)
        .unwrap_or_else(|| panic!("Cannot find cell with name"));

    let temp = cell_r.borrow();

    // get the cell type
    let cell_type = temp.type_name().unwrap_or_else(|| panic!("Futil Const?"));

    match cell_type.id.as_str() {
        "std_reg" => {
            // TODO: this is wrong...
            let write_en = ir::Id::from("write_en");

            // register's write_en must be high to write reg.out and reg.done
            if new_env.get(&component, &cell, &write_en) != 0 {
                let out = ir::Id::from("out"); //assuming reg.in = cell.out, always
                let inp = ir::Id::from("in"); //assuming reg.in = cell.out, always
                let done = ir::Id::from("done"); //done id

                new_env.put(
                    &component,
                    cell,
                    &output[0],
                    env.get(&component, &inputs[0], &out),
                ); //reg.in = cell.out; should this be in init?

                if output[0].id == "in" {
                    new_env.put(
                        &component,
                        cell,
                        &out,
                        new_env.get(&component, cell, &inp),
                    ); // reg.out = reg.in
                    new_env.put(&component, cell, &done, 1); // reg.done = 1'd1
                                                             //new_env.remove_update(cell); // remove from update queue
                }
            }
        }
        "std_mem_d1" => {
            let mut mem = HashMap::new();
            let out = ir::Id::from("out");
            let write_en = ir::Id::from("write_en");
            let done = ir::Id::from("done"); //done id

            // memory should write to addres
            if new_env.get(&component, &cell, &write_en) != 0 {
                let addr0 = ir::Id::from("addr0");
                let _read_data = ir::Id::from("read_data");
                let write_data = ir::Id::from("write_data");

                new_env.put(
                    &component,
                    cell,
                    &output[0],
                    env.get(&component, &inputs[0], &out),
                );

                let data = new_env.get(&component, cell, &write_data);
                mem.insert(addr0, data);
            }
            // read data
            if output[0].id == "read_data" {
                let addr0 = ir::Id::from("addr0");

                let dat = match mem.get(&addr0) {
                    Some(&num) => num,
                    _ => panic!("nothing in the memory"),
                };

                new_env.put(&component, cell, &output[0], dat);
            }
            new_env.put(&component, cell, &done, 1);
        }
        "std_sqrt" => {
            //TODO; wrong implementation
            // new_env.put(
            //     cell,
            //     &output[0],
            //     ((new_env.get(cell, &inputs[0]) as f64).sqrt()) as u64, // cast to f64 to use sqrt
            // );
        }
        "std_add" => new_env.put(
            &component,
            cell,
            &output[0],
            new_env.get(&component, cell, &inputs[0])
                + env.get(&component, cell, &inputs[1]),
        ),
        "std_sub" => new_env.put(
            &component,
            cell,
            &output[0],
            new_env.get(&component, cell, &inputs[0])
                - env.get(&component, cell, &inputs[1]),
        ),
        "std_mod" => {
            if env.get(&component, cell, &inputs[1]) != 0 {
                new_env.put(
                    &component,
                    cell,
                    &output[0],
                    new_env.get(&component, cell, &inputs[0])
                        % env.get(&component, cell, &inputs[1]),
                )
            }
        }
        "std_mult" => new_env.put(
            &component,
            cell,
            &output[0],
            new_env.get(&component, cell, &inputs[0])
                * env.get(&component, cell, &inputs[1]),
        ),
        "std_div" => {
            // need this condition to avoid divide by 0
            // (e.g. if only one of left/right ports has been updated from the initial nonzero value?)
            // TODO: what if the program specifies a divide by 0? how to catch??
            if env.get(&component, cell, &inputs[1]) != 0 {
                new_env.put(
                    &component,
                    cell,
                    &output[0],
                    new_env.get(&component, cell, &inputs[0])
                        / env.get(&component, cell, &inputs[1]),
                )
            }
        }
        "std_not" => new_env.put(
            &component,
            cell,
            &output[0],
            !new_env.get(&component, cell, &inputs[0]),
        ),
        "std_and" => new_env.put(
            &component,
            cell,
            &output[0],
            new_env.get(&component, cell, &inputs[0])
                & env.get(&component, cell, &inputs[1]),
        ),
        "std_or" => new_env.put(
            &component,
            cell,
            &output[0],
            new_env.get(&component, cell, &inputs[0])
                | env.get(&component, cell, &inputs[1]),
        ),
        "std_xor" => new_env.put(
            &component,
            cell,
            &output[0],
            new_env.get(&component, cell, &inputs[0])
                ^ env.get(&component, cell, &inputs[1]),
        ),
        "std_gt" => new_env.put(
            &component,
            cell,
            &output[0],
            (new_env.get(&component, cell, &inputs[0])
                > env.get(&component, cell, &inputs[1])) as u64,
        ),
        "std_lt" => new_env.put(
            &component,
            cell,
            &output[0],
            (new_env.get(&component, cell, &inputs[0])
                < env.get(&component, cell, &inputs[1])) as u64,
        ),
        "std_eq" => new_env.put(
            &component,
            cell,
            &output[0],
            (new_env.get(&component, cell, &inputs[0])
                == env.get(&component, cell, &inputs[1])) as u64,
        ),
        "std_neq" => new_env.put(
            &component,
            cell,
            &output[0],
            (new_env.get(&component, cell, &inputs[0])
                != env.get(&component, cell, &inputs[1])) as u64,
        ),
        "std_ge" => new_env.put(
            &component,
            cell,
            &output[0],
            (new_env.get(&component, cell, &inputs[0])
                >= env.get(&component, cell, &inputs[1])) as u64,
        ),
        "std_le" => new_env.put(
            &component,
            cell,
            &output[0],
            (new_env.get(&component, cell, &inputs[0])
                <= env.get(&component, cell, &inputs[1])) as u64,
        ),
        _ => unimplemented!("{}", cell_type),
    }

    // TODO
    Ok(new_env)
}<|MERGE_RESOLUTION|>--- conflicted
+++ resolved
@@ -8,15 +8,6 @@
 use std::convert::TryInto;
 use std::ops::*;
 
-<<<<<<< HEAD
-/// A Standard Register of a certain [width]
-/// Note that StdReg itself doen't have any bookkeeping related to clock cycles.
-/// Nor does it prevent the user from reading a value before the [done] signal is high.
-/// The only check it performs is preventing the user from writing
-/// to the register while the [write_en] signal is low. Rules regarding cycle count,
-/// such as asserting [done] for just one cycle after a write, must be enforced and
-/// carried out by the interpreter.
-=======
 pub enum Primitve {
     StdAdd(StdAdd),
     StdReg(StdReg),
@@ -158,7 +149,6 @@
 /// Rules regarding cycle count, such as asserting [done] for just one cycle after a write, must be
 /// enforced and carried out by the interpreter. This register only ensures no writes
 /// occur while [write_en] is low.
->>>>>>> 115798ac
 pub struct StdReg {
     pub width: u64,
     pub val: Value,
@@ -177,11 +167,6 @@
         }
     }
 
-<<<<<<< HEAD
-    /// Sets value in register, only if [write_en] is high. Will
-    /// truncate [input] if its [width] exceeds this register's [width]
-    pub fn load_value(&mut self, input: Value) {
-=======
     /// Sets value in register, only if [write_en] is high.
     /// # Example
     /// ```
@@ -193,32 +178,11 @@
     /// * panics if width of [input] != self.width
     pub fn load_value(&mut self, input: Value) {
         check_widths(&input, &input, self.width);
->>>>>>> 115798ac
         if self.write_en {
             self.val = input.truncate(self.width.try_into().unwrap())
         }
     }
 
-<<<<<<< HEAD
-    /// Given a [u64], sets the corresponding [Value] in the register, only if [write_en] is high.
-    /// Truncates [input]'s corresponding [Value] if its [width] exceeds this register's [width]
-    pub fn load_u64(&mut self, input: u64) {
-        if self.write_en {
-            self.val = Value::from_init::<usize>(
-                input.try_into().unwrap(),
-                self.width.try_into().unwrap(),
-            )
-        }
-    }
-
-    /// After loading a value into the register, use [set_done_high] to emit the done signal.
-    /// Note that the [StdReg] struct has no sense of time itself. The interpreter is responsible
-    /// For setting the [done] signal high for exactly one cycle.
-    pub fn set_done_high(&mut self) {
-        self.done = true
-    }
-    /// Pairs with [set_done_high]
-=======
     /// After loading a value into the register, use [set_done_high] to emit
     /// the done signal. Note that the [StdReg] struct has no sense of time
     /// itself. The interpreter is responsible for setting the [done] signal
@@ -227,17 +191,12 @@
         self.done = true
     }
     /// Pairs with [set_done_high].
->>>>>>> 115798ac
     pub fn set_done_low(&mut self) {
         self.done = false
     }
 
-<<<<<<< HEAD
-    /// A cycle before trying to load a value into the register, make sure to [set_write_en_high]
-=======
     /// A cycle before trying to load a value into the register, make sure to
     /// [set_write_en_high].
->>>>>>> 115798ac
     pub fn set_write_en_high(&mut self) {
         self.write_en = true
     }
@@ -246,13 +205,8 @@
         self.write_en = false
     }
 
-<<<<<<< HEAD
-    /// Reads the value from the register. Makes no guarantee on the validity of data
-    /// in the register -- the interpreter must check [done] itself.
-=======
     /// Reads the value from the register. Makes no guarantee on the validity
     /// of data in the register -- the interpreter must check [done] itself.
->>>>>>> 115798ac
     pub fn read_value(&self) -> Value {
         self.val.clone()
     }
@@ -262,41 +216,13 @@
     }
 }
 
-<<<<<<< HEAD
-=======
 /// A component that keeps one value, that can't be rewritten. Is immutable,
 /// and instantiated with the value it holds, which must have the same # of bits as [width].
->>>>>>> 115798ac
 pub struct StdConst {
     width: u64,
     val: Value,
 }
 
-<<<<<<< HEAD
-///A component that keeps one value, that can't be rewritten. Is instantiated with the
-///value
-impl StdConst {
-    pub fn new(width: u64, val: Value) -> StdConst {
-        StdConst {
-            width,
-            val: val.truncate(width as usize),
-        }
-    }
-
-    pub fn new_from_u64(width: u64, val: u64) -> StdConst {
-        StdConst {
-            width,
-            val: Value::from_init::<usize>(
-                val.try_into().unwrap(),
-                width.try_into().unwrap(),
-            ),
-        }
-    }
-
-    pub fn read_val(&self) -> Value {
-        self.val.clone()
-    }
-=======
 impl StdConst {
     /// Instantiates a new constant component
     /// # Example
@@ -327,139 +253,11 @@
     /// let const_16bit_9 = StdConst::new(16, 9);
     /// assert_eq!(const_16bit_9.as_u64(), 9);
     /// ```
->>>>>>> 115798ac
     pub fn read_u64(&self) -> u64 {
         self.val.as_u64()
     }
 }
 
-<<<<<<< HEAD
-pub struct StdLsh {}
-
-impl StdLsh {
-    pub fn execute(mut val: Value) -> Value {
-        val.vec.remove(val.vec.len() - 1);
-        val.vec.insert(0, false);
-        Value { vec: val.vec }
-    }
-
-    pub fn execute_u64(input: u64) -> u64 {
-        // let val = Value::from_init(input.try_into().unwrap(), 64 as usize);
-        // let val = Value {
-        // }
-        todo!()
-    }
-}
-
-pub struct StdRsh {}
-
-impl StdRsh {
-    pub fn execute(mut val: Value) -> Value {
-        val.vec.reverse();
-        val.vec.remove(val.vec.len() - 1);
-        val.vec.insert(0, false);
-        val.vec.reverse();
-        Value { vec: val.vec }
-    }
-
-    pub fn execute_u64(input: u64) -> u64 {
-        // let val = Value::from_init(input, 64 as usize);
-        todo!()
-    }
-}
-
-pub struct StdAdd {}
-
-impl StdAdd {
-    pub fn execute(left: Value, right: Value) -> Value {
-        // error if left and right are different widths
-        //find a bitwidth to give from
-        let left_64 = left.as_u64();
-        let right_64 = right.as_u64();
-        let init_val = left_64 + right_64;
-
-        let init_val_usize: usize = init_val.try_into().unwrap();
-        let bitwidth: usize = left.vec.len();
-        Value::from_init(init_val_usize, bitwidth)
-    }
-}
-
-pub struct StdSub {}
-
-impl StdSub {
-    pub fn execute(left: Value, right: Value) -> Value {
-        //find a bitwidth to give from
-        let left_64 = left.as_u64();
-        let right_64 = right.as_u64();
-        let init_val = left_64 - right_64;
-
-        let init_val_usize: usize = init_val.try_into().unwrap();
-        let bitwidth: usize = left.vec.len();
-        Value::from_init(init_val_usize, bitwidth)
-    }
-}
-
-pub struct StdSlice {}
-
-impl StdSlice {
-    pub fn execute(val: Value, width: usize) -> Value {
-        val.truncate(width)
-    }
-}
-
-pub struct StdPad {}
-
-impl StdPad {
-    pub fn execute(val: Value, width: usize) -> Value {
-        val.ext(width)
-    }
-}
-
-/// Logical Operators
-pub struct StdNot {}
-
-impl StdNot {
-    pub fn execute(val: Value) -> Value {
-        Value { vec: val.vec.not() }
-    }
-}
-
-pub struct StdAnd {}
-
-impl StdAnd {
-    pub fn execute(left: Value, right: Value) -> Value {
-        Value {
-            vec: left.vec.bitand(right.vec),
-        }
-    }
-}
-
-pub struct StdOr {}
-
-impl StdOr {
-    pub fn execute(left: Value, right: Value) -> Value {
-        Value {
-            vec: left.vec.bitor(right.vec),
-        }
-    }
-}
-
-pub struct StdXor {}
-
-impl StdXor {
-    pub fn execute(left: Value, right: Value) -> Value {
-        Value {
-            vec: left.vec.bitxor(right.vec),
-        }
-    }
-}
-
-/// Comparison Operators
-pub struct StdGt {}
-
-impl StdGt {
-    pub fn execute(left: Value, right: Value) -> Value {
-=======
 ///std_lsh<WIDTH>
 ///A left bit shift accepting only inputs of [width]. Performs LEFT << RIGHT. This component is combinational.
 ///Inputs:
@@ -926,23 +724,10 @@
     ///
     fn execute_bin(&self, left: &Value, right: &Value) -> Value {
         check_widths(left, right, self.width);
->>>>>>> 115798ac
         let left_64 = left.as_u64();
         let right_64 = right.as_u64();
         let init_val = left_64 > right_64;
 
-<<<<<<< HEAD
-        let init_val_usize: usize = init_val.try_into().unwrap();
-        let bitwidth: usize = left.vec.len();
-        Value::from_init(init_val_usize, bitwidth)
-    }
-}
-
-pub struct StdLt {}
-
-impl StdLt {
-    pub fn execute(left: Value, right: Value) -> Value {
-=======
         Value::from_init(init_val, 1 as usize)
     }
 }
@@ -979,23 +764,10 @@
     ///
     fn execute_bin(&self, left: &Value, right: &Value) -> Value {
         check_widths(left, right, self.width);
->>>>>>> 115798ac
         let left_64 = left.as_u64();
         let right_64 = right.as_u64();
         let init_val = left_64 < right_64;
 
-<<<<<<< HEAD
-        let init_val_usize: usize = init_val.try_into().unwrap();
-        let bitwidth: usize = left.vec.len();
-        Value::from_init(init_val_usize, bitwidth)
-    }
-}
-
-pub struct StdEq {}
-
-impl StdEq {
-    pub fn execute(left: Value, right: Value) -> Value {
-=======
         Value::from_init(init_val, 1 as usize)
     }
 }
@@ -1036,37 +808,10 @@
     ///
     fn execute_bin(&self, left: &Value, right: &Value) -> Value {
         check_widths(left, right, self.width);
->>>>>>> 115798ac
         let left_64 = left.as_u64();
         let right_64 = right.as_u64();
         let init_val = left_64 == right_64;
 
-<<<<<<< HEAD
-        let init_val_usize: usize = init_val.try_into().unwrap();
-        let bitwidth: usize = left.vec.len();
-        Value::from_init(init_val_usize, bitwidth)
-    }
-}
-
-pub struct StdNeq {}
-
-impl StdNeq {
-    pub fn execute(left: Value, right: Value) -> Value {
-        let left_64 = left.as_u64();
-        let right_64 = right.as_u64();
-        let init_val = left_64 != right_64;
-
-        let init_val_usize: usize = init_val.try_into().unwrap();
-        let bitwidth: usize = left.vec.len();
-        Value::from_init(init_val_usize, bitwidth)
-    }
-}
-
-pub struct StdGe {}
-
-impl StdGe {
-    pub fn execute(left: Value, right: Value) -> Value {
-=======
         Value::from_init(init_val, 1 as usize)
     }
 }
@@ -1149,30 +894,10 @@
     ///
     fn execute_bin(&self, left: &Value, right: &Value) -> Value {
         check_widths(left, right, self.width);
->>>>>>> 115798ac
         let left_64 = left.as_u64();
         let right_64 = right.as_u64();
         let init_val = left_64 >= right_64;
 
-<<<<<<< HEAD
-        let init_val_usize: usize = init_val.try_into().unwrap();
-        let bitwidth: usize = left.vec.len();
-        Value::from_init(init_val_usize, bitwidth)
-    }
-}
-
-pub struct StdLe {}
-
-impl StdLe {
-    pub fn execute(left: Value, right: Value) -> Value {
-        let left_64 = left.as_u64();
-        let right_64 = right.as_u64();
-        let init_val = left_64 <= right_64;
-
-        let init_val_usize: usize = init_val.try_into().unwrap();
-        let bitwidth: usize = left.vec.len();
-        Value::from_init(init_val_usize, bitwidth)
-=======
         Value::from_init(init_val, 1 as usize)
     }
 }
@@ -1213,7 +938,6 @@
         let right_64 = right.as_u64();
         let init_val = left_64 <= right_64;
         Value::from_init(init_val, 1 as usize)
->>>>>>> 115798ac
     }
 }
 
