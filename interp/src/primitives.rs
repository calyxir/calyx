//! Defines update methods for the various primitive cells in the Calyx
// standard library.
use super::values::{OutputValue, PulseValue, TimeLockedValue, Value};
use calyx::ir;
use serde::Serialize;
use std::ops::*;

#[derive(Clone, Debug)]
pub enum Primitive {
    StdAdd(StdAdd),
    StdReg(StdReg),
    StdConst(StdConst),
    StdLsh(StdLsh),
    StdRsh(StdRsh),
    StdSub(StdSub),
    StdSlice(StdSlice),
    StdPad(StdPad),
    StdNot(StdNot),
    StdAnd(StdAnd),
    StdOr(StdOr),
    StdXor(StdXor),
    StdGe(StdGe),
    StdGt(StdGt),
    StdEq(StdEq),
    StdNeq(StdNeq),
    StdLe(StdLe),
    StdLt(StdLt),
    StdMemD1(StdMemD1),
    StdMemD2(StdMemD2),
    StdMemD3(StdMemD3),
    StdMemD4(StdMemD4),
}

impl Primitive {
    pub fn exec_mut(
        &mut self,
        inputs: &[(ir::Id, &Value)],
        current_done_val: Option<&Value>,
    ) -> Vec<(ir::Id, OutputValue)> {
        match self {
            Primitive::StdAdd(prim) => prim.validate_and_execute(inputs),
            Primitive::StdLsh(prim) => prim.validate_and_execute(inputs),
            Primitive::StdRsh(prim) => prim.validate_and_execute(inputs),
            Primitive::StdSub(prim) => prim.validate_and_execute(inputs),
            Primitive::StdSlice(prim) => prim.validate_and_execute(inputs),
            Primitive::StdPad(prim) => prim.validate_and_execute(inputs),
            Primitive::StdNot(prim) => prim.validate_and_execute(inputs),
            Primitive::StdAnd(prim) => prim.validate_and_execute(inputs),
            Primitive::StdOr(prim) => prim.validate_and_execute(inputs),
            Primitive::StdXor(prim) => prim.validate_and_execute(inputs),
            Primitive::StdGe(prim) => prim.validate_and_execute(inputs),
            Primitive::StdGt(prim) => prim.validate_and_execute(inputs),
            Primitive::StdEq(prim) => prim.validate_and_execute(inputs),
            Primitive::StdNeq(prim) => prim.validate_and_execute(inputs),
            Primitive::StdLe(prim) => prim.validate_and_execute(inputs),
            Primitive::StdLt(prim) => prim.validate_and_execute(inputs),
            Primitive::StdReg(prim) => {
                prim.validate_and_execute_mut(inputs, current_done_val.unwrap())
            }
            Primitive::StdMemD1(prim) => {
                prim.validate_and_execute_mut(inputs, current_done_val.unwrap())
            }
            Primitive::StdMemD2(prim) => {
                prim.validate_and_execute_mut(inputs, current_done_val.unwrap())
            }
            Primitive::StdMemD3(prim) => {
                prim.validate_and_execute_mut(inputs, current_done_val.unwrap())
            }
            Primitive::StdMemD4(prim) => {
                prim.validate_and_execute_mut(inputs, current_done_val.unwrap())
            }
            _ => panic!("cell cannot be executed"),
        }
    }

    pub fn reset(
        &self,
        inputs: &[(ir::Id, &Value)],
    ) -> Vec<(ir::Id, OutputValue)> {
        match self {
            Primitive::StdAdd(prim) => prim.validate_and_reset(inputs),
            Primitive::StdLsh(prim) => prim.validate_and_reset(inputs),
            Primitive::StdRsh(prim) => prim.validate_and_reset(inputs),
            Primitive::StdSub(prim) => prim.validate_and_reset(inputs),
            Primitive::StdSlice(prim) => prim.validate_and_reset(inputs),
            Primitive::StdPad(prim) => prim.validate_and_reset(inputs),
            Primitive::StdNot(prim) => prim.validate_and_reset(inputs),
            Primitive::StdAnd(prim) => prim.validate_and_reset(inputs),
            Primitive::StdOr(prim) => prim.validate_and_reset(inputs),
            Primitive::StdXor(prim) => prim.validate_and_reset(inputs),
            Primitive::StdGe(prim) => prim.validate_and_reset(inputs),
            Primitive::StdGt(prim) => prim.validate_and_reset(inputs),
            Primitive::StdEq(prim) => prim.validate_and_reset(inputs),
            Primitive::StdNeq(prim) => prim.validate_and_reset(inputs),
            Primitive::StdLe(prim) => prim.validate_and_reset(inputs),
            Primitive::StdLt(prim) => prim.validate_and_reset(inputs),
            Primitive::StdReg(prim) => prim.validate_and_reset(inputs),
            Primitive::StdMemD1(prim) => prim.validate_and_reset(inputs),
            Primitive::StdMemD2(prim) => prim.validate_and_reset(inputs),
            Primitive::StdMemD3(prim) => prim.validate_and_reset(inputs),
            Primitive::StdMemD4(prim) => prim.validate_and_reset(inputs),
            _ => panic!("cell cannot be executed"),
        }
    }

    pub fn is_comb(&self) -> bool {
        match self {
            Primitive::StdAdd(_)
            | Primitive::StdConst(_)
            | Primitive::StdLsh(_)
            | Primitive::StdRsh(_)
            | Primitive::StdSub(_)
            | Primitive::StdSlice(_)
            | Primitive::StdPad(_)
            | Primitive::StdNot(_)
            | Primitive::StdAnd(_)
            | Primitive::StdOr(_)
            | Primitive::StdXor(_)
            | Primitive::StdGe(_)
            | Primitive::StdGt(_)
            | Primitive::StdEq(_)
            | Primitive::StdNeq(_)
            | Primitive::StdLe(_)
            | Primitive::StdLt(_) => true,
            Primitive::StdMemD1(_)
            | Primitive::StdMemD2(_)
            | Primitive::StdMemD3(_)
            | Primitive::StdMemD4(_)
            | Primitive::StdReg(_) => false,
        }
    }
}

<<<<<<< HEAD
    pub fn commit_updates(&mut self) {
        match self {
            Primitive::StdAdd(_)
            | Primitive::StdConst(_)
            | Primitive::StdLsh(_)
            | Primitive::StdRsh(_)
            | Primitive::StdSub(_)
            | Primitive::StdSlice(_)
            | Primitive::StdPad(_)
            | Primitive::StdNot(_)
            | Primitive::StdAnd(_)
            | Primitive::StdOr(_)
            | Primitive::StdXor(_)
            | Primitive::StdGe(_)
            | Primitive::StdGt(_)
            | Primitive::StdEq(_)
            | Primitive::StdNeq(_)
            | Primitive::StdLe(_)
            | Primitive::StdLt(_) => {}
            Primitive::StdReg(reg) => reg.commit_updates(),
            Primitive::StdMemD1(mem) => mem.commit_updates(),
            Primitive::StdMemD2(mem) => mem.commit_updates(),
            Primitive::StdMemD3(mem) => mem.commit_updates(),
            Primitive::StdMemD4(mem) => mem.commit_updates(),
        }
    }

    pub fn clear_update_buffer(&mut self) {
        match self {
            Primitive::StdAdd(_)
            | Primitive::StdConst(_)
            | Primitive::StdLsh(_)
            | Primitive::StdRsh(_)
            | Primitive::StdSub(_)
            | Primitive::StdSlice(_)
            | Primitive::StdPad(_)
            | Primitive::StdNot(_)
            | Primitive::StdAnd(_)
            | Primitive::StdOr(_)
            | Primitive::StdXor(_)
            | Primitive::StdGe(_)
            | Primitive::StdGt(_)
            | Primitive::StdEq(_)
            | Primitive::StdNeq(_)
            | Primitive::StdLe(_)
            | Primitive::StdLt(_) => {}
            Primitive::StdReg(reg) => reg.clear_update_buffer(),
            Primitive::StdMemD1(mem) => mem.clear_update_buffer(),
            Primitive::StdMemD2(mem) => mem.clear_update_buffer(),
            Primitive::StdMemD3(mem) => mem.clear_update_buffer(),
            Primitive::StdMemD4(mem) => mem.clear_update_buffer(),
        }
    }

    pub fn internal_state_as_str(&self) -> Option<String> {
        match self {
=======
impl Serialize for Primitive {
    fn serialize<S>(&self, serializer: S) -> Result<S::Ok, S::Error>
    where
        S: serde::Serializer,
    {
        match &self {
            Primitive::StdReg(prim) => prim.serialize(serializer),
            Primitive::StdMemD1(prim) => prim.serialize(serializer),
            Primitive::StdMemD2(prim) => prim.serialize(serializer),
            Primitive::StdMemD3(prim) => prim.serialize(serializer),
            Primitive::StdMemD4(prim) => prim.serialize(serializer),
>>>>>>> 8824a907
            Primitive::StdAdd(_)
            | Primitive::StdConst(_)
            | Primitive::StdLsh(_)
            | Primitive::StdRsh(_)
            | Primitive::StdSub(_)
            | Primitive::StdSlice(_)
            | Primitive::StdPad(_)
            | Primitive::StdNot(_)
            | Primitive::StdAnd(_)
            | Primitive::StdOr(_)
            | Primitive::StdXor(_)
            | Primitive::StdGe(_)
            | Primitive::StdGt(_)
            | Primitive::StdEq(_)
            | Primitive::StdNeq(_)
            | Primitive::StdLe(_)
            | Primitive::StdLt(_) => {
                panic!("Primitive {:?} is not serializable", self)
            }
        }
    }
}

pub trait ValidateInput {
    /// Verifies that all the given inputs are of the appropriate size
    fn validate_input(&self, inputs: &[(ir::Id, &Value)]);
}

/// For unary operator components that only take in one input.
/// *Assumes that all inputs have the name "in", and will return
/// a (ir::Id, Value) with the Id as "out"*
/// # Example
/// ```
/// use interp::primitives::*;
/// use interp::values::*;
/// let std_not = StdNot::new(5); // a 5 bit not-er
/// let not_one = std_not.execute_unary(&(Value::try_from_init(1, 5).unwrap()));
/// ```
pub trait ExecuteUnary: ValidateInput {
    fn execute_unary(&self, input: &Value) -> OutputValue;

    /// Default implementation of [execute] for all unary components
    /// Unwraps inputs, then sends output based on [execute_unary]
    fn execute(
        &self,
        inputs: &[(ir::Id, &Value)],
    ) -> Vec<(ir::Id, OutputValue)> {
        let (_, input) = inputs.iter().find(|(id, _)| id == "in").unwrap();
        vec![(ir::Id::from("out"), self.execute_unary(input))]
    }

    fn reset(&self, inputs: &[(ir::Id, &Value)]) -> Vec<(ir::Id, OutputValue)> {
        self.execute(inputs)
    }

    /// A wrapper function which invokes validate_input before proceeding with
    /// execution. Preferred over execute.
    fn validate_and_execute(
        &self,
        inputs: &[(ir::Id, &Value)],
    ) -> Vec<(ir::Id, OutputValue)> {
        self.validate_input(inputs);
        self.execute(inputs)
    }

    /// A wrapper function which invokes validate_input before proceeding with
    /// the reset. Preferred over reset.
    fn validate_and_reset(
        &self,
        inputs: &[(ir::Id, &Value)],
    ) -> Vec<(ir::Id, OutputValue)> {
        self.validate_input(inputs);
        self.reset(inputs)
    }
}

/// For binary operator components that taken in a <left> Value and
/// <right> Value.
///
/// # Example
/// ```
/// use interp::primitives::*;
/// use interp::values::*;
/// let std_add = StdAdd::new(5); // A 5 bit adder
/// let one_plus_two = std_add.execute_bin(
///     &(Value::try_from_init(1, 5).unwrap()),
///     &(Value::try_from_init(2, 5).unwrap())
/// );
/// ```
pub trait ExecuteBinary {
    fn execute_bin(&self, left: &Value, right: &Value) -> OutputValue;

    fn get_width(&self) -> &u64;
    /// Default implementation of [execute] for all binary components
    /// Unwraps inputs (left and right), then sends output based on [execute_bin]
    fn execute(
        &self,
        inputs: &[(ir::Id, &Value)],
    ) -> Vec<(ir::Id, OutputValue)> {
        let (_, left) = inputs.iter().find(|(id, _)| id == "left").unwrap();

        let (_, right) = inputs.iter().find(|(id, _)| id == "right").unwrap();

        let out = self.execute_bin(left, right);
        vec![(ir::Id::from("out"), out)]
    }

    fn reset(&self, inputs: &[(ir::Id, &Value)]) -> Vec<(ir::Id, OutputValue)> {
        self.execute(inputs)
    }

    /// A wrapper function which invokes validate_input before proceeding with
    /// execution. Preferred over execute.
    fn validate_and_execute(
        &self,
        inputs: &[(ir::Id, &Value)],
    ) -> Vec<(ir::Id, OutputValue)> {
        self.validate_input(inputs);
        self.execute(inputs)
    }

    /// A wrapper function which invokes validate_input before proceeding with
    /// the reset. Preferred over reset.
    fn validate_and_reset(
        &self,
        inputs: &[(ir::Id, &Value)],
    ) -> Vec<(ir::Id, OutputValue)> {
        self.validate_input(inputs);
        self.reset(inputs)
    }

    fn validate_input(&self, inputs: &[(ir::Id, &Value)]) {
        for (id, v) in inputs {
            match id.as_ref() {
                "left" => assert_eq!(v.len() as u64, *self.get_width()),
                "right" => assert_eq!(v.len() as u64, *self.get_width()),
                _ => {}
            }
        }
    }
}

impl<T: ExecuteBinary> ValidateInput for T {
    fn validate_input(&self, inputs: &[(ir::Id, &Value)]) {
        T::validate_input(&self, inputs)
    }
}

/// Only binary operator components have trait [Execute].
pub trait Execute: ValidateInput {
    fn execute(
        &self,
        inputs: &[(ir::Id, &Value)],
    ) -> Vec<(ir::Id, OutputValue)>;

    fn reset(&self, inputs: &[(ir::Id, &Value)]) -> Vec<(ir::Id, OutputValue)> {
        self.execute(inputs)
    }

    /// A wrapper function which invokes validate_input before proceeding with
    /// execution. Preferred over execute.
    fn validate_and_execute(
        &self,
        inputs: &[(ir::Id, &Value)],
    ) -> Vec<(ir::Id, OutputValue)> {
        self.validate_input(inputs);
        self.execute(inputs)
    }

    /// A wrapper function which invokes validate_input before proceeding with
    /// the reset. Preferred over reset.
    fn validate_and_reset(
        &self,
        inputs: &[(ir::Id, &Value)],
    ) -> Vec<(ir::Id, OutputValue)> {
        self.validate_input(inputs);
        self.reset(inputs)
    }
}

/// ExecuteStateful is a trait implemnted by primitive components such as
/// StdReg and StdMem (D1 -- D4), allowing their state to be modified.
pub trait ExecuteStateful: ValidateInput + Serialize {
    /// Use execute_mut to modify the state of a stateful component.
    /// No restrictions on exactly how the input(s) look
    fn execute_mut(
        &mut self,
        inputs: &[(ir::Id, &Value)],
        current_done_val: &Value,
    ) -> Vec<(ir::Id, OutputValue)>;

    fn reset(&self, inputs: &[(ir::Id, &Value)]) -> Vec<(ir::Id, OutputValue)>;

    /// A wrapper function which invokes validate_input before proceeding with
    /// execution. Preferred over execute_mut.
    fn validate_and_execute_mut(
        &mut self,
        inputs: &[(ir::Id, &Value)],
        current_done_val: &Value,
    ) -> Vec<(ir::Id, OutputValue)> {
        self.validate_input(inputs);
        self.execute_mut(inputs, current_done_val)
    }

    /// A wrapper function which invokes validate_input before proceeding with
    /// the reset. Preferred over reset.
    fn validate_and_reset(
        &self,
        inputs: &[(ir::Id, &Value)],
    ) -> Vec<(ir::Id, OutputValue)> {
        self.validate_input(inputs);
        self.reset(inputs)
    }

    /// This function transfers the update held in a primitive's buffer into the
    /// state contained within the primitive itself. Until this method is
    /// invoked, the primitive's internal state will remain unchanged by
    /// execution. This is to prevent ephemeral changes due to repeated
    /// invocations
    fn commit_updates(&mut self);

    /// Resets the primitive's update buffer without commiting the held changes,
    /// effectively reverting the write and ensuring it does not occur. Use to
    /// reset stateful primitives after a group execution.
    fn clear_update_buffer(&mut self);
}

/// Ensures the input values are of the appropriate widths, else panics.
fn check_widths(left: &Value, right: &Value, width: u64) {
    if width != (left.vec.len() as u64)
        || width != (right.vec.len() as u64)
        || left.vec.len() != right.vec.len()
    {
        panic!("Width mismatch between the component and the inputs. Comp width: {}, left: {}, right: {}", width, left.vec.len(), right.vec.len());
    }
}

/// A one-dimensional memory. Initialized with
/// StdMemD1.new(WIDTH, SIZE, IDX_SIZE) where:
/// * WIDTH - Size of an individual memory slot.
/// * SIZE - Number of slots in the memory.
/// * IDX_SIZE - The width of the index given to the memory.
///
/// To write to a memory, the [write_en] must be high.
/// Inputs:
/// * addr0: IDX_SIZE - The index to be accessed or updated.
/// * write_data: WIDTH - Data to be written to the selected memory slot.
/// * write_en: 1 - One bit write enabled signal, causes the memory to write
///             write_data to the slot indexed by addr0.
///
/// Outputs:
/// * read_data: WIDTH - The value stored at addr0. This value is combinational
///              with respect to addr0.
/// * done: 1 - The done signal for the memory. This signal goes high for one
///         cycle after finishing a write to the memory.
#[derive(Clone, Debug)]
pub struct StdMemD1 {
    pub width: u64,    // size of individual piece of mem
    pub size: u64,     // # slots of mem
    pub idx_size: u64, // # bits needed to index a piece of mem
    pub data: Vec<Value>,
    update: Option<(u64, Value)>,
}

impl StdMemD1 {
    /// Instantiates a new StdMemD1 storing data of width [width], containing [size]
    /// slots for memory, accepting indecies (addr0) of width [idx_size].
    /// Note: if [idx_size] is smaller than the length of [size]'s binary representation,
    /// you will not be able to access the slots near the end of the memory.
    pub fn new(width: u64, size: u64, idx_size: u64) -> StdMemD1 {
        let data = vec![Value::zeroes(width as usize); size as usize];
        StdMemD1 {
            width,
            size,     //how many slots of memory in the vector
            idx_size, //the width of the values used to address the memory
            data,
            update: None,
        }
    }
}

impl ValidateInput for StdMemD1 {
    fn validate_input(&self, inputs: &[(ir::Id, &Value)]) {
        for (id, v) in inputs {
            match id.as_ref() {
                "write_data" => assert_eq!(v.len() as u64, self.width),
                "write_en" => assert_eq!(v.len(), 1),
                "addr0" => {
                    assert!(v.as_u64() < self.size);
                    assert_eq!(v.len() as u64, self.idx_size)
                }
                _ => {}
            }
        }
    }
}

impl ExecuteStateful for StdMemD1 {
    /// Takes a slice of tupules. This slice must contain the tupules ("write_data", Value),
    /// ("write_en", Value), and ("addr0", Value). Attempts to write the [write_data] Value to
    /// the memory at slot [addr0] if [write_en] is 1. Else does not modify the memory.
    /// Returns a vector of outputs in this *guaranteed* order <("read_data", OutputValue), ("done", OutputValue)>,
    /// The OutputValues are both LockedValues if [write_en] is 1. If [write_en] is
    /// not 1 then the OutputValues are ImmediateValues, [done] being 0 and
    /// [read_data] being whatever was stored in the memory at address [addr0]
    /// # Example
    /// ```
    /// use interp::primitives::*;
    /// use interp::values::*;
    /// use calyx::ir;
    ///
    /// let mut std_memd1 = StdMemD1::new(1, 8, 3); //1-bit pieces of data, 8 pieces, need 3 bits to index the memory
    /// let write_data = (ir::Id::from("write_data"), &Value::try_from_init(1, 1).unwrap());
    /// let write_en = (ir::Id::from("write_en"), &Value::try_from_init(1, 1).unwrap());
    /// let addr0 = (ir::Id::from("addr0"), &Value::try_from_init(0, 3).unwrap());
    /// let output_vals = std_memd1.execute_mut(&[write_data, write_en, addr0], &Value::bit_low());
    /// let mut output_vals = output_vals.into_iter();
    /// let (read_data, done) = (output_vals.next().unwrap(), output_vals.next().unwrap());
    /// let mut rd = read_data.1.unwrap_tlv();
    /// if let OutputValue::PulseValue(mut d) = done.1 {
    ///     assert_eq!(d.get_val().as_u64(), 0);
    ///     d.tick();
    ///     assert_eq!(d.get_val().as_u64(), 1);
    ///     d.tick();
    ///     assert_eq!(d.get_val().as_u64(), 0);
    /// } else {
    ///     panic!()
    /// }
    /// assert_eq!(rd.get_count(), 1);
    /// rd.dec_count();
    /// assert!(rd.unlockable());
    /// assert_eq!(rd.clone().unlock().as_u64(), Value::try_from_init(1, 1).unwrap().as_u64());
    /// ```
    /// # Panics
    /// Panics if [write_data] is not the same width as self.width. Panics if the width of addr0 does not equal
    /// self.idx_size.
    fn execute_mut(
        &mut self,
        inputs: &[(ir::Id, &Value)],
        current_done_val: &Value,
    ) -> Vec<(ir::Id, OutputValue)> {
        //unwrap the arguments
        //these come from the primitive definition in verilog
        //don't need to depend on the user -- just make sure this matches primitive + calyx + verilog defs
        let (_, input) =
            inputs.iter().find(|(id, _)| id == "write_data").unwrap();
        let (_, write_en) =
            inputs.iter().find(|(id, _)| id == "write_en").unwrap();
        let (_, addr0) = inputs.iter().find(|(id, _)| id == "addr0").unwrap();
        //so we don't have to keep using .as_u64()
        let addr0 = addr0.as_u64();

        let old = self.data[addr0 as usize].clone();
        // only write to memory if write_en is 1
        if write_en.as_u64() == 1 {
            self.update = Some((addr0, (*input).clone()));

            // what's in this vector:
            // the "out" -- TimeLockedValue ofthe new mem data. Needs 1 cycle before readable
            // "done" -- TimeLockedValue of DONE, which is asserted 1 cycle after we write
            // all this coordination is done by the interpreter. We just set it up correctly
            vec![
                (
                    ir::Id::from("read_data"),
                    TimeLockedValue::new((*input).clone(), 1, Some(old)).into(),
                ),
                (
                    "done".into(),
                    PulseValue::new(
                        current_done_val.clone(),
                        Value::bit_high(),
                        Value::bit_low(),
                        1,
                    )
                    .into(),
                ),
            ]
        } else {
            // if write_en was low, so done is 0 b/c nothing was written here
            // in this vector i
            // READ_DATA: (immediate), just the old value b/c write was unsuccessful
            // DONE: not TimeLockedValue, b/c it's just 0, b/c our write was unsuccessful
            vec![
                (ir::Id::from("read_data"), old.into()),
                // (ir::Id::from("done"), Value::zeroes(1).into()),
            ]
        }
    }

    fn reset(&self, inputs: &[(ir::Id, &Value)]) -> Vec<(ir::Id, OutputValue)> {
        let (_, addr0) = inputs.iter().find(|(id, _)| id == "addr0").unwrap();
        //so we don't have to keep using .as_u64()
        let addr0 = addr0.as_u64();
        //check that input data is the appropriate width as well
        let old = self.data[addr0 as usize].clone();
        vec![
            ("read_data".into(), old.into()),
            (ir::Id::from("done"), Value::zeroes(1).into()),
        ]
    }

    fn commit_updates(&mut self) {
        if let Some((idx, val)) = self.update.take() {
            self.data[idx as usize] = val;
        }
    }

    fn clear_update_buffer(&mut self) {
        self.update = None;
    }
}

impl Serialize for StdMemD1 {
    fn serialize<S>(&self, serializer: S) -> Result<S::Ok, S::Error>
    where
        S: serde::Serializer,
    {
        let mem = self.data.iter().map(|x| x.as_u64()).collect::<Vec<_>>();
        mem.serialize(serializer)
    }
}

///std_memd2 :
/// A two-dimensional memory.
/// Parameters:
/// WIDTH - Size of an individual memory slot.
/// D0_SIZE - Number of memory slots for the first index.
/// D1_SIZE - Number of memory slots for the second index.
/// D0_IDX_SIZE - The width of the first index.
/// D1_IDX_SIZE - The width of the second index.
/// Inputs:
/// addr0: D0_IDX_SIZE - The first index into the memory
/// addr1: D1_IDX_SIZE - The second index into the memory
/// write_data: WIDTH - Data to be written to the selected memory slot
/// write_en: 1 - One bit write enabled signal, causes the memory to write write_data to the slot indexed by addr0 and addr1
/// Outputs:
/// read_data: WIDTH - The value stored at mem[addr0][addr1]. This value is combinational with respect to addr0 and addr1.
/// done: 1: The done signal for the memory. This signal goes high for one cycle after finishing a write to the memory.
#[derive(Clone, Debug)]
pub struct StdMemD2 {
    pub width: u64,   // size of individual piece of mem
    pub d0_size: u64, // # slots of mem
    pub d1_size: u64,
    pub d0_idx_size: u64,
    pub d1_idx_size: u64, // # bits needed to index a piece of mem
    pub data: Vec<Vec<Value>>,
    update: Option<(u64, u64, Value)>,
}

impl StdMemD2 {
    /// Instantiates a new StdMemD2 storing data of width [width], containing
    /// [d0_size] * [d1_size] slots for memory, accepting indecies [addr0][addr1] of widths
    /// [d0_idx_size] and [d1_idx_size] respectively.
    /// Initially the memory is filled with all 0s.
    pub fn new(
        width: u64,
        d0_size: u64,
        d1_size: u64,
        d0_idx_size: u64,
        d1_idx_size: u64,
    ) -> StdMemD2 {
        //data is a 2d vector
        let data = vec![
            vec![Value::zeroes(width as usize); d1_size as usize];
            d0_size as usize
        ];
        StdMemD2 {
            width,
            d0_size,
            d1_size,
            d0_idx_size,
            d1_idx_size,
            data,
            update: None,
        }
    }
}

impl ValidateInput for StdMemD2 {
    fn validate_input(&self, inputs: &[(ir::Id, &Value)]) {
        for (id, v) in inputs {
            match id.as_ref() {
                "write_data" => assert_eq!(v.len() as u64, self.width),
                "write_en" => assert_eq!(v.len(), 1),
                "addr0" => {
                    assert!(v.as_u64() < self.d0_size);
                    assert_eq!(v.len() as u64, self.d0_idx_size)
                }
                "addr1" => {
                    assert!(v.as_u64() < self.d1_size);
                    assert_eq!(v.len() as u64, self.d1_idx_size)
                }
                _ => {}
            }
        }
    }
}

impl ExecuteStateful for StdMemD2 {
    /// Takes a slice of tupules. This slice must contain the tupules ("write_data", Value),
    /// ("write_en", Value), ("addr0", Value), and ("addr1", Value). Attempts to write the [write_data] Value to
    /// the memory at slot [addr0][addr1] if [write_en] is 1. Else does not modify the memory.
    /// Returns a vector of outputs in this *guaranteed* order <("read_data", OutputValue), ("done", OutputValue)>,
    /// The OutputValues are both LockedValues if [write_en] is 1. If [write_en] is
    /// not 1 then the OutputValues are ImmediateValues, [done] being 0 and
    /// [read_data] being whatever was stored in the memory at address [addr0][addr1]
    /// # Example
    /// See example in StdMemD1
    /// # Panics
    /// Panics if [write_data] is not the same width as self.width. Panics if the width of addr0 does not equal
    /// self.d0_idx_size. Panics if the width of addr1 does not equal self.d1_idx_size.
    fn execute_mut(
        &mut self,
        inputs: &[(ir::Id, &Value)],
        current_done_val: &Value,
    ) -> Vec<(ir::Id, OutputValue)> {
        //unwrap the arguments
        //these come from the primitive definition in verilog
        //don't need to depend on the user -- just make sure this matches primitive + calyx + verilog defs
        let (_, input) =
            inputs.iter().find(|(id, _)| id == "write_data").unwrap();
        let (_, write_en) =
            inputs.iter().find(|(id, _)| id == "write_en").unwrap();
        let (_, addr0) = inputs.iter().find(|(id, _)| id == "addr0").unwrap();
        let (_, addr1) = inputs.iter().find(|(id, _)| id == "addr1").unwrap();
        //chec that write_data is the exact right width
        //check that addr0 is not out of bounds and that it is the proper width!
        let addr0 = addr0.as_u64();

        //chech that addr1 is not out of bounds and that it is the proper iwdth
        let addr1 = addr1.as_u64();

        let old = self.data[addr0 as usize][addr1 as usize].clone(); //not sure if this could lead to errors (Some(old)) is borrow?
                                                                     // only write to memory if write_en is 1
        if write_en.as_u64() == 1 {
            self.update = Some((addr0, addr1, (*input).clone()));
            // what's in this vector:
            // the "out" -- TimeLockedValue ofthe new mem data. Needs 1 cycle before readable
            // "done" -- TimeLockedValue of DONE, which is asserted 1 cycle after we write
            // all this coordination is done by the interpreter. We just set it up correctly
            vec![
                (
                    ir::Id::from("read_data"),
                    TimeLockedValue::new((*input).clone(), 1, Some(old)).into(),
                ),
                (
                    "done".into(),
                    PulseValue::new(
                        current_done_val.clone(),
                        Value::bit_high(),
                        Value::bit_low(),
                        1,
                    )
                    .into(),
                ),
            ]
        } else {
            // if write_en was low, so done is 0 b/c nothing was written here
            // in this vector i
            // READ_DATA: (immediate), just the old value b/c write was unsuccessful
            // DONE: not TimeLockedValue, b/c it's just 0, b/c our write was unsuccessful
            vec![
                (ir::Id::from("read_data"), old.into()),
                // (ir::Id::from("done"), Value::zeroes(1).into()),
            ]
        }
    }

    fn reset(&self, inputs: &[(ir::Id, &Value)]) -> Vec<(ir::Id, OutputValue)> {
        let (_, addr0) = inputs.iter().find(|(id, _)| id == "addr0").unwrap();
        let (_, addr1) = inputs.iter().find(|(id, _)| id == "addr1").unwrap();
        let addr0 = addr0.as_u64();
        let addr1 = addr1.as_u64();

        let old = self.data[addr0 as usize][addr1 as usize].clone();

        vec![
            (ir::Id::from("read_data"), old.into()),
            (ir::Id::from("done"), Value::zeroes(1).into()),
        ]
    }

    fn commit_updates(&mut self) {
        if let Some((addr0, addr1, val)) = self.update.take() {
            self.data[addr0 as usize][addr1 as usize] = val;
        }
    }

    fn clear_update_buffer(&mut self) {
        self.update = None;
    }
}

impl Serialize for StdMemD2 {
    fn serialize<S>(&self, serializer: S) -> Result<S::Ok, S::Error>
    where
        S: serde::Serializer,
    {
        let mem = self
            .data
            .iter()
            .map(|x| x.iter().map(|y| y.as_u64()).collect::<Vec<_>>())
            .collect::<Vec<_>>();
        mem.serialize(serializer)
    }
}

///std_memd3 :
/// A three-dimensional memory.
/// Parameters:
/// WIDTH - Size of an individual memory slot.
/// D0_SIZE - Number of memory slots for the first index.
/// D1_SIZE - Number of memory slots for the second index.
/// D2_SIZE - Number of memory slots for the third index.
/// D0_IDX_SIZE - The width of the first index.
/// D1_IDX_SIZE - The width of the second index.
/// D2_IDX_SIZE - The width of the third index.
/// Inputs:
/// addr0: D0_IDX_SIZE - The first index into the memory
/// addr1: D1_IDX_SIZE - The second index into the memory
/// addr2: D2_IDX_SIZE - The third index into the memory
/// write_data: WIDTH - Data to be written to the selected memory slot
/// write_en: 1 - One bit write enabled signal, causes the memory to write write_data to the slot indexed by addr0, addr1, and addr2
/// Outputs:
/// read_data: WIDTH - The value stored at mem[addr0][addr1][addr2]. This value is combinational with respect to addr0, addr1, and addr2.
/// done: 1: The done signal for the memory. This signal goes high for one cycle after finishing a write to the memory.
#[derive(Clone, Debug)]
pub struct StdMemD3 {
    width: u64,
    d0_size: u64,
    d1_size: u64,
    d2_size: u64,
    d0_idx_size: u64,
    d1_idx_size: u64,
    d2_idx_size: u64,
    data: Vec<Vec<Vec<Value>>>,
    update: Option<(u64, u64, u64, Value)>,
}

impl StdMemD3 {
    /// Instantiates a new StdMemD3 storing data of width [width], containing
    /// [d0_size] * [d1_size] * [d2_size] slots for memory, accepting indecies [addr0][addr1][addr2] of widths
    /// [d0_idx_size], [d1_idx_size], and [d2_idx_size] respectively.
    /// Initially the memory is filled with all 0s.
    pub fn new(
        width: u64,
        d0_size: u64,
        d1_size: u64,
        d2_size: u64,
        d0_idx_size: u64,
        d1_idx_size: u64,
        d2_idx_size: u64,
    ) -> StdMemD3 {
        let data =
            vec![
                vec![
                    vec![Value::zeroes(width as usize); d2_size as usize];
                    d1_size as usize
                ];
                d0_size as usize
            ];
        StdMemD3 {
            width,
            d0_size,
            d1_size,
            d2_size,
            d0_idx_size,
            d1_idx_size,
            d2_idx_size,
            data,
            update: None,
        }
    }
}

impl ValidateInput for StdMemD3 {
    fn validate_input(&self, inputs: &[(ir::Id, &Value)]) {
        for (id, v) in inputs {
            match id.as_ref() {
                "write_data" => assert_eq!(v.len() as u64, self.width),
                "write_en" => assert_eq!(v.len(), 1),
                "addr0" => {
                    assert!(v.as_u64() < self.d0_size);
                    assert_eq!(v.len() as u64, self.d0_idx_size)
                }
                "addr1" => {
                    assert!(v.as_u64() < self.d1_size);
                    assert_eq!(v.len() as u64, self.d1_idx_size)
                }
                "addr2" => {
                    assert!(v.as_u64() < self.d2_size);
                    assert_eq!(v.len() as u64, self.d2_idx_size)
                }
                _ => {}
            }
        }
    }
}

impl ExecuteStateful for StdMemD3 {
    /// Takes a slice of tupules. This slice must contain the tupules ("write_data", Value),
    /// ("write_en", Value), ("addr0", Value), ("addr1", Value), and ("addr2", Value). Attempts to write the [write_data] Value to
    /// the memory at slot [addr0][addr1][addr2] if [write_en] is 1. Else does not modify the memory.
    /// Returns a vector of outputs in this *guaranteed* order <("read_data", OutputValue), ("done", OutputValue)>,
    /// The OutputValues are both LockedValues if [write_en] is 1. If [write_en] is
    /// not 1 then the OutputValues are ImmediateValues, [done] being 0 and
    /// [read_data] being whatever was stored in the memory at address [addr0][addr1][addr2]
    /// # Example
    /// See example in StdMemD1
    /// # Panics
    /// Panics if [write_data] is not the same width as self.width. Panics if the width of addr0 does not equal
    /// self.d0_idx_size. Panics if the width of addr1 does not equal self.d1_idx_size. Panics if the
    /// width of addr2 does not equal self.d2_idx_size.
    fn execute_mut(
        &mut self,
        inputs: &[(ir::Id, &Value)],
        current_done_val: &Value,
    ) -> Vec<(ir::Id, OutputValue)> {
        //unwrap the arguments
        //these come from the primitive definition in verilog
        //don't need to depend on the user -- just make sure this matches primitive + calyx + verilog defs
        let (_, input) =
            inputs.iter().find(|(id, _)| id == "write_data").unwrap();
        let (_, write_en) =
            inputs.iter().find(|(id, _)| id == "write_en").unwrap();
        let (_, addr0) = inputs.iter().find(|(id, _)| id == "addr0").unwrap();
        let (_, addr1) = inputs.iter().find(|(id, _)| id == "addr1").unwrap();
        let (_, addr2) = inputs.iter().find(|(id, _)| id == "addr2").unwrap();

        let addr0 = addr0.as_u64();
        let addr1 = addr1.as_u64();
        let addr2 = addr2.as_u64();

        let old =
            self.data[addr0 as usize][addr1 as usize][addr2 as usize].clone();
        //not sure if this could lead to errors (Some(old)) is borrow?
        // only write to memory if write_en is 1
        if write_en.as_u64() == 1 {
            self.update = Some((addr0, addr1, addr2, (*input).clone()));

            // what's in this vector:
            // the "out" -- TimeLockedValue ofthe new mem data. Needs 1 cycle before readable
            // "done" -- TimeLockedValue of DONE, which is asserted 1 cycle after we write
            // all this coordination is done by the interpreter. We just set it up correctly
            vec![
                (
                    ir::Id::from("read_data"),
                    TimeLockedValue::new((*input).clone(), 1, Some(old)).into(),
                ),
                (
                    "done".into(),
                    PulseValue::new(
                        current_done_val.clone(),
                        Value::bit_high(),
                        Value::bit_low(),
                        1,
                    )
                    .into(),
                ),
            ]
        } else {
            // if write_en was low, so done is 0 b/c nothing was written here
            // in this vector i
            // READ_DATA: (immediate), just the old value b/c write was unsuccessful
            // DONE: not TimeLockedValue, b/c it's just 0, b/c our write was unsuccessful
            vec![
                (ir::Id::from("read_data"), old.into()),
                // (ir::Id::from("done"), Value::zeroes(1).into()),
            ]
        }
    }

    fn reset(&self, inputs: &[(ir::Id, &Value)]) -> Vec<(ir::Id, OutputValue)> {
        let (_, addr0) = inputs.iter().find(|(id, _)| id == "addr0").unwrap();
        let (_, addr1) = inputs.iter().find(|(id, _)| id == "addr1").unwrap();
        let (_, addr2) = inputs.iter().find(|(id, _)| id == "addr2").unwrap();
        //check that addr0 is not out of bounds and that it is the proper width!
        let addr0 = addr0.as_u64();
        let addr1 = addr1.as_u64();
        let addr2 = addr2.as_u64();

        let old =
            self.data[addr0 as usize][addr1 as usize][addr2 as usize].clone();
        vec![
            (ir::Id::from("read_data"), old.into()),
            (ir::Id::from("done"), Value::zeroes(1).into()),
        ]
    }

    fn commit_updates(&mut self) {
        if let Some((addr0, addr1, addr2, val)) = self.update.take() {
            self.data[addr0 as usize][addr1 as usize][addr2 as usize] = val;
        }
    }

    fn clear_update_buffer(&mut self) {
        self.update = None;
    }
}

impl Serialize for StdMemD3 {
    fn serialize<S>(&self, serializer: S) -> Result<S::Ok, S::Error>
    where
        S: serde::Serializer,
    {
        let mem = self
            .data
            .iter()
            .map(|x| {
                x.iter()
                    .map(|y| y.iter().map(|z| z.as_u64()).collect::<Vec<_>>())
                    .collect::<Vec<_>>()
            })
            .collect::<Vec<_>>();
        mem.serialize(serializer)
    }
}
///std_memd4
/// std_mem_d4
/// A four-dimensional memory.
/// Parameters:
/// WIDTH - Size of an individual memory slot.
/// D0_SIZE - Number of memory slots for the first index.
/// D1_SIZE - Number of memory slots for the second index.
/// D2_SIZE - Number of memory slots for the third index.
/// D3_SIZE - Number of memory slots for the fourth index.
/// D0_IDX_SIZE - The width of the first index.
/// D1_IDX_SIZE - The width of the second index.
/// D2_IDX_SIZE - The width of the third index.
/// D3_IDX_SIZE - The width of the fourth index.
/// Inputs:
/// addr0: D0_IDX_SIZE - The first index into the memory
/// addr1: D1_IDX_SIZE - The second index into the memory
/// addr2: D2_IDX_SIZE - The third index into the memory
/// addr3: D3_IDX_SIZE - The fourth index into the memory
/// write_data: WIDTH - Data to be written to the selected memory slot
/// write_en: 1 - One bit write enabled signal, causes the memory to write write_data to the slot indexed by addr0, addr1, addr2, and addr3
/// Outputs:
/// read_data: WIDTH - The value stored at mem[addr0][addr1][addr2][addr3]. This value is combinational with respect to addr0, addr1, addr2, and addr3.
/// done: 1: The done signal for the memory. This signal goes high for one cycle after finishing a write to the memory.
#[derive(Clone, Debug)]
pub struct StdMemD4 {
    width: u64,
    d0_size: u64,
    d1_size: u64,
    d2_size: u64,
    d3_size: u64,
    d0_idx_size: u64,
    d1_idx_size: u64,
    d2_idx_size: u64,
    d3_idx_size: u64,
    data: Vec<Vec<Vec<Vec<Value>>>>,
    update: Option<(u64, u64, u64, u64, Value)>,
}

impl StdMemD4 {
    #[allow(clippy::too_many_arguments)]
    // Instantiates a new StdMemD3 storing data of width [width], containing
    /// [d0_size] * [d1_size] * [d2_size] * [d3_size] slots for memory, accepting indecies [addr0][addr1][addr2][addr3] of widths
    /// [d0_idx_size], [d1_idx_size], [d2_idx_size] and [d3_idx_size] respectively.
    /// Initially the memory is filled with all 0s.
    pub fn new(
        width: u64,
        d0_size: u64,
        d1_size: u64,
        d2_size: u64,
        d3_size: u64,
        d0_idx_size: u64,
        d1_idx_size: u64,
        d2_idx_size: u64,
        d3_idx_size: u64,
    ) -> StdMemD4 {
        let data =
            vec![
                vec![
                    vec![
                        vec![Value::zeroes(width as usize); d3_size as usize];
                        d2_size as usize
                    ];
                    d1_size as usize
                ];
                d0_size as usize
            ];
        StdMemD4 {
            width,
            d0_size,
            d1_size,
            d2_size,
            d3_size,
            d0_idx_size,
            d1_idx_size,
            d2_idx_size,
            d3_idx_size,
            data,
            update: None,
        }
    }
}

impl ValidateInput for StdMemD4 {
    fn validate_input(&self, inputs: &[(ir::Id, &Value)]) {
        for (id, v) in inputs {
            match id.as_ref() {
                "write_data" => assert_eq!(v.len() as u64, self.width),
                "write_en" => assert_eq!(v.len(), 1),
                "addr0" => {
                    assert!(v.as_u64() < self.d0_size);
                    assert_eq!(v.len() as u64, self.d0_idx_size)
                }
                "addr1" => {
                    assert!(v.as_u64() < self.d1_size);
                    assert_eq!(v.len() as u64, self.d1_idx_size)
                }
                "addr2" => {
                    assert!(v.as_u64() < self.d2_size);
                    assert_eq!(v.len() as u64, self.d2_idx_size)
                }
                "addr3" => {
                    assert!(v.as_u64() < self.d3_size);
                    assert_eq!(v.len() as u64, self.d3_idx_size)
                }
                _ => {}
            }
        }
    }
}

impl ExecuteStateful for StdMemD4 {
    /// Takes a slice of tupules. This slice must contain the tupules ("write_data", Value),
    /// ("write_en", Value), ("addr0", Value), ("addr1", Value), ("addr2", Value). Attempts to write the [write_data] Value to
    /// the memory at slot [addr0][addr1][addr2] if [write_en] is 1. Else does not modify the memory.
    /// Returns a vector of outputs in this *guaranteed* order <("read_data", OutputValue), ("done", OutputValue)>,
    /// The OutputValues are both LockedValues if [write_en] is 1. If [write_en] is
    /// not 1 then the OutputValues are ImmediateValues, [done] being 0 and
    /// [read_data] being whatever was stored in the memory at address [addr0][addr1][addr2][addr3]
    /// # Example
    /// See example in StdMemD1
    /// # Panics
    /// Panics if [write_data] is not the same width as self.width. Panics if the width of addr0 does not equal
    /// self.d0_idx_size. Panics if the width of addr1 does not equal self.d1_idx_size. Panics if the
    /// width of addr2 does not equal self.d2_idx_size. Panics if the width of addr3 does not equal self.d3_idx_size.
    fn execute_mut(
        &mut self,
        inputs: &[(ir::Id, &Value)],
        current_done_val: &Value,
    ) -> Vec<(ir::Id, OutputValue)> {
        //unwrap the arguments
        //these come from the primitive definition in verilog
        //don't need to depend on the user -- just make sure this matches primitive + calyx + verilog defs
        let (_, input) =
            inputs.iter().find(|(id, _)| id == "write_data").unwrap();
        let (_, write_en) =
            inputs.iter().find(|(id, _)| id == "write_en").unwrap();
        let (_, addr0) = inputs.iter().find(|(id, _)| id == "addr0").unwrap();
        let (_, addr1) = inputs.iter().find(|(id, _)| id == "addr1").unwrap();
        let (_, addr2) = inputs.iter().find(|(id, _)| id == "addr2").unwrap();
        let (_, addr3) = inputs.iter().find(|(id, _)| id == "addr3").unwrap();

        let addr0 = addr0.as_u64();
        let addr1 = addr1.as_u64();
        let addr2 = addr2.as_u64();
        let addr3 = addr3.as_u64();

        let old = self.data[addr0 as usize][addr1 as usize][addr2 as usize]
            [addr3 as usize]
            .clone(); //not sure if this could lead to errors (Some(old)) is borrow?
                      // only write to memory if write_en is 1
        if write_en.as_u64() == 1 {
            self.update = Some((addr0, addr1, addr2, addr3, (*input).clone()));

            // what's in this vector:
            // the "out" -- TimeLockedValue ofthe new mem data. Needs 1 cycle before readable
            // "done" -- TimeLockedValue of DONE, which is asserted 1 cycle after we write
            // all this coordination is done by the interpreter. We just set it up correctly
            vec![
                (
                    ir::Id::from("read_data"),
                    TimeLockedValue::new((*input).clone(), 1, Some(old)).into(),
                ),
                (
                    "done".into(),
                    PulseValue::new(
                        current_done_val.clone(),
                        Value::bit_high(),
                        Value::bit_low(),
                        1,
                    )
                    .into(),
                ),
            ]
        } else {
            // if write_en was low, so done is 0 b/c nothing was written here
            // in this vector i
            // READ_DATA: (immediate), just the old value b/c write was unsuccessful
            // DONE: not TimeLockedValue, b/c it's just 0, b/c our write was unsuccessful
            vec![
                (ir::Id::from("read_data"), old.into()),
                // (ir::Id::from("done"), Value::zeroes(1).into()),
            ]
        }
    }

    fn reset(&self, inputs: &[(ir::Id, &Value)]) -> Vec<(ir::Id, OutputValue)> {
        let (_, addr0) = inputs.iter().find(|(id, _)| id == "addr0").unwrap();
        let (_, addr1) = inputs.iter().find(|(id, _)| id == "addr1").unwrap();
        let (_, addr2) = inputs.iter().find(|(id, _)| id == "addr2").unwrap();
        let (_, addr3) = inputs.iter().find(|(id, _)| id == "addr3").unwrap();
        //check that addr0 is not out of bounds and that it is the proper width!
        let addr0 = addr0.as_u64();
        let addr1 = addr1.as_u64();
        let addr2 = addr2.as_u64();
        let addr3 = addr3.as_u64();

        let old = self.data[addr0 as usize][addr1 as usize][addr2 as usize]
            [addr3 as usize]
            .clone();

        vec![
            (ir::Id::from("read_data"), old.into()),
            (ir::Id::from("done"), Value::zeroes(1).into()),
        ]
    }

    fn commit_updates(&mut self) {
        if let Some((addr0, addr1, addr2, addr3, val)) = self.update.take() {
            self.data[addr0 as usize][addr1 as usize][addr2 as usize]
                [addr3 as usize] = val;
        }
    }

    fn clear_update_buffer(&mut self) {
        self.update = None;
    }
}

impl Serialize for StdMemD4 {
    fn serialize<S>(&self, serializer: S) -> Result<S::Ok, S::Error>
    where
        S: serde::Serializer,
    {
        let mem = self
            .data
            .iter()
            .map(|x| {
                x.iter()
                    .map(|y| {
                        y.iter()
                            .map(|z| {
                                z.iter()
                                    .map(|val| val.as_u64())
                                    .collect::<Vec<_>>()
                            })
                            .collect::<Vec<_>>()
                    })
                    .collect::<Vec<_>>()
            })
            .collect::<Vec<_>>();
        mem.serialize(serializer)
    }
}

/// A Standard Register of a certain [width].
/// Rules regarding cycle count, such as asserting [done] for just one cycle after a write, must be
/// enforced and carried out by the interpreter. This register enforces no rules about
/// when its state can be modified.
#[derive(Clone, Debug)]
pub struct StdReg {
    pub width: u64,
    pub val: Value,
    update: Option<Value>,
}

impl StdReg {
    /// New registers have unitialized values -- only specify their widths
    pub fn new(width: u64) -> StdReg {
        StdReg {
            width,
            val: Value::new(width as usize),
            update: None,
        }
    }

    /// warning unsafe deprecated
    pub fn read_value(&self) -> Value {
        self.val.clone()
    }

    /// warning unsafe deprecated
    pub fn read_u64(&self) -> u64 {
        self.val.as_u64()
    }
}

impl ValidateInput for StdReg {
    fn validate_input(&self, inputs: &[(ir::Id, &Value)]) {
        for (id, v) in inputs {
            match id.as_ref() {
                "in" => assert_eq!(v.len() as u64, self.width),
                "write_en" => assert_eq!(v.len(), 1),
                _ => {}
            }
        }
    }
}

impl ExecuteStateful for StdReg {
    fn execute_mut(
        //have to put lifetimes
        &mut self,
        inputs: &[(ir::Id, &Value)],
        current_done_val: &Value,
    ) -> Vec<(ir::Id, OutputValue)> {
        //unwrap the arguments
        let (_, input) = inputs.iter().find(|(id, _)| id == "in").unwrap();
        let (_, write_en) =
            inputs.iter().find(|(id, _)| id == "write_en").unwrap();

        //write the input to the register
        if write_en.as_u64() == 1 {
            self.update = Some((*input).clone());
            let old = self.val.clone();
            // what's in this vector:
            // the "out" -- TimeLockedValue ofthe new register data. Needs 1 cycle before readable
            // "done" -- TimeLockedValue of DONE, which is asserted 1 cycle after we write
            // all this coordination is done by the interpreter. We just set it up correctly
            vec![
                (
                    ir::Id::from("out"),
                    TimeLockedValue::new((*input).clone(), 1, Some(old)).into(),
                ),
                (
                    "done".into(),
                    PulseValue::new(
                        current_done_val.clone(),
                        Value::bit_high(),
                        Value::bit_low(),
                        1,
                    )
                    .into(),
                ),
            ]
        } else {
            // if write_en was low, so done is 0 b/c nothing was written here
            // in this vector i
            // OUT: the old value in the register, b/c we couldn't write
            // DONE: not TimeLockedValue, b/c it's just 0, b/c our write was unsuccessful
            vec![(ir::Id::from("out"), self.val.clone().into())]
        }
    }

    fn reset(
        &self,
        _inputs: &[(ir::Id, &Value)],
    ) -> Vec<(ir::Id, OutputValue)> {
        vec![
            (ir::Id::from("out"), self.val.clone().into()),
            (ir::Id::from("done"), Value::zeroes(1).into()),
        ]
    }

    fn commit_updates(&mut self) {
        if let Some(val) = self.update.take() {
            self.val = val;
        }
    }

    fn clear_update_buffer(&mut self) {
        self.update = None;
    }
}

impl Serialize for StdReg {
    fn serialize<S>(&self, serializer: S) -> Result<S::Ok, S::Error>
    where
        S: serde::Serializer,
    {
        let val = self.val.as_u64();
        val.serialize(serializer)
    }
}

/// A component that keeps one value, that can't be rewritten. Is immutable,
/// and instantiated with the value it holds, which must have the same # of bits as [width].
#[derive(Clone, Debug)]
pub struct StdConst {
    width: u64,
    val: Value,
}

impl StdConst {
    /// Instantiates a new constant component
    /// # Example
    /// ```
    /// use interp::primitives::*;
    /// use interp::values::*;
    /// let const_16bit_9 = StdConst::new(16, Value::try_from_init(9, 16).unwrap());
    /// ```
    ///
    /// # Panics
    /// * Panics if [val]'s width != [width]
    pub fn new(width: u64, val: Value) -> StdConst {
        check_widths(&val, &val, width);
        StdConst { width, val }
    }

    /// Returns the value this constant component represents
    /// # Example
    /// ```
    /// use interp::primitives::*;
    /// use interp::values::*;
    /// let const_16bit_9 = StdConst::new(16, Value::try_from_init(9, 16).unwrap());
    /// let val_9 = const_16bit_9.read_val();
    /// ```
    pub fn read_val(&self) -> Value {
        self.val.clone()
    }

    /// Returns the u64 corresponding to the value this constant component represents
    /// # Example
    /// ```
    /// use interp::primitives::*;
    /// use interp::values::*;
    /// let const_16bit_9 = StdConst::new(16, Value::try_from_init(9, 16).unwrap());
    /// assert_eq!(const_16bit_9.read_u64(), 9);
    /// ```
    pub fn read_u64(&self) -> u64 {
        self.val.as_u64()
    }
}

///std_lsh<WIDTH>
///A left bit shift accepting only inputs of [width]. Performs LEFT << RIGHT. This component is combinational.
///Inputs:
///left: WIDTH - A WIDTH-bit value to be shifted
///right: WIDTH - A WIDTH-bit value representing the shift amount
///Outputs:
///out: WIDTH - A WIDTH-bit value equivalent to LEFT << RIGHT
#[derive(Clone, Debug)]
pub struct StdLsh {
    width: u64,
}

impl StdLsh {
    /// Instantiate a new StdLsh of a specific width
    /// # Example
    /// ```
    /// use interp::primitives::*;
    /// let std_lsh_16_bit = StdLsh::new(16);
    /// ```
    pub fn new(width: u64) -> StdLsh {
        StdLsh { width }
    }
}

impl ExecuteBinary for StdLsh {
    /// Returns the Value representing LEFT << RIGHT
    /// # Example
    /// ```
    /// use interp::primitives::*;
    /// use interp::values::*;
    /// let std_lsh_16_bit = StdLsh::new(16);
    /// let val_2_16bit = Value::try_from_init(2, 16).unwrap();
    /// let val_8_16bit = std_lsh_16_bit.execute_bin(&val_2_16bit, &val_2_16bit);
    /// ```
    ///
    /// # Panics
    /// * panics if left's width, right's width and self.width are not all equal
    ///
    fn execute_bin(&self, left: &Value, right: &Value) -> OutputValue {
        let mut tr = left.vec.clone();
        tr.shift_right(right.as_u64() as usize);
        Value { vec: tr }.into()
    }

    fn get_width(&self) -> &u64 {
        &self.width
    }
}

/// std_rsh<WIDTH>
/// A right bit shift. Performs LEFT >> RIGHT. This component is combinational.

/// Inputs:

/// left: WIDTH - A WIDTH-bit value to be shifted
/// right: WIDTH - A WIDTH-bit value representing the shift amount
/// Outputs:

/// out: WIDTH - A WIDTH-bit value equivalent to LEFT >> RIGHT
#[derive(Clone, Debug)]
pub struct StdRsh {
    width: u64,
}

impl StdRsh {
    /// Instantiate a new StdRsh component with a specified width
    /// # Example
    /// ```
    /// use interp::primitives::*;
    /// let std_rsh_16bit = StdRsh::new(16);
    /// ```
    pub fn new(width: u64) -> StdRsh {
        StdRsh { width }
    }
}

impl ExecuteBinary for StdRsh {
    /// Returns the Value representing LEFT >> RIGHT
    /// # Example
    /// ```
    /// use interp::primitives::*;
    /// use interp::values::*;
    /// let std_rsh_16_bit = StdRsh::new(16);
    /// let val_8_16bit = Value::try_from_init(8, 16).unwrap();
    /// let val_1_16bit = Value::try_from_init(1, 16).unwrap();
    /// let val_4_16bit = std_rsh_16_bit.execute_bin(&val_8_16bit, &val_1_16bit);
    /// ```
    ///
    /// # Panics
    /// * panics if left's width, right's width and self.width are not all equal
    ///
    fn execute_bin(&self, left: &Value, right: &Value) -> OutputValue {
        let mut tr = left.vec.clone();
        tr.shift_left(right.as_u64() as usize);
        Value { vec: tr }.into()
    }

    fn get_width(&self) -> &u64 {
        &self.width
    }
}

//std_add<WIDTH>
//Bitwise addition without a carry flag. Performs LEFT + RIGHT. This component is combinational.
//Inputs:
//left: WIDTH - A WIDTH-bit value
//right: WIDTH - A WIDTH-bit value
//Outputs:
//out: WIDTH - A WIDTH-bit value equivalent to LEFT + RIGHT
#[derive(Clone, Debug)]
pub struct StdAdd {
    width: u64,
}

impl StdAdd {
    /// Instantiate a new StdAdd with a specified bit width
    /// # Example
    /// ```
    /// use interp::primitives::*;
    /// let std_add_16bit = StdAdd::new(16);
    /// ```
    pub fn new(width: u64) -> StdAdd {
        StdAdd { width }
    }
}

impl ExecuteBinary for StdAdd {
    /// Returns the Value representing LEFT + RIGHT
    /// # Example
    /// ```
    /// use interp::primitives::*;
    /// use interp::values::*;
    /// let std_add_16bit = StdAdd::new(16);
    /// let val_8_16bit = Value::try_from_init(8, 16).unwrap();
    /// let val_1_16bit = Value::try_from_init(1, 16).unwrap();
    /// let val_9_16bit = std_add_16bit.execute_bin(&val_8_16bit, &val_1_16bit);
    /// ```
    ///
    /// # Panics
    /// * panics if left's width, right's width and self.width are not all equal
    ///
    fn execute_bin(&self, left: &Value, right: &Value) -> OutputValue {
        let left_64 = left.as_u64();
        let right_64 = right.as_u64();
        let init_val = left_64 + right_64;
        let bitwidth: usize = left.vec.len();
        Value::from_init(init_val, bitwidth).into()
    }

    fn get_width(&self) -> &u64 {
        &self.width
    }
}

/// std_sub<WIDTH>
/// Bitwise subtraction. Performs LEFT - RIGHT. This component is combinational.
/// Inputs:
/// left: WIDTH - A WIDTH-bit value
/// right: WIDTH - A WIDTH-bit value
/// Outputs:
/// out: WIDTH - A WIDTH-bit value equivalent to LEFT - RIGHT
#[derive(Clone, Debug)]
pub struct StdSub {
    width: u64,
}

impl StdSub {
    /// Instantiates a new standard subtraction component
    /// # Example
    /// ```
    /// use interp::primitives::*;
    /// let std_sub_16bit = StdSub::new(16);
    /// ```
    pub fn new(width: u64) -> StdSub {
        StdSub { width }
    }
}

impl ExecuteBinary for StdSub {
    /// Returns the Value representing LEFT - RIGHT
    /// Will overflow if result is negative.
    /// # Examples
    /// ```
    /// use interp::primitives::*;
    /// use interp::values::*;
    /// //4 [0100] - 1 [0001] = 3 [0011]
    /// let val_4_4bit = Value::try_from_init(4, 4).unwrap();
    /// let val_1_4bit = Value::try_from_init(1, 4).unwrap();
    /// let std_sub_4_bit = StdSub::new(4);
    /// let val_3_4bit = std_sub_4_bit.execute_bin(&val_4_4bit, &val_1_4bit);
    /// //4 [0100] - 5 [0101] = -1 [1111] <- as an unsigned binary num, this is 15
    /// let val_5_4bit = Value::try_from_init(5, 4).unwrap();
    /// let res = std_sub_4_bit.execute_bin(&val_4_4bit, &val_5_4bit).unwrap_imm();
    /// assert_eq!(res.as_u64(), 15);
    /// ```
    ///
    /// # Panics
    /// * panics if left's width, right's width and self.width are not all equal
    ///
    fn execute_bin(&self, left: &Value, right: &Value) -> OutputValue {
        let left_64 = left.as_u64();
        // Bitwise subtraction: left - right = left + (!right + 1)
        let right = Value {
            vec: !(right.vec.clone()),
        };
        let right_64 = right.as_u64() + 1;
        //need to allow overflow -- we are dealing only with bits
        let init_val = left_64 + right_64;
        let bitwidth: usize = left.vec.len();
        Value::from_init(init_val, bitwidth).into()
    }

    fn get_width(&self) -> &u64 {
        &self.width
    }
}

/// Slice out the lower OUT_WIDTH bits of an IN_WIDTH-bit value. Computes
/// in[out_width - 1 : 0]. This component is combinational.
/// Inputs:
/// in: IN_WIDTH - An IN_WIDTH-bit value
/// Outputs:
/// out: OUT_WIDTH - The lower (from LSB towards MSB) OUT_WIDTH bits of in
#[derive(Clone, Debug)]
pub struct StdSlice {
    in_width: u64,
    out_width: u64,
}

impl StdSlice {
    /// Instantiate a new instance of StdSlice
    ///
    /// # Example
    /// ```
    /// use interp::primitives::*;
    /// let std_slice_6_to_4 = StdSlice::new(6, 4);
    /// ```
    pub fn new(in_width: u64, out_width: u64) -> StdSlice {
        StdSlice {
            in_width,
            out_width,
        }
    }
}

impl ValidateInput for StdSlice {
    fn validate_input(&self, inputs: &[(ir::Id, &Value)]) {
        let in_width =
            inputs.iter().find_map(
                |(id, v)| {
                    if id == "in" {
                        Some(v)
                    } else {
                        None
                    }
                },
            );

        if let Some(v) = in_width {
            assert_eq!(v.len() as u64, self.in_width)
        }
    }
}

impl ExecuteUnary for StdSlice {
    /// Returns the bottom OUT_WIDTH bits of an input with IN_WIDTH
    /// # Example
    /// ```
    /// use interp::primitives::*;
    /// use interp::values::*;
    /// let val_5_3bits = Value::try_from_init(5, 3).unwrap(); // 5 = [101]
    /// let std_slice_3_to_2 = StdSlice::new(3, 2);
    /// let val_1_2bits = std_slice_3_to_2.execute_unary(&val_5_3bits); // 1 = [01]
    /// ```
    ///
    /// # Panics
    /// * panics if input's width and self.width are not equal
    ///
    fn execute_unary(&self, input: &Value) -> OutputValue {
        let tr = input.clone();
        tr.truncate(self.out_width as usize).into()
    }
}

/// Given an IN_WIDTH-bit input, zero pad from the MSB to an output of
/// OUT_WIDTH-bits. This component is combinational.
/// Inputs:
/// in: IN_WIDTH - An IN_WIDTH-bit value to be padded
/// Outputs:
/// out: OUT_WIDTH - The paddwd width
#[derive(Clone, Debug)]
pub struct StdPad {
    in_width: u64,
    out_width: u64,
}

impl StdPad {
    /// Instantiate instance of StdPad that takes input with width [in_width] and returns output with width [out_width]
    /// # Example
    /// ```
    /// use interp::primitives::*;
    /// let std_pad_3_to_5 = StdPad::new(3, 5);
    /// ```
    pub fn new(in_width: u64, out_width: u64) -> StdPad {
        StdPad {
            in_width,
            out_width,
        }
    }
}

impl ValidateInput for StdPad {
    fn validate_input(&self, inputs: &[(ir::Id, &Value)]) {
        let in_width =
            inputs.iter().find_map(
                |(id, v)| {
                    if id == "in" {
                        Some(v)
                    } else {
                        None
                    }
                },
            );

        if let Some(v) = in_width {
            assert_eq!(v.len() as u64, self.in_width)
        }
    }
}

impl ExecuteUnary for StdPad {
    /// Returns a value of length OUT_WIDITH consisting IN_WIDTH bits corresponding
    /// with [input], padded with 0s until index OUT_WIDTH - 1
    /// # Example
    /// ```
    /// use interp::primitives::*;
    /// use interp::values::*;
    /// let val_5_3bits = Value::try_from_init(5, 3).unwrap(); // 5 = [101]
    /// let std_pad_3_to_5 = StdPad::new(3, 5);
    /// let val_5_5bits = std_pad_3_to_5.execute_unary(&val_5_3bits); // 5 = [00101]
    /// ```
    ///
    /// # Panics
    /// * panics if input's width and self.width are not equal
    ///
    fn execute_unary(&self, input: &Value) -> OutputValue {
        let pd = input.clone();
        pd.ext(self.out_width as usize).into()
    }
}

/* =========================== Logical Operators =========================== */
/// std_not<WIDTH>
/// Bitwise NOT. This component is combinational.
/// Inputs:
/// in: WIDTH - A WIDTH-bit input.
/// Outputs:
/// out: WIDTH - The bitwise NOT of the input (~in)
#[derive(Clone, Debug)]
pub struct StdNot {
    width: u64,
}

impl StdNot {
    /// Instantiate a standard not component accepting input of width [WIDTH]
    pub fn new(width: u64) -> StdNot {
        StdNot { width }
    }
}

impl ValidateInput for StdNot {
    fn validate_input(&self, inputs: &[(ir::Id, &Value)]) {
        let in_width =
            inputs.iter().find_map(
                |(id, v)| {
                    if id == "in" {
                        Some(v)
                    } else {
                        None
                    }
                },
            );

        if let Some(v) = in_width {
            assert_eq!(v.len() as u64, self.width)
        }
    }
}

impl ExecuteUnary for StdNot {
    /// Returns a value of length WIDTH representing the bitwise NOT of [input]
    /// # Example
    /// ```
    /// use interp::primitives::*;
    /// use interp::values::*;
    /// let val_5_3bits = Value::try_from_init(5, 3).unwrap(); // 5 = [101]
    /// let std_not_3bit = StdNot::new(3);
    /// let val_2_3bits = std_not_3bit.execute_unary(&val_5_3bits).unwrap_imm();
    /// assert_eq!(val_2_3bits.as_u64(), 2);
    /// ```
    ///
    /// # Panics
    /// * panics if input's width and self.width are not equal
    ///
    fn execute_unary<'a>(&self, input: &Value) -> OutputValue {
        Value {
            vec: input.vec.clone().not(),
        }
        .into()
    }
}

/// std_and<WIDTH>
/// Bitwise AND. This component is combinational.
/// Inputs:
/// left: WIDTH - A WIDTH-bit argument
/// right: WIDTH - A WIDTH-bit argument
/// Outputs:

// out: WIDTH - The bitwise AND of the arguments (left & right)
#[derive(Clone, Debug)]
pub struct StdAnd {
    width: u64,
}

impl StdAnd {
    /// Instantiate an instance of StdAnd that accepts input of width [width]
    /// # Example
    /// ```
    /// use interp::primitives::*;
    /// let std_and_4bit = StdAdd::new(4);
    /// ```
    pub fn new(width: u64) -> StdAnd {
        StdAnd { width }
    }
}

impl ExecuteBinary for StdAnd {
    /// Returns the bitwise AND of [left] and [right]
    /// # Example
    /// ```
    /// use interp::primitives::*;
    /// use interp::values::*;
    /// let val_5_3 = Value::try_from_init(5, 3).unwrap();
    /// let val_2_3 = Value::try_from_init(2, 3).unwrap();
    /// let std_and_3bit = StdAnd::new(3);
    /// let val_0_3 = std_and_3bit.execute_bin(&val_5_3, &val_2_3).unwrap_imm();
    /// assert_eq!(val_0_3.as_u64(), 0);
    /// ```
    fn execute_bin(&self, left: &Value, right: &Value) -> OutputValue {
        Value {
            vec: left.vec.clone() & right.vec.clone(),
        }
        .into()
    }

    fn get_width(&self) -> &u64 {
        &self.width
    }
}

/// std_or<WIDTH>
/// Bitwise OR. This component is combinational.
/// Inputs:
/// left: WIDTH - A WIDTH-bit argument
/// right: WIDTH - A WIDTH-bit argument
/// Outputs:
/// out: WIDTH - The bitwise OR of the arguments (left | right)
#[derive(Clone, Debug)]
pub struct StdOr {
    width: u64,
}

impl StdOr {
    /// Instantiate a StdOr that accepts inputs only with width [width]
    pub fn new(width: u64) -> StdOr {
        StdOr { width }
    }
}

impl ExecuteBinary for StdOr {
    /// Returns the bitwise OR of [left] and [right]
    /// # Example
    /// ```
    /// use interp::primitives::*;
    /// use interp::values::*;
    /// let val_5_3 = Value::try_from_init(5, 3).unwrap(); // 5 = [101]
    /// let val_2_3 = Value::try_from_init(2, 3).unwrap(); // 2 = [010]
    /// let std_or_3bit = StdOr::new(3);
    /// let val_7_3 = std_or_3bit.execute_bin(&val_5_3, &val_2_3).unwrap_imm();
    /// assert_eq!(val_7_3.as_u64(), 7);
    /// ```
    fn execute_bin(&self, left: &Value, right: &Value) -> OutputValue {
        Value {
            vec: left.vec.clone() | right.vec.clone(),
        }
        .into()
    }

    fn get_width(&self) -> &u64 {
        &self.width
    }
}

/// std_xor<WIDTH>
/// Bitwise XOR. This component is combinational.
/// Inputs:
/// left: WIDTH - A WIDTH-bit argument
/// right: WIDTH - A WIDTH-bit argument
/// Outputs:
/// out: WIDTH - The bitwise XOR of the arguments (left ^ right)
#[derive(Clone, Debug)]
pub struct StdXor {
    width: u64,
}

impl StdXor {
    /// Instantiate a StdXor component that accepts only inputs of width [width]
    pub fn new(width: u64) -> StdXor {
        StdXor { width }
    }
}

impl ExecuteBinary for StdXor {
    /// Returns the bitwise XOR of [left] and [right]
    /// # Example
    /// ```
    /// use interp::primitives::*;
    /// use interp::values::*;
    /// let val_7_3 = Value::try_from_init(7, 3).unwrap(); // 7 = [111]
    /// let val_2_3 = Value::try_from_init(2, 3).unwrap(); // 2 = [010]
    /// let std_xor_3bit = StdXor::new(3);
    /// let val_5_3 = std_xor_3bit.execute_bin(&val_7_3, &val_2_3).unwrap_imm();
    /// assert_eq!(val_5_3.as_u64(), 5);
    /// ```
    fn execute_bin(&self, left: &Value, right: &Value) -> OutputValue {
        Value {
            vec: left.vec.clone() ^ right.vec.clone(),
        }
        .into()
    }

    fn get_width(&self) -> &u64 {
        &self.width
    }
}

/* ========================== Comparison Operators ========================= */
/// std_gt<WIDTH>
/// Greater than. This component is combinational.
/// Inputs:
/// left: WIDTH - A WIDTH-bit argument
/// right: WIDTH - A WIDTH-bit argument
/// Outputs:
/// out: 1 - A single bit output. 1 if left > right else 0.
#[derive(Clone, Debug)]
pub struct StdGt {
    width: u64,
}

impl StdGt {
    /// Instantiate a StdGt component that accepts only inputs with width [width]
    pub fn new(width: u64) -> StdGt {
        StdGt { width }
    }
}

impl ExecuteBinary for StdGt {
    /// Returns a single bit-long Value which is 1 if left > right else 0
    /// # Example
    /// ```
    /// use interp::primitives::*;
    /// use interp::values::*;
    /// let val_2_3bit = Value::try_from_init(2, 3).unwrap();
    /// let val_1_3bit = Value::try_from_init(1, 3).unwrap();
    /// let std_gt_3bit = StdGt::new(3);
    /// let res = std_gt_3bit.execute_bin(&val_2_3bit, &val_1_3bit).unwrap_imm();
    /// assert_eq!(res.as_u64(), 1);
    /// ```
    ///  # Panics
    /// * panics if left's width, right's width and self.width are not all equal
    ///
    fn execute_bin(&self, left: &Value, right: &Value) -> OutputValue {
        let left_64 = left.as_u64();
        let right_64 = right.as_u64();
        let init_val = left_64 > right_64;

        Value::from_init(init_val, 1_usize).into()
    }

    fn get_width(&self) -> &u64 {
        &self.width
    }
}

/// std_lt<WIDTH>
/// Less than. This component is combinational.
/// Inputs:
/// left: WIDTH - A WIDTH-bit argument
/// right: WIDTH - A WIDTH-bit argument
/// Outputs:
/// out: 1 - A single bit output. 1 if left < right else 0.
#[derive(Clone, Debug)]
pub struct StdLt {
    width: u64,
}

impl StdLt {
    /// Instantiate a StdLt component that only accepts inputs of width [width]
    pub fn new(width: u64) -> StdLt {
        StdLt { width }
    }
}

impl ExecuteBinary for StdLt {
    /// Returns a single bit-long Value which is 1 if left < right else 0
    /// # Example
    /// ```
    /// use interp::primitives::*;
    /// use interp::values::*;
    /// let val_2_3bit = Value::try_from_init(2, 3).unwrap();
    /// let val_1_3bit = Value::try_from_init(1, 3).unwrap();
    /// let std_lt_3bit = StdLt::new(3);
    /// let res = std_lt_3bit.execute_bin(&val_2_3bit, &val_1_3bit).unwrap_imm();
    /// assert_eq!(res.as_u64(), 0);
    /// ```
    ///  # Panics
    /// * panics if left's width, right's width and self.width are not all equal
    ///
    fn execute_bin(&self, left: &Value, right: &Value) -> OutputValue {
        let left_64 = left.as_u64();
        let right_64 = right.as_u64();
        let init_val = left_64 < right_64;

        Value::from_init(init_val, 1_usize).into()
    }

    fn get_width(&self) -> &u64 {
        &self.width
    }
}

/// std_eq<WIDTH>
/// Equality comparison. This component is combinational.
/// Inputs:
/// left: WIDTH - A WIDTH-bit argument
/// right: WIDTH - A WIDTH-bit argument
/// Outputs:
/// out: 1 - A single bit output. 1 if left = right else 0.
#[derive(Clone, Debug)]
pub struct StdEq {
    width: u64,
}

impl StdEq {
    /// Instantiates a StdEq that only accepts inputs of width [width]
    /// # Example
    /// ```
    /// use interp::primitives::*;
    /// let std_eq_4bit = StdEq::new(4);
    /// ```
    pub fn new(width: u64) -> StdEq {
        StdEq { width }
    }
}

impl ExecuteBinary for StdEq {
    /// Returns a single bit-long Value which is 1 if left == right else 0
    /// # Example
    /// ```
    /// use interp::primitives::*;
    /// use interp::values::*;
    /// let val_2_3bit = Value::try_from_init(2, 3).unwrap();
    /// let val_1_3bit = Value::try_from_init(1, 3).unwrap();
    /// let std_eq_3bit = StdEq::new(3);
    /// let res = std_eq_3bit.execute_bin(&val_2_3bit, &val_1_3bit).unwrap_imm();
    /// assert_eq!(res.as_u64(), 0);
    /// ```
    ///  # Panics
    /// * panics if left's width, right's width and self.width are not all equal
    ///
    fn execute_bin(&self, left: &Value, right: &Value) -> OutputValue {
        let left_64 = left.as_u64();
        let right_64 = right.as_u64();
        let init_val = left_64 == right_64;

        Value::from_init(init_val, 1_usize).into()
    }

    fn get_width(&self) -> &u64 {
        &self.width
    }
}

/// std_neq<WIDTH>
/// Not equal. This component is combinational.
/// Inputs:
/// left: WIDTH - A WIDTH-bit argument
/// right: WIDTH - A WIDTH-bit argument
/// Outputs:
/// out: 1 - A single bit output. 1 if left != right else 0.
///
#[derive(Clone, Debug)]
pub struct StdNeq {
    width: u64,
}

impl StdNeq {
    /// Instantiates a StdNeq component that only accepts inputs of width [width]
    /// /// # Example
    /// ```
    /// use interp::primitives::*;
    /// let std_neq_4bit = StdNeq::new(4);
    /// ```
    pub fn new(width: u64) -> StdNeq {
        StdNeq { width }
    }
}

impl ExecuteBinary for StdNeq {
    /// Returns a single bit-long Value which is 1 if left != right else 0
    /// # Example
    /// ```
    /// use interp::primitives::*;
    /// use interp::values::*;
    /// let val_2_3bit = Value::try_from_init(2, 3).unwrap();
    /// let val_1_3bit = Value::try_from_init(1, 3).unwrap();
    /// let std_neq_3bit = StdNeq::new(3);
    /// let res = std_neq_3bit.execute_bin(&val_2_3bit, &val_1_3bit).unwrap_imm();
    /// assert_eq!(res.as_u64(), 1);
    /// ```
    ///  # Panics
    /// * panics if left's width, right's width and self.width are not all equal
    ///
    fn execute_bin(&self, left: &Value, right: &Value) -> OutputValue {
        let left_64 = left.as_u64();
        let right_64 = right.as_u64();
        let init_val = left_64 != right_64;
        Value::from_init(init_val, 1_usize).into()
    }

    fn get_width(&self) -> &u64 {
        &self.width
    }
}

/// std_ge<WIDTH>
/// Greater than or equal. This component is combinational.
/// Inputs:
/// left: WIDTH - A WIDTH-bit argument
/// right: WIDTH - A WIDTH-bit argument
/// Outputs:
/// out: 1 - A single bit output. 1 if left >= right else 0.
#[derive(Clone, Debug)]
pub struct StdGe {
    width: u64,
}
impl StdGe {
    /// Instantiate a new StdGe component that accepts only inputs of width [width]
    /// /// # Example
    /// ```
    /// use interp::primitives::*;
    /// let std_Ge_4bit = StdGe::new(4);
    /// ```
    pub fn new(width: u64) -> StdGe {
        StdGe { width }
    }
}
impl ExecuteBinary for StdGe {
    /// Returns a single bit-long Value which is 1 if left >= right else 0
    /// # Example
    /// ```
    /// use interp::primitives::*;
    /// use interp::values::*;
    /// let val_2_3bit = Value::try_from_init(2, 3).unwrap();
    /// let val_1_3bit = Value::try_from_init(1, 3).unwrap();
    /// let std_ge_3bit = StdGe::new(3);
    /// let res = std_ge_3bit.execute_bin(&val_2_3bit, &val_1_3bit).unwrap_imm();
    /// assert_eq!(res.as_u64(), 1);
    /// ```
    ///  # Panics
    /// * panics if left's width, right's width and self.width are not all equal
    ///
    fn execute_bin(&self, left: &Value, right: &Value) -> OutputValue {
        let left_64 = left.as_u64();
        let right_64 = right.as_u64();
        let init_val = left_64 >= right_64;

        Value::from_init(init_val, 1_usize).into()
    }

    fn get_width(&self) -> &u64 {
        &self.width
    }
}

/// std_le<WIDTH>
/// Less than or equal. This component is combinational.
/// Inputs:
/// left: WIDTH - A WIDTH-bit argument
/// right: WIDTH - A WIDTH-bit argument
/// Outputs:
/// out: 1 - A single bit output. 1 if left <= right else 0.
#[derive(Clone, Debug)]
pub struct StdLe {
    width: u64,
}

impl StdLe {
    /// Instantiate a StdLe component that only accepts inputs of width [width]
    pub fn new(width: u64) -> StdLe {
        StdLe { width }
    }
}

impl ExecuteBinary for StdLe {
    /// Returns a single bit-long Value which is 1 if left <= right else 0
    /// # Example
    /// ```
    /// use interp::primitives::*;
    /// use interp::values::*;
    /// let val_2_3bit = Value::try_from_init(2, 3).unwrap();
    /// let val_1_3bit = Value::try_from_init(1, 3).unwrap();
    /// let std_le_3bit = StdLe::new(3);
    /// let res = std_le_3bit.execute_bin(&val_2_3bit, &val_1_3bit).unwrap_imm();
    /// assert_eq!(res.as_u64(), 0);
    /// ```
    ///  # Panics
    /// * panics if left's width, right's width and self.width are not all equal
    ///
    fn execute_bin(&self, left: &Value, right: &Value) -> OutputValue {
        let left_64 = left.as_u64();
        let right_64 = right.as_u64();
        let init_val = left_64 <= right_64;
        Value::from_init(init_val, 1_usize).into()
    }

    fn get_width(&self) -> &u64 {
        &self.width
    }
}<|MERGE_RESOLUTION|>--- conflicted
+++ resolved
@@ -129,9 +129,7 @@
             | Primitive::StdReg(_) => false,
         }
     }
-}
-
-<<<<<<< HEAD
+
     pub fn commit_updates(&mut self) {
         match self {
             Primitive::StdAdd(_)
@@ -185,10 +183,8 @@
             Primitive::StdMemD4(mem) => mem.clear_update_buffer(),
         }
     }
-
-    pub fn internal_state_as_str(&self) -> Option<String> {
-        match self {
-=======
+}
+
 impl Serialize for Primitive {
     fn serialize<S>(&self, serializer: S) -> Result<S::Ok, S::Error>
     where
@@ -200,7 +196,6 @@
             Primitive::StdMemD2(prim) => prim.serialize(serializer),
             Primitive::StdMemD3(prim) => prim.serialize(serializer),
             Primitive::StdMemD4(prim) => prim.serialize(serializer),
->>>>>>> 8824a907
             Primitive::StdAdd(_)
             | Primitive::StdConst(_)
             | Primitive::StdLsh(_)
