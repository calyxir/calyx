--- conflicted
+++ resolved
@@ -51,7 +51,6 @@
 use slog::{info, warn, Logger};
 use std::fmt::Debug;
 use std::fmt::Write;
-use std::slice::Iter;
 
 pub type PortMap = IndexedMap<GlobalPortIdx, PortValue>;
 
@@ -359,13 +358,8 @@
         self.ctx.as_ref()
     }
 
-<<<<<<< HEAD
-    pub fn pc_iter(&self) -> Iter<'_, ControlPoint> {
-        self.pc.iter()
-=======
     pub fn pc_iter(&self) -> impl Iterator<Item = &ControlPoint> {
         self.pc.iter().map(|(_, x)| x)
->>>>>>> fa298e93
     }
 
     /// Returns the full name and port list of each cell in the context
@@ -869,14 +863,8 @@
     }
 
     pub fn print_pc_string(&self) {
-<<<<<<< HEAD
-        let current_nodes = self.pc.iter();
-        let ctx = &self.ctx.as_ref();
-        for node in current_nodes {
-=======
         let ctx = self.ctx.as_ref();
         for node in self.pc_iter() {
->>>>>>> fa298e93
             println!(
                 "{}: {}",
                 self.get_full_name(node.comp),
