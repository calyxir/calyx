--- conflicted
+++ resolved
@@ -1341,7 +1341,6 @@
     }
 }
 
-<<<<<<< HEAD
 enum ControlNodeEval {
     Reprocess,
     Stop { retain_node: bool },
@@ -1351,13 +1350,13 @@
     fn stop(retain_node: bool) -> Self {
         ControlNodeEval::Stop { retain_node }
     }
-=======
+}
+
 /// The core functionality of a simulator. Clonable.
 #[derive(Clone)]
 pub struct BaseSimulator<C: AsRef<Context> + Clone> {
     env: Environment<C>,
     conf: RuntimeConfig,
->>>>>>> 154da352
 }
 
 /// A wrapper struct for the environment that provides the functions used to
