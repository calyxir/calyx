use super::{
    super::{
        context::Context, index_trait::IndexRange, indexed_map::IndexedMap,
    },
    assignments::{GroupInterfacePorts, ScheduledAssignments},
    clock::{ClockMap, VectorClock},
    program_counter::{ControlTuple, PcMaps, ProgramCounter, WithEntry},
    traverser::{Path, TraversalError},
};
use crate::flatten::structures::environment::wave::WaveWriter;
use crate::{
    errors::{BoxedInterpreterError, InterpreterError, InterpreterResult},
    flatten::{
        flat_ir::{
            base::{
                LocalCellOffset, LocalPortOffset, LocalRefCellOffset,
                LocalRefPortOffset,
            },
            cell_prototype::{CellPrototype, SingleWidthType},
            prelude::*,
            wires::guards::Guard,
        },
        primitives::{
            self,
            prim_trait::{RaceDetectionPrimitive, UpdateStatus},
            Primitive,
        },
        structures::{
            context::{LookupName, PortDefinitionInfo},
            environment::{
                program_counter::ControlPoint, traverser::Traverser,
            },
            index_trait::IndexRef,
            thread::{ThreadIdx, ThreadMap},
        },
    },
    logging,
    serialization::{DataDump, MemoryDeclaration, PrintCode},
};
use ahash::HashSet;
use ahash::HashSetExt;
use ahash::{HashMap, HashMapExt};
use baa::{BitVecOps, BitVecValue};
use itertools::Itertools;
use owo_colors::OwoColorize;

use slog::warn;
use std::fmt::Debug;
use std::fmt::Write;

pub type PortMap = IndexedMap<GlobalPortIdx, PortValue>;

impl PortMap {
    /// Essentially asserts that the port given is undefined, it errors out if
    /// the port is defined and otherwise does nothing
    pub fn write_undef(
        &mut self,
        target: GlobalPortIdx,
    ) -> InterpreterResult<()> {
        if self[target].is_def() {
            Err(InterpreterError::UndefiningDefinedPort(target).into())
        } else {
            Ok(())
        }
    }

    /// Sets the given index to the given value without checking whether or not
    /// the assignment would conflict with an existing assignment. Should only
    /// be used by cells to set values that may be undefined
    pub fn write_exact_unchecked(
        &mut self,
        target: GlobalPortIdx,
        val: PortValue,
    ) -> UpdateStatus {
        if self[target].is_undef() && val.is_undef()
            || self[target].as_option() == val.as_option()
        {
            UpdateStatus::Unchanged
        } else {
            self[target] = val;
            UpdateStatus::Changed
        }
    }

    /// Sets the given index to undefined without checking whether or not it was
    /// already defined
    #[inline]
    pub fn write_undef_unchecked(&mut self, target: GlobalPortIdx) {
        self[target] = PortValue::new_undef();
    }

    pub fn insert_val(
        &mut self,
        target: GlobalPortIdx,
        val: AssignedValue,
    ) -> InterpreterResult<UpdateStatus> {
        match self[target].as_option() {
            // unchanged
            Some(t) if *t == val => Ok(UpdateStatus::Unchanged),
            // conflict
            // TODO: Fix to make the error more helpful
            Some(t)
                if t.has_conflict_with(&val)
                // Cell values are allowed to override implicit but not the
                // other way around
                    && !(*t.winner() == AssignmentWinner::Implicit
                        && *val.winner() == AssignmentWinner::Cell) =>
            {
                InterpreterResult::Err(
                    InterpreterError::FlatConflictingAssignments {
                        target,
                        a1: t.clone(),
                        a2: val,
                    }
                    .into(),
                )
            }
            // changed
            Some(_) | None => {
                self[target] = PortValue::new(val);
                Ok(UpdateStatus::Changed)
            }
        }
    }

    pub fn set_done(
        &mut self,
        target: GlobalPortIdx,
        done_bool: bool,
    ) -> InterpreterResult<UpdateStatus> {
        self.insert_val(
            target,
            AssignedValue::cell_value(if done_bool {
                BitVecValue::tru()
            } else {
                BitVecValue::fals()
            }),
        )
    }
}

pub(crate) type CellMap = IndexedMap<GlobalCellIdx, CellLedger>;
pub(crate) type RefCellMap =
    IndexedMap<GlobalRefCellIdx, Option<GlobalCellIdx>>;
pub(crate) type RefPortMap =
    IndexedMap<GlobalRefPortIdx, Option<GlobalPortIdx>>;
pub(crate) type AssignmentRange = IndexRange<AssignmentIdx>;

pub(crate) struct ComponentLedger {
    pub(crate) index_bases: BaseIndices,
    pub(crate) comp_id: ComponentIdx,
}

impl ComponentLedger {
    /// Convert a relative offset to a global one. Perhaps should take an owned
    /// value rather than a pointer
    pub fn convert_to_global_port(&self, port: &PortRef) -> GlobalPortRef {
        match port {
            PortRef::Local(l) => (&self.index_bases + l).into(),
            PortRef::Ref(r) => (&self.index_bases + r).into(),
        }
    }

    pub fn convert_to_global_cell(&self, cell: &CellRef) -> GlobalCellRef {
        match cell {
            CellRef::Local(l) => (&self.index_bases + l).into(),
            CellRef::Ref(r) => (&self.index_bases + r).into(),
        }
    }
}

/// An enum encapsulating cell functionality. It is either a pointer to a
/// primitive or information about a calyx component instance
pub(crate) enum CellLedger {
    Primitive {
        // wish there was a better option with this one
        cell_dyn: Box<dyn Primitive>,
    },
    RaceDetectionPrimitive {
        cell_dyn: Box<dyn RaceDetectionPrimitive>,
    },
    Component(ComponentLedger),
}

impl From<ComponentLedger> for CellLedger {
    fn from(v: ComponentLedger) -> Self {
        Self::Component(v)
    }
}

impl From<Box<dyn RaceDetectionPrimitive>> for CellLedger {
    fn from(cell_dyn: Box<dyn RaceDetectionPrimitive>) -> Self {
        Self::RaceDetectionPrimitive { cell_dyn }
    }
}

impl From<Box<dyn Primitive>> for CellLedger {
    fn from(cell_dyn: Box<dyn Primitive>) -> Self {
        Self::Primitive { cell_dyn }
    }
}

impl CellLedger {
    fn new_comp<C: AsRef<Context> + Clone>(
        idx: ComponentIdx,
        env: &Environment<C>,
    ) -> Self {
        Self::Component(ComponentLedger {
            index_bases: BaseIndices::new(
                env.ports.peek_next_idx(),
                (env.cells.peek_next_idx().index() + 1).into(),
                env.ref_cells.peek_next_idx(),
                env.ref_ports.peek_next_idx(),
            ),
            comp_id: idx,
        })
    }

    pub fn as_comp(&self) -> Option<&ComponentLedger> {
        match self {
            Self::Component(comp) => Some(comp),
            _ => None,
        }
    }

    #[inline]
    pub fn unwrap_comp(&self) -> &ComponentLedger {
        self.as_comp()
            .expect("Unwrapped cell ledger as component but received primitive")
    }

    #[must_use]
    pub fn as_primitive(&self) -> Option<&dyn Primitive> {
        match self {
            Self::Primitive { cell_dyn } => Some(&**cell_dyn),
            Self::RaceDetectionPrimitive { cell_dyn } => {
                Some(cell_dyn.as_primitive())
            }
            _ => None,
        }
    }

    pub fn unwrap_primitive(&self) -> &dyn Primitive {
        self.as_primitive()
            .expect("Unwrapped cell ledger as primitive but received component")
    }
}

impl Debug for CellLedger {
    fn fmt(&self, f: &mut std::fmt::Formatter<'_>) -> std::fmt::Result {
        match self {
            Self::Primitive { .. } => f.debug_struct("Primitive").finish(),
            Self::RaceDetectionPrimitive { .. } => {
                f.debug_struct("RaceDetectionPrimitive").finish()
            }
            Self::Component(ComponentLedger {
                index_bases,
                comp_id,
            }) => f
                .debug_struct("Component")
                .field("index_bases", index_bases)
                .field("comp_id", comp_id)
                .finish(),
        }
    }
}

#[derive(Debug, Clone)]
struct PinnedPorts {
    map: HashMap<GlobalPortIdx, BitVecValue>,
}

impl PinnedPorts {
    pub fn iter(
        &self,
    ) -> impl Iterator<Item = (&GlobalPortIdx, &BitVecValue)> + '_ {
        self.map.iter()
    }

    pub fn new() -> Self {
        Self {
            map: HashMap::new(),
        }
    }

    pub fn insert(&mut self, port: GlobalPortIdx, val: BitVecValue) {
        self.map.insert(port, val);
    }

    pub fn remove(&mut self, port: GlobalPortIdx) {
        self.map.remove(&port);
    }
}

#[derive(Debug)]
pub struct Environment<C: AsRef<Context> + Clone> {
    /// A map from global port IDs to their current values.
    ports: PortMap,
    /// A map from global cell IDs to their current state and execution info.
    pub(super) cells: CellMap,
    /// A map from global ref cell IDs to the cell they reference, if any.
    pub(super) ref_cells: RefCellMap,
    /// A map from global ref port IDs to the port they reference, if any.
    pub(super) ref_ports: RefPortMap,

    /// The program counter for the whole program execution.
    pub(super) pc: ProgramCounter,

    pinned_ports: PinnedPorts,

    clocks: ClockMap,
    thread_map: ThreadMap,
    control_ports: Vec<(GlobalPortIdx, u32)>,

    /// The immutable context. This is retained for ease of use.
    /// This value should have a cheap clone implementation, such as &Context
    /// or RC<Context>.
    pub(super) ctx: C,

    memory_header: Option<Vec<MemoryDeclaration>>,
}

impl<C: AsRef<Context> + Clone> Environment<C> {
    /// A utility function to get the context from the environment. This is not
    /// suitable for cases in which mutation is required. In such cases, the
    /// context should be accessed directly.
    pub fn ctx(&self) -> &Context {
        self.ctx.as_ref()
    }
    /// Returns the full name and port list of each cell in the context
    pub fn iter_cells(
        &self,
    ) -> impl Iterator<Item = (String, Vec<String>)> + '_ {
        let env = self;
        let cell_names = self.cells.iter().map(|(idx, _ledger)| {
            (idx.get_full_name(env), self.get_ports_for_cell(idx))
        });

        cell_names
        // get parent from cell, if not exist then lookup component ledger get base idxs, go to context and get signature to get ports
        // for cells, same thing but in the cell ledger, subtract child offset from parent offset to get local offset, lookup in cell offset in component info
    }

    //not sure if beneficial to change this to be impl iterator as well
    fn get_ports_for_cell(&self, cell: GlobalCellIdx) -> Vec<String> {
        let parent = self.get_parent_cell_from_cell(cell);
        match parent {
            None => {
                let comp_ledger = self.cells[cell].as_comp().unwrap();
                let comp_info =
                    self.ctx().secondary.comp_aux_info.get(comp_ledger.comp_id);
                let port_ids = comp_info.signature().into_iter().map(|x| {
                    &self.ctx().secondary.local_port_defs
                        [comp_info.port_offset_map[x]]
                        .name
                });
                let port_names = port_ids
                    .map(|x| String::from(x.lookup_name(self.ctx())))
                    .collect_vec();
                port_names
            }
            Some(parent_cell) => {
                let parent_comp_ledger = self.cells[parent_cell].unwrap_comp();
                let comp_info = self
                    .ctx()
                    .secondary
                    .comp_aux_info
                    .get(parent_comp_ledger.comp_id);
                let local_offset = cell - &parent_comp_ledger.index_bases;

                let port_ids = self.ctx().secondary.local_cell_defs
                    [comp_info.cell_offset_map[local_offset]]
                    .ports
                    .into_iter()
                    .map(|x| {
                        &self.ctx().secondary.local_port_defs
                            [comp_info.port_offset_map[x]]
                            .name
                    });
                let names = port_ids
                    .map(|x| String::from(x.lookup_name(self.ctx())))
                    .collect_vec();
                names
            }
        }
    }

    pub fn new(ctx: C, data_map: Option<DataDump>) -> Self {
        let root = ctx.as_ref().entry_point;
        let aux = &ctx.as_ref().secondary[root];

        let mut clocks = IndexedMap::new();
        let root_clock = clocks.push(VectorClock::new());

        let mut env = Self {
            ports: PortMap::with_capacity(aux.port_offset_map.count()),
            cells: CellMap::with_capacity(aux.cell_offset_map.count()),
            ref_cells: RefCellMap::with_capacity(
                aux.ref_cell_offset_map.count(),
            ),
            ref_ports: RefPortMap::with_capacity(
                aux.ref_port_offset_map.count(),
            ),
            pc: ProgramCounter::new_empty(),
            clocks,
            thread_map: ThreadMap::new(root_clock),
            ctx,
            memory_header: None,
            pinned_ports: PinnedPorts::new(),
            control_ports: Vec::new(),
        };

        let root_node = CellLedger::new_comp(root, &env);
        let root_cell = env.cells.push(root_node);
        env.layout_component(root_cell, &data_map, &mut HashSet::new());

        let root_thread = ThreadMap::root_thread();
        env.clocks[root_clock].increment(&root_thread);

        // Initialize program counter
        // TODO griffin: Maybe refactor into a separate function
        for (idx, ledger) in env.cells.iter() {
            if let CellLedger::Component(comp) = ledger {
                if let Some(ctrl) =
                    &env.ctx.as_ref().primary[comp.comp_id].control
                {
                    env.pc.vec_mut().push((
                        if comp.comp_id == root {
                            Some(root_thread)
                        } else {
                            None
                        },
                        ControlPoint {
                            comp: idx,
                            control_node_idx: *ctrl,
                        },
                    ))
                }
            }
        }

        if let Some(header) = data_map {
            env.memory_header = Some(header.header.memories);
        }

        env
    }

    /// Internal function used to layout a given component from a cell id
    ///
    /// Layout is handled in the following order:
    /// 1. component signature (input/output)
    /// 2. group hole ports
    /// 3. cells + ports, primitive
    /// 4. sub-components
    /// 5. ref-cells & ports
    fn layout_component(
        &mut self,
        comp: GlobalCellIdx,
        data_map: &Option<DataDump>,
        memories_initialized: &mut HashSet<String>,
    ) {
        // for mutability reasons, see note in `[Environment::new]`
        let ctx = self.ctx.clone();
        let ctx_ref = ctx.as_ref();

        let ComponentLedger {
            index_bases,
            comp_id,
        } = self.cells[comp]
            .as_comp()
            .expect("Called layout component with a non-component cell.");
        let comp_aux = &ctx_ref.secondary[*comp_id];

        // Insert the component's continuous assignments into the program counter, if non-empty
        let cont_assigns =
            self.ctx.as_ref().primary[*comp_id].continuous_assignments;
        if !cont_assigns.is_empty() {
            self.pc.push_continuous_assigns(comp, cont_assigns);
        }

        // first layout the signature
        for sig_port in comp_aux.signature().iter() {
            let idx = self.ports.push(PortValue::new_undef());
            debug_assert_eq!(index_bases + sig_port, idx);
        }
        // second group ports
        for group_idx in comp_aux.definitions.groups() {
            //go
            let go = self.ports.push(PortValue::new_undef());

            //done
            let done = self.ports.push(PortValue::new_undef());

            // quick sanity check asserts
            let go_actual =
                index_bases + self.ctx.as_ref().primary[group_idx].go;
            let done_actual =
                index_bases + self.ctx.as_ref().primary[group_idx].done;
            // Case 1 - Go defined before done
            if self.ctx.as_ref().primary[group_idx].go
                < self.ctx.as_ref().primary[group_idx].done
            {
                debug_assert_eq!(done, done_actual);
                debug_assert_eq!(go, go_actual);
            }
            // Case 2 - Done defined before go
            else {
                // in this case go is defined after done, so our variable names
                // are backward, but this is not a problem since they are
                // initialized to the same value
                debug_assert_eq!(go, done_actual);
                debug_assert_eq!(done, go_actual);
            }
        }

        for (cell_off, def_idx) in comp_aux.cell_offset_map.iter() {
            let info = &self.ctx.as_ref().secondary[*def_idx];
            if !info.prototype.is_component() {
                let port_base = self.ports.peek_next_idx();
                for port in info.ports.iter() {
                    let idx = self.ports.push(PortValue::new_undef());
                    debug_assert_eq!(
                        &self.cells[comp].as_comp().unwrap().index_bases + port,
                        idx
                    );
                    let def_idx = comp_aux.port_offset_map[port];
                    let info = &self.ctx.as_ref().secondary[def_idx];
                    if info.is_control {
                        self.control_ports
                            .push((idx, info.width.try_into().unwrap()));
                    }
                }
                let cell_dyn = primitives::build_primitive(
                    info,
                    port_base,
                    self.cells.peek_next_idx(),
                    self.ctx.as_ref(),
                    data_map,
                    memories_initialized,
                    &mut self.clocks,
                );
                let cell = self.cells.push(cell_dyn);

                debug_assert_eq!(
                    &self.cells[comp].as_comp().unwrap().index_bases + cell_off,
                    cell
                );
            } else {
                let child_comp = info.prototype.as_component().unwrap();
                let child_comp = CellLedger::new_comp(*child_comp, self);

                let cell = self.cells.push(child_comp);
                debug_assert_eq!(
                    &self.cells[comp].as_comp().unwrap().index_bases + cell_off,
                    cell
                );

                // layout sub-component but don't include the data map
                self.layout_component(cell, &None, memories_initialized);
            }
        }

        if let Some(data) = data_map {
            for dec in data.header.memories.iter() {
                if !memories_initialized.contains(&dec.name) {
                    // TODO griffin: maybe make this an error?
                    warn!(logging::root(), "Initialization was provided for memory {} but no such memory exists in the entrypoint component.", dec.name);
                }
            }
        }

        // ref cells and ports are initialized to None
        for (ref_cell, def_idx) in comp_aux.ref_cell_offset_map.iter() {
            let info = &self.ctx.as_ref().secondary[*def_idx];
            for port_idx in info.ports.iter() {
                let port_actual = self.ref_ports.push(None);
                debug_assert_eq!(
                    &self.cells[comp].as_comp().unwrap().index_bases + port_idx,
                    port_actual
                )
            }
            let cell_actual = self.ref_cells.push(None);
            debug_assert_eq!(
                &self.cells[comp].as_comp().unwrap().index_bases + ref_cell,
                cell_actual
            )
        }
    }

    pub fn get_comp_go(&self, comp: GlobalCellIdx) -> GlobalPortIdx {
        let ledger = self.cells[comp]
            .as_comp()
            .expect("Called get_comp_go with a non-component cell.");

        &ledger.index_bases + self.ctx.as_ref().primary[ledger.comp_id].go
    }

    pub fn get_comp_done(&self, comp: GlobalCellIdx) -> GlobalPortIdx {
        let ledger = self.cells[comp]
            .as_comp()
            .expect("Called get_comp_done with a non-component cell.");

        &ledger.index_bases + self.ctx.as_ref().primary[ledger.comp_id].done
    }

    #[inline]
    pub fn get_root_done(&self) -> GlobalPortIdx {
        self.get_comp_done(Self::get_root())
    }

    #[inline]
    pub fn get_root() -> GlobalCellIdx {
        GlobalCellIdx::new(0)
    }

    pub fn is_group_running(&self, group_idx: GroupIdx) -> bool {
        self.get_currently_running_groups().any(|x| x == group_idx)
    }

    pub fn get_currently_running_groups(
        &self,
    ) -> impl Iterator<Item = GroupIdx> + '_ {
        self.pc.iter().filter_map(|(_, point)| {
            let node = &self.ctx.as_ref().primary[point.control_node_idx];
            match node {
                ControlNode::Enable(x) => {
                    let comp_go = self.get_comp_go(point.comp);
                    if self.ports[comp_go].as_bool().unwrap_or_default() {
                        Some(x.group())
                    } else {
                        None
                    }
                }
                _ => None,
            }
        })
    }

    // ===================== Environment print implementations =====================

    pub fn _print_env(&self) {
        let root_idx = GlobalCellIdx::new(0);
        let mut hierarchy = Vec::new();
        self._print_component(root_idx, &mut hierarchy)
    }

    fn _print_component(
        &self,
        target: GlobalCellIdx,
        hierarchy: &mut Vec<GlobalCellIdx>,
    ) {
        let info = self.cells[target].as_comp().unwrap();
        let comp = &self.ctx.as_ref().secondary[info.comp_id];
        hierarchy.push(target);

        // This funky iterator chain first pulls the first element (the
        // entrypoint) and extracts its name. Subsequent element are pairs of
        // global offsets produced by a staggered iteration, yielding `(root,
        // child)` then `(child, grandchild)` and so on. All the strings are
        // finally collected and concatenated with a `.` separator to produce
        // the fully qualified name prefix for the given component instance.
        let name_prefix = hierarchy
            .first()
            .iter()
            .map(|x| {
                let info = self.cells[**x].as_comp().unwrap();
                let prior_comp = &self.ctx.as_ref().secondary[info.comp_id];
                &self.ctx.as_ref().secondary[prior_comp.name]
            })
            .chain(hierarchy.iter().zip(hierarchy.iter().skip(1)).map(
                |(l, r)| {
                    let info = self.cells[*l].as_comp().unwrap();
                    let prior_comp = &self.ctx.as_ref().secondary[info.comp_id];
                    let local_target = r - (&info.index_bases);

                    let def_idx = &prior_comp.cell_offset_map[local_target];

                    let id = &self.ctx.as_ref().secondary[*def_idx];
                    &self.ctx.as_ref().secondary[id.name]
                },
            ))
            .join(".");

        for (cell_off, def_idx) in comp.cell_offset_map.iter() {
            let definition = &self.ctx.as_ref().secondary[*def_idx];

            println!(
                "{}.{}",
                name_prefix,
                self.ctx.as_ref().secondary[definition.name]
            );
            for port in definition.ports.iter() {
                let definition =
                    &self.ctx.as_ref().secondary[comp.port_offset_map[port]];
                println!(
                    "    {}: {} ({:?})",
                    self.ctx.as_ref().secondary[definition.name],
                    self.ports[&info.index_bases + port],
                    &info.index_bases + port
                );
            }

            let cell_idx = &info.index_bases + cell_off;

            if definition.prototype.is_component() {
                self._print_component(cell_idx, hierarchy);
            } else if self.cells[cell_idx]
                .as_primitive()
                .unwrap()
                .has_serializable_state()
            {
                println!(
                    "    INTERNAL_DATA: {}",
                    serde_json::to_string_pretty(
                        &self.cells[cell_idx]
                            .as_primitive()
                            .unwrap()
                            .serialize(None)
                    )
                    .unwrap()
                )
            }
        }

        hierarchy.pop();
    }

    pub fn _print_env_stats(&self) {
        println!("Environment Stats:");
        println!("  Ports: {}", self.ports.len());
        println!("  Cells: {}", self.cells.len());
        println!("  Ref Cells: {}", self.ref_cells.len());
        println!("  Ref Ports: {}", self.ref_ports.len());
    }

    pub fn print_pc(&self) {
        let current_nodes = self.pc.iter().filter(|(_thread, point)| {
            let node = &self.ctx.as_ref().primary[point.control_node_idx];
            match node {
                ControlNode::Enable(_) | ControlNode::Invoke(_) => {
                    let comp_go = self.get_comp_go(point.comp);
                    self.ports[comp_go].as_bool().unwrap_or_default()
                }

                _ => false,
            }
        });

        let ctx = &self.ctx.as_ref();

        for (_thread, point) in current_nodes {
            let node = &ctx.primary[point.control_node_idx];
            match node {
                ControlNode::Enable(x) => {
                    println!(
                        "{}::{}",
                        self.get_full_name(point.comp),
                        ctx.lookup_name(x.group()).underline()
                    );
                }
                ControlNode::Invoke(x) => {
                    let invoked_name = match x.cell {
                        CellRef::Local(l) => self.get_full_name(
                            &self.cells[point.comp].unwrap_comp().index_bases
                                + l,
                        ),
                        CellRef::Ref(r) => {
                            let ref_global_offset = &self.cells[point.comp]
                                .unwrap_comp()
                                .index_bases
                                + r;
                            let ref_actual =
                                self.ref_cells[ref_global_offset].unwrap();

                            self.get_full_name(ref_actual)
                        }
                    };

                    println!(
                        "{}: invoke {}",
                        self.get_full_name(point.comp),
                        invoked_name.underline()
                    );
                }
                _ => unreachable!(),
            }
        }
    }

    fn get_name_from_cell_and_parent(
        &self,
        parent: GlobalCellIdx,
        cell: GlobalCellIdx,
    ) -> Identifier {
        let component = self.cells[parent].unwrap_comp();
        let local_offset = cell - &component.index_bases;

        let def_idx = &self.ctx.as_ref().secondary[component.comp_id]
            .cell_offset_map[local_offset];
        let def_info = &self.ctx.as_ref().secondary[*def_idx];
        def_info.name
    }

    /// Attempt to find the parent cell for a port. If no such cell exists (i.e.
    /// it is a hole port, then it returns None)
    fn get_parent_cell_from_port(
        &self,
        port: PortRef,
        comp: GlobalCellIdx,
    ) -> Option<GlobalCellIdx> {
        let component = self.cells[comp].unwrap_comp();
        let comp_info = &self.ctx.as_ref().secondary[component.comp_id];

        match port {
            PortRef::Local(l) => {
                for (cell_offset, cell_def_idx) in
                    comp_info.cell_offset_map.iter()
                {
                    if self.ctx.as_ref().secondary[*cell_def_idx]
                        .ports
                        .contains(l)
                    {
                        return Some(&component.index_bases + cell_offset);
                    }
                }
            }
            PortRef::Ref(r) => {
                for (cell_offset, cell_def_idx) in
                    comp_info.ref_cell_offset_map.iter()
                {
                    if self.ctx.as_ref().secondary[*cell_def_idx]
                        .ports
                        .contains(r)
                    {
                        let ref_cell_idx = &component.index_bases + cell_offset;
                        return Some(
                            self.ref_cells[ref_cell_idx]
                                .expect("Ref cell has not been instantiated"),
                        );
                    }
                }
            }
        }
        None
    }

    /// returns the path from the root to the given cell, not including the cell
    /// itself. If no such path exists, it returns None.
    fn get_parent_path_from_cell<T: Into<GlobalCellRef>>(
        &self,
        target: T,
    ) -> Option<Vec<GlobalCellIdx>> {
        let target: GlobalCellRef = target.into();

        let root = Self::get_root();
        if target.is_cell() && *target.as_cell().unwrap() == root {
            Some(vec![])
        } else {
            let mut path = vec![root];

            loop {
                // unrwap is safe since there is always at least one entry and
                // the list only grows
                let current = path.last().unwrap();
                let current_comp_ledger =
                    self.cells[*current].as_comp().unwrap();
                let comp_info =
                    &self.ctx.as_ref().secondary[current_comp_ledger.comp_id];

                let possible_relative_offset: CellRef = match target {
                    GlobalCellRef::Cell(target_c) => {
                        (target_c - &current_comp_ledger.index_bases).into()
                    }
                    GlobalCellRef::Ref(target_r) => {
                        (target_r - &current_comp_ledger.index_bases).into()
                    }
                };

                // the target is a direct child
                if match possible_relative_offset {
                    CellRef::Local(l) => comp_info.cell_offset_map.contains(l),
                    CellRef::Ref(r) => {
                        comp_info.ref_cell_offset_map.contains(r)
                    }
                } {
                    return Some(path);
                }
                // the target is a non-direct descendent
                else {
                    match target {
                        GlobalCellRef::Cell(target) => {
                            let mut highest_found = None;
                            for offset in comp_info.cell_offset_map.keys() {
                                let global_offset =
                                    &current_comp_ledger.index_bases + offset;
                                if self.cells[global_offset].as_comp().is_some()
                                    && global_offset < target
                                {
                                    highest_found = Some(global_offset);
                                } else if global_offset > target {
                                    break;
                                }
                            }

                            if let Some(highest_found) = highest_found {
                                path.push(highest_found);
                            } else {
                                return None;
                            }
                        }
                        GlobalCellRef::Ref(r) => {
                            let mut highest_found = None;
                            for offset in comp_info.cell_offset_map.keys() {
                                let global_offset =
                                    &current_comp_ledger.index_bases + offset;

                                if let Some(ledger) =
                                    self.cells[global_offset].as_comp()
                                {
                                    if ledger.index_bases.ref_cell_base <= r {
                                        highest_found = Some(global_offset);
                                    } else {
                                        break;
                                    }
                                }
                            }

                            if let Some(highest_found) = highest_found {
                                path.push(highest_found);
                            } else {
                                return None;
                            }
                        }
                    }
                }
            }
        }
    }

    // this is currently aggressively inefficient but is fine for the moment
    fn get_parent_path_from_port<T: Into<GlobalPortRef>>(
        &self,
        target: T,
    ) -> Option<(Vec<GlobalCellIdx>, Option<GlobalRefCellIdx>)> {
        let target: GlobalPortRef = target.into();

        let mut path = vec![Self::get_root()];

        loop {
            let current = path.last().unwrap();
            let current_ledger = self.cells[*current].as_comp().unwrap();
            let current_info =
                &self.ctx.as_ref().secondary[current_ledger.comp_id];

            if match target {
                GlobalPortRef::Port(p) => {
                    let candidate_offset = p - &current_ledger.index_bases;
                    current_info.port_offset_map.contains(candidate_offset)
                }
                GlobalPortRef::Ref(r) => {
                    let candidate_offset = r - &current_ledger.index_bases;
                    current_info.ref_port_offset_map.contains(candidate_offset)
                }
            }
            // The port is defined in this component
            {
                // first check whether our target is part of the component's
                // signature ports
                if let Some(local) = target.as_port() {
                    let offset = local - &current_ledger.index_bases;
                    if current_info.signature().contains(offset) {
                        return Some((path, None));
                    }
                }

                // now search through the component's cells
                match target {
                    GlobalPortRef::Port(target_idx) => {
                        let target_offset =
                            target_idx - &current_ledger.index_bases;

                        for (offset, def_idx) in
                            current_info.cell_offset_map.iter()
                        {
                            let def = &self.ctx.as_ref().secondary[*def_idx];
                            if def.ports.contains(target_offset) {
                                path.push(&current_ledger.index_bases + offset);
                                return Some((path, None));
                            }
                        }
                        // todo: handle group interface ports
                        return None;
                    }
                    GlobalPortRef::Ref(target_idx) => {
                        let target_offset =
                            target_idx - &current_ledger.index_bases;
                        for (offset, def_idx) in
                            current_info.ref_cell_offset_map.iter()
                        {
                            let def = &self.ctx.as_ref().secondary[*def_idx];
                            if def.ports.contains(target_offset) {
                                return Some((
                                    path,
                                    Some(&current_ledger.index_bases + offset),
                                ));
                            }
                        }
                        return None;
                    }
                }
            }
            // non-direct child
            else {
                let mut highest_found = None;

                for cell_offset in current_info.cell_offset_map.keys() {
                    let cell_offset = &current_ledger.index_bases + cell_offset;
                    if let Some(ledger) = self.cells[cell_offset].as_comp() {
                        match target {
                            GlobalPortRef::Port(target) => {
                                if ledger.index_bases.port_base <= target {
                                    highest_found = Some(cell_offset);
                                } else {
                                    break;
                                }
                            }
                            GlobalPortRef::Ref(target) => {
                                if ledger.index_bases.ref_port_base <= target {
                                    highest_found = Some(cell_offset);
                                } else {
                                    break;
                                }
                            }
                        }
                    }
                }

                if let Some(highest_found) = highest_found {
                    path.push(highest_found);
                } else {
                    return None;
                }
            }
        }
    }

    pub(super) fn get_parent_cell_from_cell(
        &self,
        cell: GlobalCellIdx,
    ) -> Option<GlobalCellIdx> {
        self.get_parent_path_from_cell(cell)
            .and_then(|x| x.last().copied())
    }

    /// Traverses the given name, and returns the end of the traversal. For
    /// paths with ref cells this will resolve the concrete cell **currently**
    /// pointed to by the ref cell.
    pub fn traverse_name_vec(
        &self,
        name: &[String],
    ) -> Result<Path, TraversalError> {
        assert!(!name.is_empty(), "Name cannot be empty");

        let ctx = self.ctx.as_ref();
        let mut current = Traverser::new();

        if name.len() == 1 && &name[0] == ctx.lookup_name(ctx.entry_point) {
            Ok(Path::Cell(Self::get_root()))
        } else {
            if name.len() != 1 {
                let mut iter = name[0..name.len() - 1].iter();
                if &name[0] == ctx.lookup_name(ctx.entry_point) {
                    // skip the main name
                    iter.next();
                }

                for name in iter {
                    current.next_cell(self, name)?;
                }
            }

            let last = name.last().unwrap();
            current.last_step(self, last)
        }
    }

    pub fn get_ports_from_cell(
        &self,
        cell: GlobalCellIdx,
    ) -> Box<dyn Iterator<Item = (Identifier, GlobalPortIdx)> + '_> {
        if let Some(parent) = self.get_parent_cell_from_cell(cell) {
            let ledger = self.cells[parent].as_comp().unwrap();
            let comp = &self.ctx.as_ref().secondary[ledger.comp_id];
            let cell_offset = cell - &ledger.index_bases;

            Box::new(
                self.ctx.as_ref().secondary[comp.cell_offset_map[cell_offset]]
                    .ports
                    .iter()
                    .map(|x| {
                        (
                            self.ctx.as_ref().secondary
                                [comp.port_offset_map[x]]
                                .name,
                            &ledger.index_bases + x,
                        )
                    }),
            )
        } else {
            let ledger = self.cells[cell].as_comp().unwrap();
            let comp = &self.ctx.as_ref().secondary[ledger.comp_id];
            Box::new(comp.signature().into_iter().map(|x| {
                let def_idx = comp.port_offset_map[x];
                let def = &self.ctx.as_ref().secondary[def_idx];
                (def.name, &ledger.index_bases + x)
            }))
        }
    }

    pub fn get_full_name<N: GetFullName<C>>(&self, nameable: N) -> String {
        nameable.get_full_name(self)
    }

    pub fn format_path(&self, path: &[GlobalCellIdx]) -> String {
        assert!(!path.is_empty(), "Path cannot be empty");
        assert!(path[0] == Self::get_root(), "Path must start with root");

        let root_name =
            self.ctx.as_ref().lookup_name(self.ctx.as_ref().entry_point);

        path.iter().zip(path.iter().skip(1)).fold(
            root_name.clone(),
            |acc, (a, b)| {
                let id = self.get_name_from_cell_and_parent(*a, *b);
                acc + "." + &self.ctx.as_ref().secondary[id]
            },
        )
    }

    /// Lookup the value of a port on the entrypoint component by name. Will
    /// error if the port is not found.
    pub fn lookup_port_from_string<S: AsRef<str>>(
        &self,
        port: S,
    ) -> Option<BitVecValue> {
        // this is not the best way to do this but it's fine for now
        let path = self
            .traverse_name_vec(&[port.as_ref().to_string()])
            .unwrap();
        let path_resolution = path.resolve_path(self).unwrap();
        let idx = path_resolution.as_port().unwrap();

        self.ports[*idx].as_option().map(|x| x.val().clone())
    }

    /// Returns an input port for the entrypoint component. Will error if the
    /// port is not found.
    fn get_root_input_port<S: AsRef<str>>(&self, port: S) -> GlobalPortIdx {
        let string = port.as_ref();

        let root = Self::get_root();

        let ledger = self.cells[root].as_comp().unwrap();
        let mut def_list = self.ctx.as_ref().secondary[ledger.comp_id].inputs();
        let found = def_list.find(|offset| {
            let def_idx = self.ctx.as_ref().secondary[ledger.comp_id].port_offset_map[*offset];
            self.ctx.as_ref().lookup_name(self.ctx.as_ref().secondary[def_idx].name) == string
        }).unwrap_or_else(|| panic!("Could not find port '{string}' in the entrypoint component's input ports"));

        &ledger.index_bases + found
    }

    /// Pins the port with the given name to the given value. This may only be
    /// used for input ports on the entrypoint component (excluding the go port)
    /// and will panic if used otherwise. Intended for external use. Unrelated
    /// to the rust pin.
    pub fn pin_value<S: AsRef<str>>(&mut self, port: S, val: BitVecValue) {
        let port = self.get_root_input_port(port);

        let go = self.get_comp_go(Self::get_root());
        assert!(port != go, "Cannot pin the go port");

        self.pinned_ports.insert(port, val);
    }

    /// Unpins the port with the given name. This may only be
    /// used for input ports on the entrypoint component (excluding the go port)
    /// and will panic if used otherwise. Intended for external use.
    pub fn unpin_value<S: AsRef<str>>(&mut self, port: S) {
        let port = self.get_root_input_port(port);
        self.pinned_ports.remove(port);
    }

    pub fn get_def_info(
        &self,
        comp_idx: ComponentIdx,
        cell: LocalCellOffset,
    ) -> &crate::flatten::flat_ir::base::CellDefinitionInfo<LocalPortOffset>
    {
        let comp = &self.ctx.as_ref().secondary[comp_idx];
        let idx = comp.cell_offset_map[cell];
        &self.ctx.as_ref().secondary[idx]
    }

    pub fn get_def_info_ref(
        &self,
        comp_idx: ComponentIdx,
        cell: LocalRefCellOffset,
    ) -> &crate::flatten::flat_ir::base::CellDefinitionInfo<LocalRefPortOffset>
    {
        let comp = &self.ctx.as_ref().secondary[comp_idx];
        let idx = comp.ref_cell_offset_map[cell];
        &self.ctx.as_ref().secondary[idx]
    }

    pub fn get_port_def_info(
        &self,
        comp_idx: ComponentIdx,
        port: LocalPortOffset,
    ) -> &PortDefinitionInfo {
        let comp = &self.ctx.as_ref().secondary[comp_idx];
        let idx = comp.port_offset_map[port];
        &self.ctx.as_ref().secondary[idx]
    }

    pub fn get_port_def_info_ref(
        &self,
        comp_idx: ComponentIdx,
        port: LocalRefPortOffset,
    ) -> Identifier {
        let comp = &self.ctx.as_ref().secondary[comp_idx];
        let idx = comp.ref_port_offset_map[port];
        self.ctx.as_ref().secondary[idx]
    }
}

/// A wrapper struct for the environment that provides the functions used to
/// simulate the actual program.
///
/// This is just to keep the simulation logic under a different namespace than
/// the environment to avoid confusion
pub struct Simulator<C: AsRef<Context> + Clone> {
    env: Environment<C>,
    wave: Option<WaveWriter>,
}

impl<C: AsRef<Context> + Clone> Simulator<C> {
    pub fn new(
        env: Environment<C>,
        wave_file: &Option<std::path::PathBuf>,
    ) -> Self {
        // open the wave form file and declare all signals
        let wave =
            wave_file.as_ref().map(|p| match WaveWriter::open(p, &env) {
                Ok(w) => w,
                Err(err) => {
                    todo!("deal more gracefully with error: {err:?}")
                }
            });
        let mut output = Self { env, wave };
        output.set_root_go_high();
        output
    }

    pub(crate) fn env(&self) -> &Environment<C> {
        &self.env
    }

    pub fn _print_env(&self) {
        self.env._print_env()
    }

    #[inline]
    pub fn ctx(&self) -> &Context {
        self.env.ctx.as_ref()
    }

    pub fn _unpack_env(self) -> Environment<C> {
        self.env
    }

    pub fn build_simulator(
        ctx: C,
        data_file: &Option<std::path::PathBuf>,
        wave_file: &Option<std::path::PathBuf>,
    ) -> Result<Self, BoxedInterpreterError> {
        let data_dump = data_file
            .as_ref()
            .map(|path| {
                let mut file = std::fs::File::open(path)?;
                DataDump::deserialize(&mut file)
            })
            // flip to a result of an option
            .map_or(Ok(None), |res| res.map(Some))?;

        Ok(Simulator::new(Environment::new(ctx, data_dump), wave_file))
    }

    pub fn is_group_running(&self, group_idx: GroupIdx) -> bool {
        self.env.is_group_running(group_idx)
    }

    pub fn get_currently_running_groups(
        &self,
    ) -> impl Iterator<Item = GroupIdx> + '_ {
        self.env.get_currently_running_groups()
    }

    pub fn traverse_name_vec(
        &self,
        name: &[String],
    ) -> Result<Path, TraversalError> {
        self.env.traverse_name_vec(name)
    }

    pub fn get_name_from_cell_and_parent(
        &self,
        parent: GlobalCellIdx,
        cell: GlobalCellIdx,
    ) -> Identifier {
        self.env.get_name_from_cell_and_parent(parent, cell)
    }

    #[inline]
    pub fn get_full_name<N: GetFullName<C>>(&self, nameable: N) -> String {
        self.env.get_full_name(nameable)
    }

    pub fn print_pc(&self) {
        self.env.print_pc()
    }

    /// Pins the port with the given name to the given value. This may only be
    /// used for input ports on the entrypoint component (excluding the go port)
    /// and will panic if used otherwise. Intended for external use.
    pub fn pin_value<S: AsRef<str>>(&mut self, port: S, val: BitVecValue) {
        self.env.pin_value(port, val)
    }

    /// Unpins the port with the given name. This may only be
    /// used for input ports on the entrypoint component (excluding the go port)
    /// and will panic if used otherwise. Intended for external use.
    pub fn unpin_value<S: AsRef<str>>(&mut self, port: S) {
        self.env.unpin_value(port)
    }

    /// Lookup the value of a port on the entrypoint component by name. Will
    /// error if the port is not found.
    pub fn lookup_port_from_string(
        &self,
        port: &String,
    ) -> Option<BitVecValue> {
        self.env.lookup_port_from_string(port)
    }
}

// =========================== simulation functions ===========================
impl<C: AsRef<Context> + Clone> Simulator<C> {
    #[inline]
    fn lookup_global_port_id(&self, port: GlobalPortRef) -> GlobalPortIdx {
        match port {
            GlobalPortRef::Port(p) => p,
            // TODO Griffin: Please make sure this error message is correct with
            // respect to the compiler
            GlobalPortRef::Ref(r) => self.env.ref_ports[r].expect("A ref port is being queried without a supplied ref-cell. This is an error?"),
        }
    }

    #[inline]
    fn lookup_global_cell_id(&self, cell: GlobalCellRef) -> GlobalCellIdx {
        match cell {
            GlobalCellRef::Cell(c) => c,
            // TODO Griffin: Please make sure this error message is correct with
            // respect to the compiler
            GlobalCellRef::Ref(r) => self.env.ref_cells[r].expect("A ref cell is being queried without a supplied ref-cell. This is an error?"),
        }
    }

    #[inline]
    fn get_global_port_idx(
        &self,
        port: &PortRef,
        comp: GlobalCellIdx,
    ) -> GlobalPortIdx {
        let ledger = self.env.cells[comp].unwrap_comp();
        self.lookup_global_port_id(ledger.convert_to_global_port(port))
    }

    #[inline]
    fn get_global_cell_idx(
        &self,
        cell: &CellRef,
        comp: GlobalCellIdx,
    ) -> GlobalCellIdx {
        let ledger = self.env.cells[comp].unwrap_comp();
        self.lookup_global_cell_id(ledger.convert_to_global_cell(cell))
    }

    pub(crate) fn get_root_component(&self) -> &ComponentLedger {
        self.env.cells[Environment::<C>::get_root()]
            .as_comp()
            .unwrap()
    }

    /// Finds the root component of the simulation and sets its go port to high
    fn set_root_go_high(&mut self) {
        let ledger = self.get_root_component();
        let go = &ledger.index_bases
            + self.env.ctx.as_ref().primary[ledger.comp_id].go;
        self.env.ports[go] = PortValue::new_implicit(BitVecValue::tru());
    }

    // may want to make this iterate directly if it turns out that the vec
    // allocation is too expensive in this context
    fn get_assignments(
        &self,
        control_points: &[ControlTuple],
    ) -> Vec<ScheduledAssignments> {
        control_points
            .iter()
            .filter_map(|(thread, node)| {
                match &self.ctx().primary[node.control_node_idx] {
                    ControlNode::Enable(e) => {
                        let group = &self.ctx().primary[e.group()];

                        Some(ScheduledAssignments::new(
                            node.comp,
                            group.assignments,
                            Some(GroupInterfacePorts {
                                go: group.go,
                                done: group.done,
                            }),
                            *thread,
                            false,
                        ))
                    }

                    ControlNode::Invoke(i) => Some(ScheduledAssignments::new(
                        node.comp,
                        i.assignments,
                        None,
                        *thread,
                        false,
                    )),

                    ControlNode::Empty(_) => None,
                    // non-leaf nodes
                    ControlNode::If(_)
                    | ControlNode::While(_)
                    | ControlNode::Repeat(_)
                    | ControlNode::Seq(_)
                    | ControlNode::Par(_) => None,
                }
            })
            .chain(self.env.pc.continuous_assigns().iter().map(|x| {
                ScheduledAssignments::new(x.comp, x.assigns, None, None, true)
            }))
            .chain(self.env.pc.with_map().iter().map(
                |(ctrl_pt, with_entry)| {
                    let assigns =
                        self.ctx().primary[with_entry.group].assignments;
                    ScheduledAssignments::new(
                        ctrl_pt.comp,
                        assigns,
                        None,
                        with_entry.thread,
                        false,
                    )
                },
            ))
            .collect()
    }

    /// A helper function which inserts indicies for the ref cells and ports
    /// used in the invoke statement
    fn initialize_ref_cells(
        &mut self,
        parent_comp: GlobalCellIdx,
        invoke: &Invoke,
    ) {
        if invoke.ref_cells.is_empty() {
            return;
        }

        let parent_ledger = self.env.cells[parent_comp].unwrap_comp();
        let parent_info =
            &self.env.ctx.as_ref().secondary[parent_ledger.comp_id];

        let child_comp = self.get_global_cell_idx(&invoke.cell, parent_comp);
        // this unwrap should never fail because ref-cells can only exist on
        // components, not primitives
        let child_ledger = self.env.cells[child_comp]
            .as_comp()
            .expect("malformed invoke?");
        let child_info = &self.env.ctx.as_ref().secondary[child_ledger.comp_id];

        for (offset, cell_ref) in invoke.ref_cells.iter() {
            // first set the ref cell
            let global_ref_cell_idx = &child_ledger.index_bases + offset;
            let global_actual_cell_idx =
                self.get_global_cell_idx(cell_ref, parent_comp);
            self.env.ref_cells[global_ref_cell_idx] =
                Some(global_actual_cell_idx);

            // then set the ports
            let child_ref_cell_info = &self.env.ctx.as_ref().secondary
                [child_info.ref_cell_offset_map[*offset]];

            let cell_info_idx = parent_info.get_cell_info_idx(*cell_ref);
            match cell_info_idx {
                CellDefinitionRef::Local(l) => {
                    let info = &self.env.ctx.as_ref().secondary[l];
                    assert_eq!(
                        child_ref_cell_info.ports.size(),
                        info.ports.size()
                    );

                    for (dest, source) in
                        child_ref_cell_info.ports.iter().zip(info.ports.iter())
                    {
                        let dest_idx = &child_ledger.index_bases + dest;
                        let source_idx = &parent_ledger.index_bases + source;
                        self.env.ref_ports[dest_idx] = Some(source_idx);
                    }
                }
                CellDefinitionRef::Ref(r) => {
                    let info = &self.env.ctx.as_ref().secondary[r];
                    assert_eq!(
                        child_ref_cell_info.ports.size(),
                        info.ports.size()
                    );

                    for (dest, source) in
                        child_ref_cell_info.ports.iter().zip(info.ports.iter())
                    {
                        let dest_idx = &child_ledger.index_bases + dest;
                        let source_ref_idx =
                            &parent_ledger.index_bases + source;
                        // TODO griffin: Make this error message actually useful
                        let source_idx_actual = self.env.ref_ports
                            [source_ref_idx]
                            .expect("ref port not instantiated, this is a bug");

                        self.env.ref_ports[dest_idx] = Some(source_idx_actual);
                    }
                }
            }
        }
    }

    fn cleanup_ref_cells(
        &mut self,
        parent_comp: GlobalCellIdx,
        invoke: &Invoke,
    ) {
        if invoke.ref_cells.is_empty() {
            return;
        }

        let child_comp = self.get_global_cell_idx(&invoke.cell, parent_comp);
        // this unwrap should never fail because ref-cells can only exist on
        // components, not primitives
        let child_ledger = self.env.cells[child_comp]
            .as_comp()
            .expect("malformed invoke?");
        let child_info = &self.env.ctx.as_ref().secondary[child_ledger.comp_id];

        for (offset, _) in invoke.ref_cells.iter() {
            // first unset the ref cell
            let global_ref_cell_idx = &child_ledger.index_bases + offset;
            self.env.ref_cells[global_ref_cell_idx] = None;

            // then unset the ports
            let child_ref_cell_info = &self.env.ctx.as_ref().secondary
                [child_info.ref_cell_offset_map[*offset]];

            for port in child_ref_cell_info.ports.iter() {
                let port_idx = &child_ledger.index_bases + port;
                self.env.ref_ports[port_idx] = None;
            }
        }
    }

    //
    pub fn converge(&mut self) -> InterpreterResult<()> {
        self.undef_all_ports();
        self.set_root_go_high();
        // set the pinned values
        for (port, val) in self.env.pinned_ports.iter() {
            self.env.ports[*port] = PortValue::new_implicit(val.clone());
        }

        for (comp, id) in self.env.pc.finished_comps() {
            let done_port = self.env.get_comp_done(*comp);
            self.env.ports[done_port] =
                PortValue::new_implicit(BitVecValue::tru()).with_thread(*id);
        }

        let (vecs, par_map, mut with_map, repeat_map) =
            self.env.pc.take_fields();

        // for mutability reasons, this should be a cheap clone, either an RC in
        // the owned case or a simple reference clone
        let ctx = self.env.ctx.clone();
        let ctx_ref = ctx.as_ref();

        for (thread, node) in vecs.iter() {
            let comp_done = self.env.get_comp_done(node.comp);
            let comp_go = self.env.get_comp_go(node.comp);
            let thread = thread.or_else(|| {
                self.env.ports[comp_go].as_option().and_then(|t| t.thread())
            });

            // if the done is not high & defined, we need to set it to low
            if !self.env.ports[comp_done].as_bool().unwrap_or_default() {
                self.env.ports[comp_done] =
                    PortValue::new_implicit(BitVecValue::fals());
            }

            match &ctx_ref.primary[node.control_node_idx] {
                // actual nodes
                ControlNode::Enable(enable) => {
                    let go_local = ctx_ref.primary[enable.group()].go;
                    let index_bases = &self.env.cells[node.comp]
                        .as_comp()
                        .unwrap()
                        .index_bases;

                    // set go high
                    let go_idx = index_bases + go_local;
                    self.env.ports[go_idx] =
                        PortValue::new_implicit(BitVecValue::tru());
                }
                ControlNode::Invoke(invoke) => {
                    if invoke.comb_group.is_some()
                        && !with_map.contains_key(node)
                    {
                        with_map.insert(
                            node.clone(),
                            WithEntry::new(invoke.comb_group.unwrap(), thread),
                        );
                    }

                    let go = self.get_global_port_idx(&invoke.go, node.comp);
                    self.env.ports[go] =
                        PortValue::new_implicit(BitVecValue::tru())
                            .with_thread(thread.expect("invoke has no thread"));

                    // TODO griffin: should make this skip initialization if
                    // it's already initialized
                    self.initialize_ref_cells(node.comp, invoke);
                }
                // with nodes
                ControlNode::If(i) => {
                    if i.cond_group().is_some() && !with_map.contains_key(node)
                    {
                        with_map.insert(
                            node.clone(),
                            WithEntry::new(i.cond_group().unwrap(), thread),
                        );
                    }
                }
                ControlNode::While(w) => {
                    if w.cond_group().is_some() && !with_map.contains_key(node)
                    {
                        with_map.insert(
                            node.clone(),
                            WithEntry::new(w.cond_group().unwrap(), thread),
                        );
                    }
                }
                // --
                ControlNode::Empty(_)
                | ControlNode::Seq(_)
                | ControlNode::Par(_)
                | ControlNode::Repeat(_) => {}
            }
        }

        self.env
            .pc
            .restore_fields((vecs, par_map, with_map, repeat_map));

        let assigns_bundle = self.get_assignments(self.env.pc.node_slice());

        self.simulate_combinational(&assigns_bundle)
            .map_err(|e| e.prettify_message(&self.env))
    }

    pub fn step(&mut self) -> InterpreterResult<()> {
        self.converge()?;

        let out: Result<(), BoxedInterpreterError> = {
            let mut result = Ok(());
            for cell in self.env.cells.values_mut() {
                match cell {
                    CellLedger::Primitive { cell_dyn } => {
                        let res = cell_dyn.exec_cycle(&mut self.env.ports);
                        if res.is_err() {
                            result = Err(res.unwrap_err());
                            break;
                        }
                    }

                    CellLedger::RaceDetectionPrimitive { cell_dyn } => {
                        let res = cell_dyn.exec_cycle_checked(
                            &mut self.env.ports,
                            &mut self.env.clocks,
                            &self.env.thread_map,
                        );
                        if res.is_err() {
                            result = Err(res.unwrap_err());
                            break;
                        }
                    }
                    CellLedger::Component(_) => {}
                }
            }
            result
        };

        self.env.pc.clear_finished_comps();

        let mut new_nodes = vec![];
        let (mut vecs, mut par_map, mut with_map, mut repeat_map) =
            self.env.pc.take_fields();

        let mut removed = vec![];

        for (i, node) in vecs.iter_mut().enumerate() {
            let keep_node = self.evaluate_control_node(
                node,
                &mut new_nodes,
                (&mut par_map, &mut with_map, &mut repeat_map),
            )?;
            if !keep_node {
                removed.push(i);
            }
        }

        for i in removed.into_iter().rev() {
            vecs.swap_remove(i);
        }

        self.env
            .pc
            .restore_fields((vecs, par_map, with_map, repeat_map));

        // insert all the new nodes from the par into the program counter
        self.env.pc.vec_mut().extend(new_nodes);

        out.map_err(|err| err.prettify_message(&self.env))
    }

    fn evaluate_control_node(
        &mut self,
        node: &mut ControlTuple,
        new_nodes: &mut Vec<ControlTuple>,
        maps: PcMaps,
    ) -> InterpreterResult<bool> {
        let (node_thread, node) = node;
        let (par_map, with_map, repeat_map) = maps;
        let comp_go = self.env.get_comp_go(node.comp);
        let comp_done = self.env.get_comp_done(node.comp);

        let thread = node_thread.or_else(|| {
            self.env.ports[comp_go].as_option().and_then(|x| x.thread())
        });

        // mutability trick
        let ctx_clone = self.env.ctx.clone();
        let ctx = ctx_clone.as_ref();

        if !self.env.ports[comp_go].as_bool().unwrap_or_default()
            || self.env.ports[comp_done].as_bool().unwrap_or_default()
        {
            // if the go port is low or the done port is high, we skip the
            // node without doing anything
            return Ok(true);
        }

        // just considering a single node case for the moment
        let retain_bool = match &ctx.primary[node.control_node_idx] {
            ControlNode::Seq(seq) => {
                if !seq.is_empty() {
                    let next = seq.stms()[0];
                    *node = node.new_retain_comp(next);
                    true
                } else {
                    node.mutate_into_next(self.env.ctx.as_ref())
                }
            }
            ControlNode::Par(par) => {
                let thread = thread.expect("par nodes should have a thread");

                if par_map.contains_key(node) {
                    let count = par_map.get_mut(node).unwrap();
                    *count -= 1;
                    let child_clock_idx =
                        self.env.thread_map.unwrap_clock_id(thread);
                    let parent = self.env.thread_map[thread].parent().unwrap();
                    let parent_clock =
                        self.env.thread_map.unwrap_clock_id(parent);
                    let child_clock =
                        std::mem::take(&mut self.env.clocks[child_clock_idx]);
                    self.env.clocks[parent_clock].sync(&child_clock);
                    self.env.clocks[child_clock_idx] = child_clock;

                    if *count == 0 {
                        par_map.remove(node);
                        assert!(self.env.thread_map[thread].parent().is_some());
                        *node_thread = Some(parent);
                        self.env.clocks[parent_clock].increment(&parent);
                        node.mutate_into_next(self.env.ctx.as_ref())
                    } else {
                        false
                    }
                } else {
                    par_map.insert(
                        node.clone(),
                        par.stms().len().try_into().expect(
                            "More than (2^16 - 1 threads) in a par block. Are you sure this is a good idea?",
                        ),
                    );
                    new_nodes.extend(par.stms().iter().map(|x| {
                        let new_thread_idx: ThreadIdx = *(self
                            .env
                            .pc
                            .lookup_thread(node.comp, thread, *x)
                            .or_insert_with(|| {
                                let new_clock_idx = self.env.clocks.new_clock();

                                self.env.thread_map.spawn(thread, new_clock_idx)
                            }));

                        let new_clock_idx =
                            self.env.thread_map.unwrap_clock_id(new_thread_idx);

                        self.env.clocks[new_clock_idx] = self.env.clocks
                            [self.env.thread_map.unwrap_clock_id(thread)]
                        .clone();

                        self.env.clocks[new_clock_idx]
                            .increment(&new_thread_idx);

                        (Some(new_thread_idx), node.new_retain_comp(*x))
                    }));

                    let clock = self.env.thread_map.unwrap_clock_id(thread);
                    self.env.clocks[clock].increment(&thread);

                    false
                }
            }
            ControlNode::If(i) => {
                self.handle_if(with_map, node, thread.unwrap(), i)?
            }
            ControlNode::While(w) => {
                self.handle_while(w, with_map, node, thread.unwrap())?
            }
            ControlNode::Repeat(rep) => {
                if let Some(count) = repeat_map.get_mut(node) {
                    *count -= 1;
                    if *count == 0 {
                        repeat_map.remove(node);
                        node.mutate_into_next(self.env.ctx.as_ref())
                    } else {
                        *node = node.new_retain_comp(rep.body);
                        true
                    }
                } else {
                    repeat_map.insert(node.clone(), rep.num_repeats);
                    *node = node.new_retain_comp(rep.body);
                    true
                }
            }

            // ===== leaf nodes =====
            ControlNode::Empty(_) => {
                node.mutate_into_next(self.env.ctx.as_ref())
            }
            ControlNode::Enable(e) => {
                let done_local = self.env.ctx.as_ref().primary[e.group()].done;
                let done_idx =
                    &self.env.cells[node.comp].as_comp().unwrap().index_bases
                        + done_local;

                if !self.env.ports[done_idx].as_bool().unwrap_or_default() {
                    true
                } else {
                    // This group has finished running and may be removed
                    // this is somewhat dubious at the moment since it
                    // relies on the fact that the group done port will
                    // still be high since convergence hasn't propagated the
                    // low done signal yet.
                    node.mutate_into_next(self.env.ctx.as_ref())
                }
            }
            ControlNode::Invoke(i) => {
                let done = self.get_global_port_idx(&i.done, node.comp);

                if i.comb_group.is_some() && !with_map.contains_key(node) {
                    with_map.insert(
                        node.clone(),
                        WithEntry::new(i.comb_group.unwrap(), thread),
                    );
                }

                if !self.env.ports[done].as_bool().unwrap_or_default() {
                    true
                } else {
                    self.cleanup_ref_cells(node.comp, i);

                    if i.comb_group.is_some() {
                        with_map.remove(node);
                    }

                    node.mutate_into_next(self.env.ctx.as_ref())
                }
            }
        };

        if !retain_bool && ControlPoint::get_next(node, self.env.ctx.as_ref()).is_none() &&
         // either we are not a par node, or we are the last par node
         (!matches!(&self.env.ctx.as_ref().primary[node.control_node_idx], ControlNode::Par(_)) || !par_map.contains_key(node))
        {
            self.env.pc.set_finshed_comp(
                node.comp,
                thread.expect("finished comps should have a thread"),
            );
            let comp_ledger = self.env.cells[node.comp].unwrap_comp();
            *node = node.new_retain_comp(
                self.env.ctx.as_ref().primary[comp_ledger.comp_id]
                    .control
                    .unwrap(),
            );
            Ok(true)
        } else {
            Ok(retain_bool)
        }
    }

    fn handle_while(
        &mut self,
        w: &While,
        with_map: &mut HashMap<ControlPoint, WithEntry>,
        node: &mut ControlPoint,
        thread: ThreadIdx,
    ) -> InterpreterResult<bool> {
        let target = GlobalPortRef::from_local(
            w.cond_port(),
            &self.env.cells[node.comp].unwrap_comp().index_bases,
        );

        let idx = match target {
            GlobalPortRef::Port(p) => p,
            GlobalPortRef::Ref(r) => self.env.ref_ports[r]
                .expect("While condition (ref) is undefined"),
        };

        if let Some(clocks) = self.env.ports[idx].clocks() {
            let read_clock = self.env.thread_map.unwrap_clock_id(thread);
            clocks
                .check_read((thread, read_clock), &mut self.env.clocks)
                .map_err(|e| {
                    e.add_cell_info(
                        self.env
                            .get_parent_cell_from_port(w.cond_port(), node.comp)
                            .unwrap(),
                    )
                })?;
        }
        let result = self.env.ports[idx]
            .as_bool()
            .expect("While condition is undefined");

        if result {
            // enter the body
            *node = node.new_retain_comp(w.body());
            Ok(true)
        } else {
            if w.cond_group().is_some() {
                with_map.remove(node);
            }
            // ascend the tree
            Ok(node.mutate_into_next(self.env.ctx.as_ref()))
        }
    }

    fn handle_if(
        &mut self,
        with_map: &mut HashMap<ControlPoint, WithEntry>,
        node: &mut ControlPoint,
        thread: ThreadIdx,
        i: &If,
    ) -> InterpreterResult<bool> {
        if i.cond_group().is_some() && with_map.get(node).unwrap().entered {
            with_map.remove(node);
            Ok(node.mutate_into_next(self.env.ctx.as_ref()))
        } else {
            if let Some(entry) = with_map.get_mut(node) {
                entry.set_entered()
            }

            let target = GlobalPortRef::from_local(
                i.cond_port(),
                &self.env.cells[node.comp].unwrap_comp().index_bases,
            );
            let idx = match target {
                GlobalPortRef::Port(p) => p,
                GlobalPortRef::Ref(r) => self.env.ref_ports[r]
                    .expect("If condition (ref) is undefined"),
            };

            if let Some(clocks) = self.env.ports[idx].clocks() {
                let read_clock = self.env.thread_map.unwrap_clock_id(thread);
                clocks
                    .check_read((thread, read_clock), &mut self.env.clocks)
                    .map_err(|e| {
                        e.add_cell_info(
                            self.env
                                .get_parent_cell_from_port(
                                    i.cond_port(),
                                    node.comp,
                                )
                                .unwrap(),
                        )
                    })?;
            }

            let result = self.env.ports[idx]
                .as_bool()
                .expect("If condition is undefined");

            let target = if result { i.tbranch() } else { i.fbranch() };
            *node = node.new_retain_comp(target);
            Ok(true)
        }
    }

    pub fn is_done(&self) -> bool {
        self.env.ports[self.env.get_root_done()]
            .as_bool()
            .unwrap_or_default()
    }

    /// Evaluate the entire program
    pub fn run_program(&mut self) -> InterpreterResult<()> {
        let mut time = 0;
        while !self.is_done() {
            if let Some(wave) = self.wave.as_mut() {
                wave.write_values(time, &self.env.ports)?;
            }
            // self.print_pc();
<<<<<<< HEAD
            self.step().map_err(|e| e.prettify_message(&self.env))?
=======
            self.step()?;
            time += 1;
        }
        if let Some(wave) = self.wave.as_mut() {
            wave.write_values(time, &self.env.ports)?;
>>>>>>> 78751ec3
        }
        Ok(())
    }

    fn evaluate_guard(
        &self,
        guard: GuardIdx,
        comp: GlobalCellIdx,
    ) -> Option<bool> {
        let guard = &self.ctx().primary[guard];
        match guard {
            Guard::True => Some(true),
            Guard::Or(a, b) => {
                let g1 = self.evaluate_guard(*a, comp)?;
                let g2 = self.evaluate_guard(*b, comp)?;
                Some(g1 || g2)
            }
            Guard::And(a, b) => {
                let g1 = self.evaluate_guard(*a, comp)?;
                let g2 = self.evaluate_guard(*b, comp)?;
                Some(g1 && g2)
            }
            Guard::Not(n) => Some(!self.evaluate_guard(*n, comp)?),
            Guard::Comp(c, a, b) => {
                let comp_v = self.env.cells[comp].unwrap_comp();

                let a = self
                    .lookup_global_port_id(comp_v.convert_to_global_port(a));
                let b = self
                    .lookup_global_port_id(comp_v.convert_to_global_port(b));

                let a_val = self.env.ports[a].val()?;
                let b_val = self.env.ports[b].val()?;
                match c {
                    calyx_ir::PortComp::Eq => a_val == b_val,
                    calyx_ir::PortComp::Neq => a_val != b_val,
                    calyx_ir::PortComp::Gt => a_val.is_greater(b_val),
                    calyx_ir::PortComp::Lt => a_val.is_less(b_val),
                    calyx_ir::PortComp::Geq => a_val.is_greater_or_equal(b_val),
                    calyx_ir::PortComp::Leq => a_val.is_less_or_equal(b_val),
                }
                .into()
            }
            Guard::Port(p) => {
                let comp_v = self.env.cells[comp].unwrap_comp();
                let p_idx = self
                    .lookup_global_port_id(comp_v.convert_to_global_port(p));
                self.env.ports[p_idx].as_bool()
            }
        }
    }

    fn undef_all_ports(&mut self) {
        for (_idx, port_val) in self.env.ports.iter_mut() {
            port_val.set_undef();
        }
    }

    fn simulate_combinational(
        &mut self,
        assigns_bundle: &[ScheduledAssignments],
    ) -> InterpreterResult<()> {
        let mut has_changed = true;

        while has_changed {
            has_changed = false;

            // evaluate all the assignments and make updates
            for ScheduledAssignments {
                active_cell,
                assignments,
                interface_ports,
                thread,
                is_cont,
            } in assigns_bundle.iter()
            {
                let ledger = self.env.cells[*active_cell].as_comp().unwrap();
                let go = interface_ports
                    .as_ref()
                    .map(|x| &ledger.index_bases + x.go);
                let done = interface_ports
                    .as_ref()
                    .map(|x| &ledger.index_bases + x.done);

                let comp_go = self.env.get_comp_go(*active_cell);
                let thread = self.compute_thread(comp_go, thread, go);

                // the go for the group is high
                if go
                    .as_ref()
                    // the group must have its go signal high and the go
                    // signal of the component must also be high
                    .map(|g| {
                        self.env.ports[*g].as_bool().unwrap_or_default()
                            && self.env.ports[comp_go]
                                .as_bool()
                                .unwrap_or_default()
                    })
                    .unwrap_or_else(|| {
                        // if there is no go signal, then we want to run the
                        // continuous assignments but not comb group assignments
                        if *is_cont {
                            true
                        } else {
                            self.env.ports[comp_go]
                                .as_bool()
                                .unwrap_or_default()
                        }
                    })
                {
                    for assign_idx in assignments {
                        let assign = &self.env.ctx.as_ref().primary[assign_idx];

                        // TODO griffin: Come back to this unwrap default later
                        // since we may want to do something different if the guard
                        // does not have a defined value
                        if self
                            .evaluate_guard(assign.guard, *active_cell)
                            .unwrap_or_default()
                        {
                            let port = self
                                .get_global_port_idx(&assign.src, *active_cell);
                            let val = &self.env.ports[port];

                            if let Some(clocks) = val.clocks() {
                                // skip checking clocks for continuous assignments
                                if !is_cont {
                                    if let Some(thread) = thread {
                                        let thread_clock = self
                                            .env
                                            .thread_map
                                            .unwrap_clock_id(thread);

                                        clocks
                                            .check_read(
                                                (thread, thread_clock),
                                                &mut self.env.clocks,
                                            )
                                            .map_err(|e| {
                                                // TODO griffin: find a less hacky way to
                                                // do this
                                                e.add_cell_info(
                                                self.env
                                                    .get_parent_cell_from_port(
                                                        assign.src,
                                                        *active_cell,
                                                    )
                                                    .unwrap(),
                                            )
                                            })?;
                                    } else {
                                        panic!("cannot determine thread for non-continuous assignment that touches a checked port");
                                    }
                                }
                            }

                            let dest = self
                                .get_global_port_idx(&assign.dst, *active_cell);

                            if let Some(done) = done {
                                if dest != done {
                                    let done_val = &self.env.ports[done];

                                    if done_val.as_bool().unwrap_or(true) {
                                        // skip this assignment when we are done or
                                        // or the done signal is undefined
                                        continue;
                                    }
                                }
                            }

                            if let Some(v) = val.as_option() {
                                let changed = self.env.ports.insert_val(
                                    dest,
                                    AssignedValue::new(
                                        v.val().clone(),
                                        assign_idx,
                                    )
                                    .with_thread_optional(thread),
                                )?;

                                has_changed |= changed.as_bool();
                            } else if self.env.ports[dest].is_def() {
                                todo!("Raise an error here since this assignment is undefining things: {}. Port currently has value: {}", self.env.ctx.as_ref().printer().print_assignment(ledger.comp_id, assign_idx), &self.env.ports[dest])
                            }
                        }

                        if let Some(read_ports) = self
                            .env
                            .ctx
                            .as_ref()
                            .primary
                            .guard_read_map
                            .get(assign.guard)
                        {
                            for port in read_ports {
                                let port_idx = self
                                    .get_global_port_idx(port, *active_cell);
                                if let Some(clocks) =
                                    self.env.ports[port_idx].clocks()
                                {
                                    let thread = thread
                                        .expect("cannot determine thread");
                                    let thread_clock = self
                                        .env
                                        .thread_map
                                        .unwrap_clock_id(thread);
                                    clocks
                                        .check_read(
                                            (thread, thread_clock),
                                            &mut self.env.clocks,
                                        )
                                        .map_err(|e| {
                                            // TODO griffin: find a less hacky way to
                                            // do this
                                            e.add_cell_info(
                                                self.env
                                                    .get_parent_cell_from_port(
                                                        *port,
                                                        *active_cell,
                                                    )
                                                    .unwrap(),
                                            )
                                        })?;
                                }
                            }
                        }
                    }
                }
            }

            // Run all the primitives
            let changed: bool = self
                .env
                .cells
                .range()
                .iter()
                .filter_map(|x| match &mut self.env.cells[x] {
                    CellLedger::Primitive { cell_dyn } => {
                        Some(cell_dyn.exec_comb(&mut self.env.ports))
                    }
                    CellLedger::RaceDetectionPrimitive { cell_dyn } => {
                        Some(cell_dyn.exec_comb_checked(
                            &mut self.env.ports,
                            &mut self.env.clocks,
                            &self.env.thread_map,
                        ))
                    }

                    CellLedger::Component(_) => None,
                })
                .fold_ok(UpdateStatus::Unchanged, |has_changed, update| {
                    has_changed | update
                })?
                .as_bool();

            has_changed |= changed;

            // check for undefined done ports. If any remain after we've
            // converged then they should be set to zero and we should continue
            // convergence
            if !has_changed {
                for (port, width) in self.env.control_ports.iter() {
                    if self.env.ports[*port].is_undef() {
                        self.env.ports[*port] =
                            PortValue::new_implicit(BitVecValue::zero(*width));
                        has_changed = true;
                    }
                }
            }
        }

        Ok(())
    }

    /// Attempts to compute the thread id for the given group/component.
    ///
    /// If the given thread is `None`, then the thread id is computed from the
    /// go port for the group. If no such port exists, or it lacks a thread id,
    /// then the thread id is computed from the go port for the component. If
    /// none of these succeed then `None` is returned.
    fn compute_thread(
        &self,
        comp_go: GlobalPortIdx,
        thread: &Option<ThreadIdx>,
        go: Option<GlobalPortIdx>,
    ) -> Option<ThreadIdx> {
        thread.or_else(|| {
            if let Some(go_idx) = go {
                if let Some(go_thread) =
                    self.env.ports[go_idx].as_option().and_then(|a| a.thread())
                {
                    return Some(go_thread);
                }
            }
            self.env.ports[comp_go].as_option().and_then(|x| x.thread())
        })
    }

    /// Dump the current state of the environment as a DataDump
    pub fn dump_memories(
        &self,
        dump_registers: bool,
        all_mems: bool,
    ) -> DataDump {
        let ctx = self.ctx();
        let entrypoint_secondary = &ctx.secondary[ctx.entry_point];

        let mut dump = DataDump::new_empty_with_top_level(
            ctx.resolve_id(entrypoint_secondary.name).clone(),
        );

        let root = self.get_root_component();

        for (offset, idx) in entrypoint_secondary.cell_offset_map.iter() {
            let cell_info = &ctx.secondary[*idx];
            let cell_index = &root.index_bases + offset;
            let name = ctx.resolve_id(cell_info.name).clone();
            match &cell_info.prototype {
                CellPrototype::Memory {
                    width,
                    dims,
                    is_external,
                    ..
                } if *is_external | all_mems => {
                    let declaration =
                        if *is_external && self.env.memory_header.is_some() {
                            if let Some(dec) = self
                                .env
                                .memory_header
                                .as_ref()
                                .unwrap()
                                .iter()
                                .find(|x| x.name == name)
                            {
                                dec.clone()
                            } else {
                                MemoryDeclaration::new_bitnum(
                                    name,
                                    *width,
                                    dims.as_serializing_dim(),
                                    false,
                                )
                            }
                        } else {
                            MemoryDeclaration::new_bitnum(
                                name,
                                *width,
                                dims.as_serializing_dim(),
                                false,
                            )
                        };

                    dump.push_memory(
                        declaration,
                        self.env.cells[cell_index]
                            .unwrap_primitive()
                            .dump_memory_state()
                            .unwrap(),
                    )
                }
                CellPrototype::SingleWidth {
                    op: SingleWidthType::Reg,
                    width,
                } => {
                    if dump_registers {
                        dump.push_reg(
                            name,
                            *width,
                            self.env.cells[cell_index]
                                .unwrap_primitive()
                                .dump_memory_state()
                                .unwrap(),
                        )
                    }
                }
                _ => (),
            }
        }

        dump
    }

    pub fn get_port_name(
        &self,
        port_idx: GlobalPortIdx,
        parent: GlobalCellIdx,
    ) -> &String {
        let ledger = self.env.cells[parent].as_comp().unwrap();
        let port_offset = port_idx - &ledger.index_bases;
        let def_idx =
            self.ctx().secondary[ledger.comp_id].port_offset_map[port_offset];
        let name = self.ctx().secondary[def_idx].name;
        self.ctx().lookup_name(name)
    }

    pub fn format_port_value(
        &self,
        port_idx: GlobalPortIdx,
        print_code: PrintCode,
    ) -> String {
        self.env.ports[port_idx].format_value(print_code)
    }

    pub fn format_cell_ports(
        &self,
        cell_idx: GlobalCellIdx,
        print_code: PrintCode,
        name: Option<&str>,
    ) -> String {
        let mut buf = String::new();

        if let Some(name_override) = name {
            writeln!(buf, "{name_override}:").unwrap();
        } else {
            writeln!(buf, "{}:", self.get_full_name(cell_idx)).unwrap();
        }
        for (identifier, port_idx) in self.env.get_ports_from_cell(cell_idx) {
            writeln!(
                buf,
                "  {}: {}",
                self.ctx().lookup_name(identifier),
                self.format_port_value(port_idx, print_code)
            )
            .unwrap();
        }

        buf
    }

    pub fn format_cell_state(
        &self,
        cell_idx: GlobalCellIdx,
        print_code: PrintCode,
        name: Option<&str>,
    ) -> Option<String> {
        let cell = self.env.cells[cell_idx].unwrap_primitive();
        let state = cell.serialize(Some(print_code));

        let mut output = String::new();

        if state.has_state() {
            if let Some(name_override) = name {
                write!(output, "{name_override}: ").unwrap();
            } else {
                write!(output, "{}: ", self.get_full_name(cell_idx)).unwrap();
            }

            writeln!(output, "{state}").unwrap();

            Some(output)
        } else {
            None
        }
    }
}

pub trait GetFullName<C: AsRef<Context> + Clone> {
    fn get_full_name(&self, env: &Environment<C>) -> String;
}

impl<C: AsRef<Context> + Clone, T: GetFullName<C>> GetFullName<C> for &T {
    fn get_full_name(&self, env: &Environment<C>) -> String {
        (*self).get_full_name(env)
    }
}

impl<C: AsRef<Context> + Clone> GetFullName<C> for GlobalCellIdx {
    fn get_full_name(&self, env: &Environment<C>) -> String {
        {
            let mut parent_path = env.get_parent_path_from_cell(*self).unwrap();
            parent_path.push(*self);

            env.format_path(&parent_path)
        }
    }
}

impl<C: AsRef<Context> + Clone> GetFullName<C> for GlobalPortIdx {
    fn get_full_name(&self, env: &Environment<C>) -> String {
        let (parent_path, _) = env.get_parent_path_from_port(*self).unwrap();
        let path_str = env.format_path(&parent_path);

        let immediate_parent = parent_path.last().unwrap();
        let comp = if env.cells[*immediate_parent].as_comp().is_some() {
            *immediate_parent
        } else {
            // get second-to-last parent
            parent_path[parent_path.len() - 2]
        };

        let ledger = env.cells[comp].as_comp().unwrap();

        let local_offset = *self - &ledger.index_bases;
        let comp_def = &env.ctx().secondary[ledger.comp_id];
        let port_def_idx = &comp_def.port_offset_map[local_offset];
        let port_def = &env.ctx().secondary[*port_def_idx];
        let name = env.ctx().lookup_name(port_def.name);

        format!("{path_str}.{name}")
    }
}

impl<C: AsRef<Context> + Clone> GetFullName<C> for GlobalRefCellIdx {
    fn get_full_name(&self, env: &Environment<C>) -> String {
        let parent_path = env.get_parent_path_from_cell(*self).unwrap();
        let path_str = env.format_path(&parent_path);

        let immediate_parent = parent_path.last().unwrap();
        let comp = if env.cells[*immediate_parent].as_comp().is_some() {
            *immediate_parent
        } else {
            // get second-to-last parent
            parent_path[parent_path.len() - 2]
        };

        let ledger = env.cells[comp].as_comp().unwrap();

        let local_offset = *self - &ledger.index_bases;
        let comp_def = &env.ctx().secondary[ledger.comp_id];
        let ref_cell_def_idx = &comp_def.ref_cell_offset_map[local_offset];
        let ref_cell_def = &env.ctx().secondary[*ref_cell_def_idx];
        let name = env.ctx().lookup_name(ref_cell_def.name);

        format!("{path_str}.{name}")
    }
}<|MERGE_RESOLUTION|>--- conflicted
+++ resolved
@@ -2053,15 +2053,11 @@
                 wave.write_values(time, &self.env.ports)?;
             }
             // self.print_pc();
-<<<<<<< HEAD
-            self.step().map_err(|e| e.prettify_message(&self.env))?
-=======
-            self.step()?;
+            self.step().map_err(|e| e.prettify_message(&self.env))?;
             time += 1;
         }
         if let Some(wave) = self.wave.as_mut() {
             wave.write_values(time, &self.env.ports)?;
->>>>>>> 78751ec3
         }
         Ok(())
     }
