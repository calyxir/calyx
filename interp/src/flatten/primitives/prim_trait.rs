use crate::{
    errors::RuntimeResult,
    flatten::{
        flat_ir::base::GlobalPortIdx,
        structures::{
            environment::{clock::ClockMap, PortMap},
            index_trait::SplitIndexRange,
            thread::ThreadMap,
        },
    },
    serialization::{PrintCode, Serializable},
};

use baa::BitVecValue;

pub struct AssignResult {
    pub destination: GlobalPortIdx,
    pub value: BitVecValue,
}

impl AssignResult {
    pub fn new(destination: GlobalPortIdx, value: BitVecValue) -> Self {
        Self { destination, value }
    }
}

impl From<(GlobalPortIdx, BitVecValue)> for AssignResult {
    fn from(value: (GlobalPortIdx, BitVecValue)) -> Self {
        Self::new(value.0, value.1)
    }
}

impl From<(BitVecValue, GlobalPortIdx)> for AssignResult {
    fn from(value: (BitVecValue, GlobalPortIdx)) -> Self {
        Self::new(value.1, value.0)
    }
}

/// An enum used to denote whether or not committed updates changed the state
#[derive(Debug)]
pub enum UpdateStatus {
    Unchanged,
    Changed,
}

impl From<bool> for UpdateStatus {
    fn from(value: bool) -> Self {
        if value {
            Self::Changed
        } else {
            Self::Unchanged
        }
    }
}

impl UpdateStatus {
    #[inline]
    /// If the status is unchanged and other is changed, updates the status of
    /// self to changed, otherwise does nothing
    pub fn update(&mut self, other: Self) {
        if !self.as_bool() && other.as_bool() {
            *self = UpdateStatus::Changed;
        }
    }

    #[inline]
    /// Returns `true` if the update status is [`Changed`][].
    ///
    /// [`Changed`]: UpdateStatus::Changed
    #[must_use]
    pub fn as_bool(&self) -> bool {
        matches!(self, Self::Changed)
    }
}

impl std::ops::BitOr for UpdateStatus {
    type Output = Self;

    fn bitor(self, rhs: Self) -> Self::Output {
        if self.as_bool() || rhs.as_bool() {
            UpdateStatus::Changed
        } else {
            UpdateStatus::Unchanged
        }
    }
}

impl std::ops::BitOr for &UpdateStatus {
    type Output = UpdateStatus;

    fn bitor(self, rhs: Self) -> Self::Output {
        if self.as_bool() || rhs.as_bool() {
            UpdateStatus::Changed
        } else {
            UpdateStatus::Unchanged
        }
    }
}

impl std::ops::BitOrAssign for UpdateStatus {
    fn bitor_assign(&mut self, rhs: Self) {
        self.update(rhs)
    }
}

pub type UpdateResult = RuntimeResult<UpdateStatus>;

pub trait Primitive {
    fn exec_comb(&self, _port_map: &mut PortMap) -> UpdateResult {
        Ok(UpdateStatus::Unchanged)
    }

    fn exec_cycle(&mut self, _port_map: &mut PortMap) -> RuntimeResult<()> {
        Ok(())
    }

    fn has_comb_path(&self) -> bool {
        true
    }

    fn has_stateful_path(&self) -> bool {
        true
    }

    /// Serialize the state of this primitive, if any.
    fn serialize(&self, _code: Option<PrintCode>) -> Serializable {
        Serializable::Empty
    }

    // more efficient to override this with true in stateful cases
    fn has_serializable_state(&self) -> bool {
        self.serialize(None).has_state()
    }

    fn dump_memory_state(&self) -> Option<Vec<u8>> {
        None
    }

<<<<<<< HEAD
    fn get_ports(&self) -> SplitIndexRange<GlobalPortIdx>;

    /// Returns `true` if this primitive only has a combinational part
    fn is_combinational(&self) -> bool {
        self.has_comb_path() && !self.has_stateful_path()
    }
=======
    fn clone_boxed(&self) -> Box<dyn Primitive>;
>>>>>>> 154da352
}

pub trait RaceDetectionPrimitive: Primitive {
    fn exec_comb_checked(
        &self,
        port_map: &mut PortMap,
        _clock_map: &mut ClockMap,
        _thread_map: &ThreadMap,
    ) -> UpdateResult {
        self.exec_comb(port_map)
    }

    fn exec_cycle_checked(
        &mut self,
        port_map: &mut PortMap,
        _clock_map: &mut ClockMap,
        _thread_map: &ThreadMap,
    ) -> RuntimeResult<()> {
        self.exec_cycle(port_map)
    }

    /// Get a reference to the underlying primitive. Unfortunately cannot add an
    /// optional default implementation due to size rules
    fn as_primitive(&self) -> &dyn Primitive;
<<<<<<< HEAD
=======

    fn clone_boxed_rd(&self) -> Box<dyn RaceDetectionPrimitive>;
}

/// An empty primitive implementation used for testing. It does not do anything
/// and has no ports of any kind
#[derive(Clone, Copy)]
pub struct DummyPrimitive;

impl DummyPrimitive {
    pub fn new_dyn() -> Box<dyn Primitive> {
        Box::new(Self)
    }
}

impl Primitive for DummyPrimitive {
    fn clone_boxed(&self) -> Box<dyn Primitive> {
        Box::new(*self)
    }
>>>>>>> 154da352
}<|MERGE_RESOLUTION|>--- conflicted
+++ resolved
@@ -136,16 +136,14 @@
         None
     }
 
-<<<<<<< HEAD
     fn get_ports(&self) -> SplitIndexRange<GlobalPortIdx>;
 
     /// Returns `true` if this primitive only has a combinational part
     fn is_combinational(&self) -> bool {
         self.has_comb_path() && !self.has_stateful_path()
     }
-=======
+
     fn clone_boxed(&self) -> Box<dyn Primitive>;
->>>>>>> 154da352
 }
 
 pub trait RaceDetectionPrimitive: Primitive {
@@ -170,26 +168,6 @@
     /// Get a reference to the underlying primitive. Unfortunately cannot add an
     /// optional default implementation due to size rules
     fn as_primitive(&self) -> &dyn Primitive;
-<<<<<<< HEAD
-=======
 
     fn clone_boxed_rd(&self) -> Box<dyn RaceDetectionPrimitive>;
-}
-
-/// An empty primitive implementation used for testing. It does not do anything
-/// and has no ports of any kind
-#[derive(Clone, Copy)]
-pub struct DummyPrimitive;
-
-impl DummyPrimitive {
-    pub fn new_dyn() -> Box<dyn Primitive> {
-        Box::new(Self)
-    }
-}
-
-impl Primitive for DummyPrimitive {
-    fn clone_boxed(&self) -> Box<dyn Primitive> {
-        Box::new(*self)
-    }
->>>>>>> 154da352
 }