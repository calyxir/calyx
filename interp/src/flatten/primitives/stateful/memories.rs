use itertools::Itertools;

use crate::{
    errors::{RuntimeError, RuntimeResult},
    flatten::{
        flat_ir::{
            base::GlobalCellIdx,
            prelude::{AssignedValue, GlobalPortIdx, PortValue},
        },
        primitives::{
            declare_ports, declare_ports_no_signature, make_getters, ports,
            prim_trait::{RaceDetectionPrimitive, UpdateResult, UpdateStatus},
            utils::infer_thread_id,
            Primitive,
        },
        structures::{
            environment::{
                clock::{new_clock_pair, ClockMap, ValueWithClock},
                PortMap,
            },
            index_trait::{IndexRef, SplitIndexRange},
            thread::{ThreadIdx, ThreadMap},
        },
    },
    serialization::{Entry, PrintCode, Serializable, Shape},
};

use baa::{BitVecOps, BitVecValue, WidthInt};

#[derive(Clone)]
pub struct StdReg {
    base_port: GlobalPortIdx,
    internal_state: ValueWithClock,
    global_idx: GlobalCellIdx,
    done_is_high: bool,
}

impl StdReg {
    declare_ports![IN: 0, WRITE_EN: 1, _CLK: 2, RESET: 3, | OUT: 4, DONE: 5];

    pub fn new(
        base_port: GlobalPortIdx,
        global_idx: GlobalCellIdx,
        width: u32,
        clocks: &mut Option<&mut ClockMap>,
    ) -> Self {
        let internal_state = ValueWithClock::zero(
            width,
            new_clock_pair(clocks, global_idx, None),
        );
        Self {
            base_port,
            global_idx,
            internal_state,
            done_is_high: false,
        }
    }
}

impl Primitive for StdReg {
<<<<<<< HEAD
    fn exec_cycle(&mut self, port_map: &mut PortMap) -> RuntimeResult<()> {
=======
    fn clone_boxed(&self) -> Box<dyn Primitive> {
        Box::new(self.clone())
    }

    fn exec_cycle(&mut self, port_map: &mut PortMap) -> UpdateResult {
>>>>>>> 154da352
        ports![&self.base_port;
            input: Self::IN,
            write_en: Self::WRITE_EN,
            reset: Self::RESET,
            out_idx: Self::OUT,
            done: Self::DONE
        ];

        if port_map[reset].as_bool().unwrap_or_default() {
            self.internal_state.value =
                BitVecValue::zero(self.internal_state.value.width());
            port_map.insert_val_general(
                done,
                AssignedValue::cell_value(BitVecValue::fals()),
            )?
        } else if port_map[write_en].as_bool().unwrap_or_default() {
            self.internal_state.value = port_map[input]
                .as_option()
                .ok_or(RuntimeError::UndefinedWrite(self.global_idx))?
                .val()
                .clone();

            self.done_is_high = true;

            port_map.insert_val_general(
                done,
                AssignedValue::cell_value(BitVecValue::tru()),
            )?
        } else {
            self.done_is_high = false;
            port_map.insert_val_general(
                done,
                AssignedValue::cell_value(BitVecValue::fals()),
            )?
        };

        port_map.insert_val_general(
            out_idx,
            AssignedValue::cell_value(self.internal_state.value.clone())
                .with_clocks(self.internal_state.clocks),
        )?;
        Ok(())
    }

    fn exec_comb(&self, port_map: &mut PortMap) -> UpdateResult {
        ports![&self.base_port;
            done: Self::DONE,
            out_idx: Self::OUT];

        let out_signal = port_map.insert_val_general(
            out_idx,
            AssignedValue::cell_value(self.internal_state.value.clone())
                .with_clocks(self.internal_state.clocks),
        )?;
        let done_signal = port_map.insert_val_general(
            done,
            AssignedValue::cell_value(if self.done_is_high {
                BitVecValue::tru()
            } else {
                BitVecValue::fals()
            }),
        )?;

        Ok(out_signal | done_signal)
    }

    fn serialize(&self, code: Option<PrintCode>) -> Serializable {
        Serializable::Val(Entry::from_val_code(
            &self.internal_state.value,
            &code.unwrap_or_default(),
        ))
    }

    fn has_serializable_state(&self) -> bool {
        true
    }

    fn dump_memory_state(&self) -> Option<Vec<u8>> {
        Some(self.internal_state.value.clone().to_bytes_le())
    }

    fn get_ports(&self) -> SplitIndexRange<GlobalPortIdx> {
        self.get_signature()
    }
}

impl RaceDetectionPrimitive for StdReg {
    fn clone_boxed_rd(&self) -> Box<dyn RaceDetectionPrimitive> {
        Box::new(self.clone())
    }

    fn as_primitive(&self) -> &dyn Primitive {
        self
    }

    fn exec_cycle_checked(
        &mut self,
        port_map: &mut PortMap,
        clock_map: &mut ClockMap,
        thread_map: &ThreadMap,
    ) -> RuntimeResult<()> {
        ports![&self.base_port;
            input: Self::IN,
            write_en: Self::WRITE_EN,
            reset: Self::RESET
        ];

        // If we are writing to the reg, check that the write is not concurrent
        // with another write or a read. We can't easily check if the reg is
        // being read.
        if port_map[write_en].as_bool().unwrap_or_default() {
            let thread = infer_thread_id(
                [&port_map[input], &port_map[write_en], &port_map[reset]]
                    .into_iter(),
            )
            .expect("Could not infer thread id for reg");

            let current_clock_idx = thread_map.unwrap_clock_id(thread);
            self.internal_state
                .clocks
                .check_write(current_clock_idx, clock_map)
                .map_err(|e| e.add_cell_info(self.global_idx, None))?;
        }

        self.exec_cycle(port_map)
    }
}

#[derive(Clone)]
pub struct MemDx<const SEQ: bool> {
    shape: Shape,
}

impl<const SEQ: bool> MemDx<SEQ> {
    pub fn new<T>(shape: T) -> Self
    where
        T: Into<Shape>,
    {
        Self {
            shape: shape.into(),
        }
    }

    declare_ports_no_signature![
        SEQ_ADDR0: 2, COMB_ADDR0: 0,
        SEQ_ADDR1: 3, COMB_ADDR1: 1,
        SEQ_ADDR2: 4, COMB_ADDR2: 2,
        SEQ_ADDR3: 5, COMB_ADDR3: 3
    ];

    pub fn addr_as_vec(
        &self,
        port_map: &PortMap,
        base_port: GlobalPortIdx,
    ) -> Option<Vec<u64>> {
        let (addr0, addr1, addr2, addr3) = if SEQ {
            ports![&base_port;
                addr0: Self::SEQ_ADDR0,
                addr1: Self::SEQ_ADDR1,
                addr2: Self::SEQ_ADDR2,
                addr3: Self::SEQ_ADDR3
            ];
            (addr0, addr1, addr2, addr3)
        } else {
            ports![&base_port;
                addr0: Self::COMB_ADDR0,
                addr1: Self::COMB_ADDR1,
                addr2: Self::COMB_ADDR2,
                addr3: Self::COMB_ADDR3
            ];

            (addr0, addr1, addr2, addr3)
        };

        Some(match self.shape {
            Shape::D1(..) => vec![port_map[addr0].as_u64().unwrap()],
            Shape::D2(..) => {
                let a0 = port_map[addr0].as_u64()? as usize;
                let a1 = port_map[addr1].as_u64()? as usize;

                vec![a0 as u64, a1 as u64]
            }
            Shape::D3(..) => {
                let a0 = port_map[addr0].as_u64()? as usize;
                let a1 = port_map[addr1].as_u64()? as usize;
                let a2 = port_map[addr2].as_u64()? as usize;

                vec![a0 as u64, a1 as u64, a2 as u64]
            }
            Shape::D4(..) => {
                let a0 = port_map[addr0].as_u64()? as usize;
                let a1 = port_map[addr1].as_u64()? as usize;
                let a2 = port_map[addr2].as_u64()? as usize;
                let a3 = port_map[addr3].as_u64()? as usize;

                vec![a0 as u64, a1 as u64, a2 as u64, a3 as u64]
            }
        })
    }

    pub fn calculate_addr(
        &self,
        port_map: &PortMap,
        base_port: GlobalPortIdx,
        cell_idx: GlobalCellIdx,
    ) -> RuntimeResult<Option<usize>> {
        let (addr0, addr1, addr2, addr3) = if SEQ {
            ports![&base_port;
                addr0: Self::SEQ_ADDR0,
                addr1: Self::SEQ_ADDR1,
                addr2: Self::SEQ_ADDR2,
                addr3: Self::SEQ_ADDR3
            ];
            (addr0, addr1, addr2, addr3)
        } else {
            ports![&base_port;
                addr0: Self::COMB_ADDR0,
                addr1: Self::COMB_ADDR1,
                addr2: Self::COMB_ADDR2,
                addr3: Self::COMB_ADDR3
            ];

            (addr0, addr1, addr2, addr3)
        };

        let option: Option<usize> =
            self.compute_address(port_map, addr0, addr1, addr2, addr3);

        if let Some(v) = option {
            if v >= self.shape.size() {
                Err(RuntimeError::InvalidMemoryAccess {
                    access: self.addr_as_vec(port_map, base_port).unwrap(),
                    dims: self.shape.clone(),
                    idx: cell_idx,
                }
                .into())
            } else {
                Ok(Some(v))
            }
        } else {
            Ok(None)
        }
    }

    fn compute_address(
        &self,
        port_map: &crate::flatten::structures::indexed_map::IndexedMap<
            GlobalPortIdx,
            PortValue,
        >,
        addr0: GlobalPortIdx,
        addr1: GlobalPortIdx,
        addr2: GlobalPortIdx,
        addr3: GlobalPortIdx,
    ) -> Option<usize> {
        match self.shape {
            Shape::D1(_d0_size) => port_map[addr0].as_u64().map(|v| v as usize),
            Shape::D2(_d0_size, d1_size) => {
                let a0 = port_map[addr0].as_u64()? as usize;
                let a1 = port_map[addr1].as_u64()? as usize;

                Some(a0 * d1_size + a1)
            }
            Shape::D3(_d0_size, d1_size, d2_size) => {
                let a0 = port_map[addr0].as_u64()? as usize;
                let a1 = port_map[addr1].as_u64()? as usize;
                let a2 = port_map[addr2].as_u64()? as usize;

                Some(a0 * (d1_size * d2_size) + a1 * d2_size + a2)
            }
            Shape::D4(_d0_size, d1_size, d2_size, d3_size) => {
                let a0 = port_map[addr0].as_u64()? as usize;
                let a1 = port_map[addr1].as_u64()? as usize;
                let a2 = port_map[addr2].as_u64()? as usize;
                let a3 = port_map[addr3].as_u64()? as usize;

                Some(
                    a0 * (d1_size * d2_size * d3_size)
                        + a1 * (d2_size * d3_size)
                        + a2 * d3_size
                        + a3,
                )
            }
        }
    }

    pub fn non_address_base(&self) -> usize {
        if SEQ {
            match self.shape {
                Shape::D1(_) => Self::SEQ_ADDR0 + 1,
                Shape::D2(_, _) => Self::SEQ_ADDR1 + 1,
                Shape::D3(_, _, _) => Self::SEQ_ADDR2 + 1,
                Shape::D4(_, _, _, _) => Self::SEQ_ADDR3 + 1,
            }
        } else {
            match self.shape {
                Shape::D1(_) => Self::COMB_ADDR0 + 1,
                Shape::D2(_, _) => Self::COMB_ADDR1 + 1,
                Shape::D3(_, _, _) => Self::COMB_ADDR2 + 1,
                Shape::D4(_, _, _, _) => Self::COMB_ADDR3 + 1,
            }
        }
    }

    pub fn get_dimensions(&self) -> Shape {
        self.shape.clone()
    }

    pub fn iter_addr_ports(
        &self,
        base_port: GlobalPortIdx,
    ) -> Box<dyn Iterator<Item = GlobalPortIdx>> {
        let (addr0, addr1, addr2, addr3) = if SEQ {
            ports![&base_port;
                addr0: Self::SEQ_ADDR0,
                addr1: Self::SEQ_ADDR1,
                addr2: Self::SEQ_ADDR2,
                addr3: Self::SEQ_ADDR3
            ];
            (addr0, addr1, addr2, addr3)
        } else {
            ports![&base_port;
                addr0: Self::COMB_ADDR0,
                addr1: Self::COMB_ADDR1,
                addr2: Self::COMB_ADDR2,
                addr3: Self::COMB_ADDR3
            ];

            (addr0, addr1, addr2, addr3)
        };

        match self.shape {
            Shape::D1(_) => Box::new(std::iter::once(addr0)),
            Shape::D2(_, _) => Box::new([addr0, addr1].into_iter()),
            Shape::D3(_, _, _) => Box::new([addr0, addr1, addr2].into_iter()),
            Shape::D4(_, _, _, _) => {
                Box::new([addr0, addr1, addr2, addr3].into_iter())
            }
        }
    }
}

#[derive(Clone)]
pub struct CombMem {
    base_port: GlobalPortIdx,
    internal_state: Vec<ValueWithClock>,
    // TODO griffin: This bool is unused in the actual struct and should either
    // be removed or
    _allow_invalid_access: bool,
    _width: u32,
    addresser: MemDx<false>,
    done_is_high: bool,
    global_idx: GlobalCellIdx,
}
impl CombMem {
    declare_ports_no_signature![
        WRITE_DATA:0,
        WRITE_EN: 1,
        _CLK: 2,
        RESET: 3,
        READ_DATA: 4,
        DONE: 5
    ];

    make_getters![base_port;
        write_data: Self::WRITE_DATA,
        write_en: Self::WRITE_EN,
        reset_port: Self::RESET,
        read_data: Self::READ_DATA,
        done: Self::DONE
    ];

    pub fn new<T>(
        base: GlobalPortIdx,
        global_idx: GlobalCellIdx,
        width: u32,
        allow_invalid: bool,
        size: T,
        clocks: &mut Option<&mut ClockMap>,
    ) -> Self
    where
        T: Into<Shape>,
    {
        let shape = size.into();
        let mut internal_state = Vec::with_capacity(shape.size());
        for i in 0_usize..shape.size() {
            internal_state.push(ValueWithClock::zero(
                width,
                new_clock_pair(clocks, global_idx, Some(i.try_into().unwrap())),
            ));
        }

        Self {
            base_port: base,
            internal_state,
            _allow_invalid_access: allow_invalid,
            _width: width,
            addresser: MemDx::new(shape),
            done_is_high: false,
            global_idx,
        }
    }

    pub fn new_with_init<T>(
        base_port: GlobalPortIdx,
        global_idx: GlobalCellIdx,
        width: WidthInt,
        allow_invalid: bool,
        size: T,
        data: &[u8],
        clocks: &mut Option<&mut ClockMap>,
    ) -> Self
    where
        T: Into<Shape>,
    {
        let byte_count = width.div_ceil(8);
        let size = size.into();

        let internal_state = data
            .chunks_exact(byte_count as usize)
            .map(|x| BitVecValue::from_bytes_le(x, width))
            .enumerate()
            .map(|(i, x)| {
                ValueWithClock::new(
                    x,
                    new_clock_pair(
                        clocks,
                        global_idx,
                        Some(i.try_into().unwrap()),
                    ),
                )
            })
            .collect_vec();

        assert_eq!(internal_state.len(), size.size());
        assert!(data
            .chunks_exact(byte_count as usize)
            .remainder()
            .is_empty());

        Self {
            base_port,
            internal_state,
            _allow_invalid_access: allow_invalid,
            _width: width,
            addresser: MemDx::new(size),
            done_is_high: false,
            global_idx,
        }
    }

    pub fn dump_data(&self) -> Vec<u8> {
        self.internal_state
            .iter()
            .flat_map(|x| x.value.to_bytes_le())
            .collect()
    }

    fn infer_thread(&self, port_map: &mut PortMap) -> Option<ThreadIdx> {
        let ports = self
            .addresser
            .iter_addr_ports(self.base_port)
            .chain([self.write_en(), self.write_data()])
            .map(|x| &port_map[x]);
        infer_thread_id(ports)
    }
}

impl Primitive for CombMem {
    fn clone_boxed(&self) -> Box<dyn Primitive> {
        Box::new(self.clone())
    }

    fn exec_comb(&self, port_map: &mut PortMap) -> UpdateResult {
        let addr: Option<usize> = self
            .addresser
            .calculate_addr(port_map, self.base_port, self.global_idx)
            .unwrap_or_default();

        let read_data = self.read_data();

        let read =
            if addr.is_some() && addr.unwrap() < self.internal_state.len() {
                let addr = addr.unwrap();

                port_map.insert_val_general(
                    read_data,
                    AssignedValue::cell_value(
                        self.internal_state[addr].value.clone(),
                    )
                    .with_clocks(self.internal_state[addr].clocks),
                )?
            }
            // either the address is undefined or it is outside the range of valid addresses
            else {
                // throw error on cycle boundary rather than here
                port_map.write_undef(read_data)?;
                UpdateStatus::Unchanged
            };

        let done_signal = port_map.insert_val_general(
            self.done(),
            AssignedValue::cell_value(if self.done_is_high {
                BitVecValue::tru()
            } else {
                BitVecValue::fals()
            }),
        )?;
        Ok(done_signal | read)
    }

    fn exec_cycle(&mut self, port_map: &mut PortMap) -> RuntimeResult<()> {
        // These two behave like false when undefined
        let reset = port_map[self.reset_port()].as_bool().unwrap_or_default();
        let write_en = port_map[self.write_en()].as_bool().unwrap_or_default();

        let addr = self.addresser.calculate_addr(
            port_map,
            self.base_port,
            self.global_idx,
        )?;
        let (read_data, done) = (self.read_data(), self.done());

        if write_en && !reset {
            let addr =
                addr.ok_or(RuntimeError::UndefinedWriteAddr(self.global_idx))?;

            let write_data = port_map[self.write_data()]
                .as_option()
                .ok_or(RuntimeError::UndefinedWrite(self.global_idx))?;
            self.internal_state[addr].value = write_data.val().clone();
            self.done_is_high = true;
            port_map.insert_val_general(done, AssignedValue::cell_b_high())?
        } else {
            self.done_is_high = false;
            port_map.insert_val_general(done, AssignedValue::cell_b_low())?
        };

        if let Some(addr) = addr {
            port_map.insert_val_general(
                read_data,
                AssignedValue::cell_value(
                    self.internal_state[addr].value.clone(),
                )
                .with_clocks(self.internal_state[addr].clocks),
            )?;
        } else {
            port_map.write_undef(read_data)?;
        }
        Ok(())
    }

    fn serialize(&self, code: Option<PrintCode>) -> Serializable {
        let code = code.unwrap_or_default();

        Serializable::Array(
            self.internal_state
                .iter()
                .map(|x| Entry::from_val_code(&x.value, &code))
                .collect(),
            self.addresser.get_dimensions(),
        )
    }

    fn has_serializable_state(&self) -> bool {
        true
    }

    fn dump_memory_state(&self) -> Option<Vec<u8>> {
        Some(self.dump_data())
    }

    fn get_ports(&self) -> SplitIndexRange<GlobalPortIdx> {
        SplitIndexRange::new(
            self.base_port,
            self.read_data(),
            (self.done().index() + 1).into(),
        )
    }
}

impl RaceDetectionPrimitive for CombMem {
    fn clone_boxed_rd(&self) -> Box<dyn RaceDetectionPrimitive> {
        Box::new(self.clone())
    }

    fn as_primitive(&self) -> &dyn Primitive {
        self
    }

    // fn exec_comb_checked(
    //     &self,
    //     port_map: &mut PortMap,
    //     clock_map: &mut ClockMap,
    //     thread_map: &ThreadMap,
    // ) -> UpdateResult {
    //     let thread = self.infer_thread(port_map);

    //     if let Some(addr) =
    //         self.addresser.calculate_addr(port_map, self.base_port)
    //     {
    //         if addr < self.internal_state.len() {
    //             let thread =
    //                 thread.expect("Could not infer thread id for comb mem");
    //             let reading_clock = thread_map.unwrap_clock_id(thread);

    //             let val = &self.internal_state[addr];
    //             val.check_read(reading_clock, clock_map)?;
    //         }
    //     }

    //     self.exec_comb(port_map)
    // }

    fn exec_cycle_checked(
        &mut self,
        port_map: &mut PortMap,
        clock_map: &mut ClockMap,
        thread_map: &ThreadMap,
    ) -> RuntimeResult<()> {
        let thread = self.infer_thread(port_map);
        if let Some(addr) = self.addresser.calculate_addr(
            port_map,
            self.base_port,
            self.global_idx,
        )? {
            if addr < self.internal_state.len() {
                if let Some(thread) = thread {
                    let thread_clock = thread_map.unwrap_clock_id(thread);

                    let val = &self.internal_state[addr];

                    if port_map[self.write_en()].as_bool().unwrap_or_default() {
                        val.clocks
                            .check_write(thread_clock, clock_map)
                            .map_err(|e| {
                                e.add_cell_info(
                                    self.global_idx,
                                    Some(addr.try_into().unwrap()),
                                )
                            })?;
                    }
                } else if addr != 0
                    || port_map[self.write_en()].as_bool().unwrap_or_default()
                {
                    // HACK: if the addr is 0, we're reading, and the thread
                    // can't be determined then we assume the read is not real
                    panic!("unable to determine thread for comb mem");
                }
            }
        }

        self.exec_cycle(port_map)
    }
}

#[derive(Clone)]
pub struct SeqMem {
    base_port: GlobalPortIdx,
    internal_state: Vec<ValueWithClock>,
    global_idx: GlobalCellIdx,
    // TODO griffin: This bool is unused in the actual struct and should either
    // be removed or
    _allow_invalid_access: bool,
    width: u32,
    addresser: MemDx<true>,
    done_is_high: bool,
    read_out: PortValue,
}

impl SeqMem {
    pub fn new<T: Into<Shape>>(
        base: GlobalPortIdx,
        global_idx: GlobalCellIdx,
        width: u32,
        allow_invalid: bool,
        size: T,
        clocks: &mut Option<&mut ClockMap>,
    ) -> Self {
        let shape = size.into();
        let mut internal_state = Vec::with_capacity(shape.size());
        for i in 0_usize..shape.size() {
            internal_state.push(ValueWithClock::zero(
                width,
                new_clock_pair(clocks, global_idx, Some(i.try_into().unwrap())),
            ));
        }

        Self {
            base_port: base,
            internal_state,
            _allow_invalid_access: allow_invalid,
            width,
            addresser: MemDx::new(shape),
            done_is_high: false,
            read_out: PortValue::new_undef(),
            global_idx,
        }
    }

    pub fn new_with_init<T>(
        base_port: GlobalPortIdx,
        global_idx: GlobalCellIdx,
        width: WidthInt,
        allow_invalid: bool,
        size: T,
        data: &[u8],
        clocks: &mut Option<&mut ClockMap>,
    ) -> Self
    where
        T: Into<Shape>,
    {
        let byte_count = width.div_ceil(8);
        let size = size.into();

        let internal_state = data
            .chunks_exact(byte_count as usize)
            .map(|x| BitVecValue::from_bytes_le(x, width))
            .enumerate()
            .map(|(i, x)| {
                ValueWithClock::new(
                    x,
                    new_clock_pair(
                        clocks,
                        global_idx,
                        Some(i.try_into().unwrap()),
                    ),
                )
            })
            .collect_vec();

        assert_eq!(internal_state.len(), size.size());
        assert!(data
            .chunks_exact(byte_count as usize)
            .remainder()
            .is_empty());

        Self {
            base_port,
            internal_state,
            _allow_invalid_access: allow_invalid,
            width,
            addresser: MemDx::new(size),
            done_is_high: false,
            read_out: PortValue::new_undef(),
            global_idx,
        }
    }

    declare_ports_no_signature![
        _CLK: 0,
        RESET: 1,
    ];

    // these port offsets are placed after the address ports and so need the end
    // of the address base to work correctly.
    declare_ports_no_signature![
        CONTENT_ENABLE: 0,
        WRITE_ENABLE: 1,
        WRITE_DATA: 2,
        READ_DATA: 3,
        DONE: 4
    ];

    make_getters![base_port;
          content_enable: Self::CONTENT_ENABLE,
          write_enable: Self::WRITE_ENABLE,
          write_data: Self::WRITE_DATA,
          read_data: Self::READ_DATA,
          done: Self::DONE
    ];

    pub fn _clk(&self) -> GlobalPortIdx {
        (self.base_port.index() + Self::_CLK).into()
    }

    pub fn reset(&self) -> GlobalPortIdx {
        (self.base_port.index() + Self::RESET).into()
    }

    pub fn dump_data(&self) -> Vec<u8> {
        self.internal_state
            .iter()
            .flat_map(|x| x.value.to_bytes_le())
            .collect()
    }

    fn infer_thread(&self, port_map: &mut PortMap) -> Option<ThreadIdx> {
        let ports = self
            .addresser
            .iter_addr_ports(self.base_port)
            .chain([
                self.content_enable(),
                self.write_data(),
                self.write_enable(),
            ])
            .map(|x| &port_map[x]);
        infer_thread_id(ports)
    }
}

impl Primitive for SeqMem {
    fn clone_boxed(&self) -> Box<dyn Primitive> {
        Box::new(self.clone())
    }

    fn exec_comb(&self, port_map: &mut PortMap) -> UpdateResult {
        let done_signal = port_map.insert_val_general(
            self.done(),
            AssignedValue::cell_value(if self.done_is_high {
                BitVecValue::tru()
            } else {
                BitVecValue::fals()
            }),
        )?;

        let out_signal = if port_map[self.read_data()].is_undef()
            && self.read_out.is_def()
        {
            port_map.insert_val_general(
                self.read_data(),
                self.read_out.as_option().unwrap().clone(),
            )?
        } else {
            UpdateStatus::Unchanged
        };

        Ok(done_signal | out_signal)
    }

    fn exec_cycle(&mut self, port_map: &mut PortMap) -> RuntimeResult<()> {
        let reset = port_map[self.reset()].as_bool().unwrap_or_default();
        let write_en =
            port_map[self.write_enable()].as_bool().unwrap_or_default();
        let content_en = port_map[self.content_enable()]
            .as_bool()
            .unwrap_or_default();
        let addr = self.addresser.calculate_addr(
            port_map,
            self.base_port,
            self.global_idx,
        )?;

        if reset {
            self.done_is_high = false;
            self.read_out = PortValue::new_cell(BitVecValue::zero(self.width));
        } else if content_en && write_en {
            self.done_is_high = true;
            self.read_out = PortValue::new_undef();
            let addr_actual =
                addr.ok_or(RuntimeError::UndefinedWriteAddr(self.global_idx))?;
            let write_data = port_map[self.write_data()]
                .as_option()
                .ok_or(RuntimeError::UndefinedWrite(self.global_idx))?;
            self.internal_state[addr_actual].value = write_data.val().clone();
        } else if content_en {
            self.done_is_high = true;
            let addr_actual =
                addr.ok_or(RuntimeError::UndefinedReadAddr(self.global_idx))?;
            self.read_out = PortValue::new_cell(
                self.internal_state[addr_actual].value.clone(),
            );
        } else {
            self.done_is_high = false;
        }

        port_map.insert_val_general(
            self.done(),
            AssignedValue::cell_value(if self.done_is_high {
                BitVecValue::tru()
            } else {
                BitVecValue::fals()
            }),
        )?;
        port_map.write_exact_unchecked(self.read_data(), self.read_out.clone());
        Ok(())
    }

    fn has_comb_path(&self) -> bool {
        false
    }

    fn has_stateful_path(&self) -> bool {
        true
    }

    fn serialize(&self, code: Option<PrintCode>) -> Serializable {
        let code = code.unwrap_or_default();

        Serializable::Array(
            self.internal_state
                .iter()
                .map(|x| Entry::from_val_code(&x.value, &code))
                .collect(),
            self.addresser.get_dimensions(),
        )
    }

    fn has_serializable_state(&self) -> bool {
        true
    }

    fn dump_memory_state(&self) -> Option<Vec<u8>> {
        Some(self.dump_data())
    }

    fn get_ports(&self) -> SplitIndexRange<GlobalPortIdx> {
        SplitIndexRange::new(
            self.base_port,
            self.read_data(),
            (self.done().index() + 1).into(),
        )
    }
}

impl RaceDetectionPrimitive for SeqMem {
    fn clone_boxed_rd(&self) -> Box<dyn RaceDetectionPrimitive> {
        Box::new(self.clone())
    }

    fn as_primitive(&self) -> &dyn Primitive {
        self
    }

    fn exec_comb_checked(
        &self,
        port_map: &mut PortMap,
        _clock_map: &mut ClockMap,
        _thread_map: &ThreadMap,
    ) -> UpdateResult {
        self.exec_comb(port_map)
    }

    fn exec_cycle_checked(
        &mut self,
        port_map: &mut PortMap,
        clock_map: &mut ClockMap,
        thread_map: &ThreadMap,
    ) -> RuntimeResult<()> {
        let thread = self.infer_thread(port_map);
        if let Some(addr) = self.addresser.calculate_addr(
            port_map,
            self.base_port,
            self.global_idx,
        )? {
            if addr < self.internal_state.len() {
                let thread_clock =
                    thread.map(|thread| thread_map.unwrap_clock_id(thread));

                let val = &self.internal_state[addr];

                if port_map[self.write_enable()].as_bool().unwrap_or_default()
                    && port_map[self.content_enable()]
                        .as_bool()
                        .unwrap_or_default()
                {
                    val.clocks
                        .check_write(
                            thread_clock.expect(
                                "unable to determine thread for seq mem",
                            ),
                            clock_map,
                        )
                        .map_err(|e| {
                            e.add_cell_info(
                                self.global_idx,
                                Some(addr.try_into().unwrap()),
                            )
                        })?;
                } else if port_map[self.content_enable()]
                    .as_bool()
                    .unwrap_or_default()
                {
                    val.clocks
                        .check_read(
                            (
                                thread.expect(
                                    "unable to determine thread for seq mem",
                                ),
                                thread_clock.unwrap(),
                            ),
                            clock_map,
                        )
                        .map_err(|e| {
                            e.add_cell_info(
                                self.global_idx,
                                Some(addr.try_into().unwrap()),
                            )
                        })?;
                }
            }
        }
        self.exec_cycle(port_map)
    }
}

// type aliases, this is kinda stupid and should probably be changed. or maybe
// it's fine, I really don't know.
pub type CombMemD1 = CombMem;
pub type CombMemD2 = CombMem;
pub type CombMemD3 = CombMem;
pub type CombMemD4 = CombMem;

pub type SeqMemD1 = SeqMem;
pub type SeqMemD2 = SeqMem;
pub type SeqMemD3 = SeqMem;
pub type SeqMemD4 = SeqMem;<|MERGE_RESOLUTION|>--- conflicted
+++ resolved
@@ -58,15 +58,11 @@
 }
 
 impl Primitive for StdReg {
-<<<<<<< HEAD
-    fn exec_cycle(&mut self, port_map: &mut PortMap) -> RuntimeResult<()> {
-=======
     fn clone_boxed(&self) -> Box<dyn Primitive> {
         Box::new(self.clone())
     }
 
-    fn exec_cycle(&mut self, port_map: &mut PortMap) -> UpdateResult {
->>>>>>> 154da352
+    fn exec_cycle(&mut self, port_map: &mut PortMap) -> RuntimeResult<()> {
         ports![&self.base_port;
             input: Self::IN,
             write_en: Self::WRITE_EN,
