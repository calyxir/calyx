use itertools::Itertools;

use crate::{
    errors::InterpreterError,
    flatten::{
        flat_ir::{
            base::GlobalCellIdx,
            prelude::{AssignedValue, GlobalPortIdx, PortValue},
        },
        primitives::{
            declare_ports, make_getters, ports,
            prim_trait::{UpdateResult, UpdateStatus},
            Primitive,
        },
        structures::{environment::PortMap, index_trait::IndexRef},
    },
    serialization::{Entry, PrintCode, Serializable, Shape},
};

use baa::{BitVecOps, BitVecValue, WidthInt};

pub struct StdReg {
    base_port: GlobalPortIdx,
<<<<<<< HEAD
    internal_state: BitVecValue,
=======
    global_idx: GlobalCellIdx,
    internal_state: Value,
>>>>>>> ce58e29e
    done_is_high: bool,
}

impl StdReg {
    declare_ports![IN: 0, WRITE_EN: 1, _CLK: 2, RESET: 3, OUT: 4, DONE: 5];

<<<<<<< HEAD
    pub fn new(base_port: GlobalPortIdx, width: u32) -> Self {
        let internal_state = BitVecValue::zero(width);
=======
    pub fn new(
        base_port: GlobalPortIdx,
        global_idx: GlobalCellIdx,
        width: u32,
    ) -> Self {
        let internal_state = Value::zeroes(width);
>>>>>>> ce58e29e
        Self {
            base_port,
            global_idx,
            internal_state,
            done_is_high: false,
        }
    }
}

impl Primitive for StdReg {
    fn exec_cycle(&mut self, port_map: &mut PortMap) -> UpdateResult {
        ports![&self.base_port;
            input: Self::IN,
            write_en: Self::WRITE_EN,
            reset: Self::RESET,
            out_idx: Self::OUT,
            done: Self::DONE
        ];

        let done_port = if port_map[reset].as_bool().unwrap_or_default() {
            self.internal_state =
                BitVecValue::zero(self.internal_state.width());
            port_map.insert_val(
                done,
                AssignedValue::cell_value(BitVecValue::fals()),
            )?
        } else if port_map[write_en].as_bool().unwrap_or_default() {
            self.internal_state = port_map[input]
                .as_option()
                .ok_or(InterpreterError::UndefinedWrite(self.global_idx))?
                .val()
                .clone();

            self.done_is_high = true;

            port_map.insert_val(
                done,
                AssignedValue::cell_value(BitVecValue::tru()),
            )? | port_map.insert_val(
                out_idx,
                AssignedValue::cell_value(self.internal_state.clone()),
            )?
        } else {
            self.done_is_high = false;
            port_map.insert_val(
                done,
                AssignedValue::cell_value(BitVecValue::fals()),
            )?
        };

        Ok(done_port
            | port_map.insert_val(
                out_idx,
                AssignedValue::cell_value(self.internal_state.clone()),
            )?)
    }

    fn exec_comb(&self, port_map: &mut PortMap) -> UpdateResult {
        ports![&self.base_port;
            done: Self::DONE,
            out_idx: Self::OUT];
        let out_signal = port_map.insert_val(
            out_idx,
            AssignedValue::cell_value(self.internal_state.clone()),
        )?;
        let done_signal = port_map.insert_val(
            done,
            AssignedValue::cell_value(if self.done_is_high {
                BitVecValue::tru()
            } else {
                BitVecValue::fals()
            }),
        )?;

        Ok(out_signal | done_signal)
    }

    fn serialize(&self, code: Option<PrintCode>) -> Serializable {
        Serializable::Val(Entry::from_val_code(
            &self.internal_state,
            &code.unwrap_or_default(),
        ))
    }

    fn has_serializable_state(&self) -> bool {
        true
    }

    fn dump_memory_state(&self) -> Option<Vec<u8>> {
        Some(self.internal_state.clone().to_bytes_le())
    }
}

pub struct MemDx<const SEQ: bool> {
    shape: Shape,
}

impl<const SEQ: bool> MemDx<SEQ> {
    pub fn new<T>(shape: T) -> Self
    where
        T: Into<Shape>,
    {
        Self {
            shape: shape.into(),
        }
    }

    declare_ports![
        SEQ_ADDR0: 2, COMB_ADDR0: 0,
        SEQ_ADDR1: 3, COMB_ADDR1: 1,
        SEQ_ADDR2: 4, COMB_ADDR2: 2,
        SEQ_ADDR3: 5, COMB_ADDR3: 3
    ];

    pub fn calculate_addr(
        &self,
        port_map: &PortMap,
        base_port: GlobalPortIdx,
    ) -> Option<usize> {
        let (addr0, addr1, addr2, addr3) = if SEQ {
            ports![&base_port;
                addr0: Self::SEQ_ADDR0,
                addr1: Self::SEQ_ADDR1,
                addr2: Self::SEQ_ADDR2,
                addr3: Self::SEQ_ADDR3
            ];
            (addr0, addr1, addr2, addr3)
        } else {
            ports![&base_port;
                addr0: Self::COMB_ADDR0,
                addr1: Self::COMB_ADDR1,
                addr2: Self::COMB_ADDR2,
                addr3: Self::COMB_ADDR3
            ];

            (addr0, addr1, addr2, addr3)
        };

        match self.shape {
            Shape::D1(_d0_size) => port_map[addr0].as_u64().map(|v| v as usize),
            Shape::D2(_d0_size, d1_size) => {
                let a0 = port_map[addr0].as_u64()? as usize;
                let a1 = port_map[addr1].as_u64()? as usize;

                Some(a0 * d1_size + a1)
            }
            Shape::D3(_d0_size, d1_size, d2_size) => {
                let a0 = port_map[addr0].as_u64()? as usize;
                let a1 = port_map[addr1].as_u64()? as usize;
                let a2 = port_map[addr2].as_u64()? as usize;

                Some(a0 * (d1_size * d2_size) + a1 * d2_size + a2)
            }
            Shape::D4(_d0_size, d1_size, d2_size, d3_size) => {
                let a0 = port_map[addr0].as_u64()? as usize;
                let a1 = port_map[addr1].as_u64()? as usize;
                let a2 = port_map[addr2].as_u64()? as usize;
                let a3 = port_map[addr3].as_u64()? as usize;

                Some(
                    a0 * (d1_size * d2_size * d3_size)
                        + a1 * (d2_size * d3_size)
                        + a2 * d3_size
                        + a3,
                )
            }
        }
    }

    pub fn non_address_base(&self) -> usize {
        if SEQ {
            match self.shape {
                Shape::D1(_) => Self::SEQ_ADDR0 + 1,
                Shape::D2(_, _) => Self::SEQ_ADDR1 + 1,
                Shape::D3(_, _, _) => Self::SEQ_ADDR2 + 1,
                Shape::D4(_, _, _, _) => Self::SEQ_ADDR3 + 1,
            }
        } else {
            match self.shape {
                Shape::D1(_) => Self::COMB_ADDR0 + 1,
                Shape::D2(_, _) => Self::COMB_ADDR1 + 1,
                Shape::D3(_, _, _) => Self::COMB_ADDR2 + 1,
                Shape::D4(_, _, _, _) => Self::COMB_ADDR3 + 1,
            }
        }
    }

    pub fn get_dimensions(&self) -> Shape {
        self.shape.clone()
    }
}

pub struct CombMem {
    base_port: GlobalPortIdx,
    internal_state: Vec<BitVecValue>,
    // TODO griffin: This bool is unused in the actual struct and should either
    // be removed or
    _allow_invalid_access: bool,
    _width: u32,
    addresser: MemDx<false>,
    done_is_high: bool,
    global_idx: GlobalCellIdx,
}
impl CombMem {
    declare_ports![
        WRITE_DATA:0,
        WRITE_EN: 1,
        _CLK: 2,
        RESET: 3,
        READ_DATA: 4,
        DONE: 5
    ];

    make_getters![base_port;
        write_data: Self::WRITE_DATA,
        write_en: Self::WRITE_EN,
        reset_port: Self::RESET,
        read_data: Self::READ_DATA,
        done: Self::DONE
    ];

    pub fn new<T>(
        base: GlobalPortIdx,
        global_idx: GlobalCellIdx,
        width: u32,
        allow_invalid: bool,
        size: T,
    ) -> Self
    where
        T: Into<Shape>,
    {
        let shape = size.into();
        let internal_state = vec![BitVecValue::zero(width); shape.size()];

        Self {
            base_port: base,
            internal_state,
            _allow_invalid_access: allow_invalid,
            _width: width,
            addresser: MemDx::new(shape),
            done_is_high: false,
            global_idx,
        }
    }

    pub fn new_with_init<T>(
        base_port: GlobalPortIdx,
<<<<<<< HEAD
        width: WidthInt,
=======
        global_idx: GlobalCellIdx,
        width: u32,
>>>>>>> ce58e29e
        allow_invalid: bool,
        size: T,
        data: &[u8],
    ) -> Self
    where
        T: Into<Shape>,
    {
        let byte_count = width.div_ceil(8);
        let size = size.into();

        let internal_state = data
            .chunks_exact(byte_count as usize)
            .map(|x| BitVecValue::from_bytes_le(x, width))
            .collect_vec();

        assert_eq!(internal_state.len(), size.size());
        assert!(data
            .chunks_exact(byte_count as usize)
            .remainder()
            .is_empty());

        Self {
            base_port,
            internal_state,
            _allow_invalid_access: allow_invalid,
            _width: width,
            addresser: MemDx::new(size),
            done_is_high: false,
            global_idx,
        }
    }

    pub fn dump_data(&self) -> Vec<u8> {
        self.internal_state
            .iter()
            .flat_map(|x| x.to_bytes_le())
            .collect()
    }
}

impl Primitive for CombMem {
    fn exec_comb(&self, port_map: &mut PortMap) -> UpdateResult {
        let addr = self.addresser.calculate_addr(port_map, self.base_port);
        let read_data = self.read_data();

        let read =
            if addr.is_some() && addr.unwrap() < self.internal_state.len() {
                port_map.insert_val(
                    read_data,
                    AssignedValue::cell_value(
                        self.internal_state[addr.unwrap()].clone(),
                    ),
                )?
            }
            // either the address is undefined or it is outside the range of valid addresses
            else {
                // throw error on cycle boundary rather than here
                port_map.write_undef(read_data)?;
                UpdateStatus::Unchanged
            };

        let done_signal = port_map.insert_val(
            self.done(),
            AssignedValue::cell_value(if self.done_is_high {
                BitVecValue::tru()
            } else {
                BitVecValue::fals()
            }),
        )?;
        Ok(done_signal | read)
    }

    fn exec_cycle(&mut self, port_map: &mut PortMap) -> UpdateResult {
        // These two behave like false when undefined
        let reset = port_map[self.reset_port()].as_bool().unwrap_or_default();
        let write_en = port_map[self.write_en()].as_bool().unwrap_or_default();

        let addr = self.addresser.calculate_addr(port_map, self.base_port);
        let (read_data, done) = (self.read_data(), self.done());

        let done = if write_en && !reset {
            let addr = addr
                .ok_or(InterpreterError::UndefinedWriteAddr(self.global_idx))?;

            let write_data = port_map[self.write_data()]
                .as_option()
                .ok_or(InterpreterError::UndefinedWrite(self.global_idx))?;
            self.internal_state[addr] = write_data.val().clone();
            self.done_is_high = true;
            port_map.insert_val(done, AssignedValue::cell_b_high())?
        } else {
            self.done_is_high = false;
            port_map.insert_val(done, AssignedValue::cell_b_low())?
        };

        if let Some(addr) = addr {
            Ok(port_map.insert_val(
                read_data,
                AssignedValue::cell_value(self.internal_state[addr].clone()),
            )? | done)
        } else {
            port_map.write_undef(read_data)?;
            Ok(done)
        }
    }

    fn serialize(&self, code: Option<PrintCode>) -> Serializable {
        let code = code.unwrap_or_default();

        Serializable::Array(
            self.internal_state
                .iter()
                .map(|x| Entry::from_val_code(x, &code))
                .collect(),
            self.addresser.get_dimensions(),
        )
    }

    fn has_serializable_state(&self) -> bool {
        true
    }

    fn dump_memory_state(&self) -> Option<Vec<u8>> {
        Some(self.dump_data())
    }
}

pub struct SeqMem {
    base_port: GlobalPortIdx,
<<<<<<< HEAD
    internal_state: Vec<BitVecValue>,
=======
    global_idx: GlobalCellIdx,
    internal_state: Vec<Value>,
>>>>>>> ce58e29e
    // TODO griffin: This bool is unused in the actual struct and should either
    // be removed or
    _allow_invalid_access: bool,
    _width: u32,
    addresser: MemDx<true>,
    done_is_high: bool,
    read_out: PortValue,
}

impl SeqMem {
    pub fn new<T: Into<Shape>>(
        base: GlobalPortIdx,
        global_idx: GlobalCellIdx,
        width: u32,
        allow_invalid: bool,
        size: T,
    ) -> Self {
        let shape = size.into();
        let internal_state = vec![BitVecValue::zero(width); shape.size()];

        Self {
            base_port: base,
            internal_state,
            _allow_invalid_access: allow_invalid,
            _width: width,
            addresser: MemDx::new(shape),
            done_is_high: false,
            read_out: PortValue::new_undef(),
            global_idx,
        }
    }

    pub fn new_with_init<T>(
        base_port: GlobalPortIdx,
<<<<<<< HEAD
        width: WidthInt,
=======
        global_idx: GlobalCellIdx,
        width: u32,
>>>>>>> ce58e29e
        allow_invalid: bool,
        size: T,
        data: &[u8],
    ) -> Self
    where
        T: Into<Shape>,
    {
        let byte_count = width.div_ceil(8);
        let size = size.into();

        let internal_state = data
            .chunks_exact(byte_count as usize)
            .map(|x| BitVecValue::from_bytes_le(x, width))
            .collect_vec();

        assert_eq!(internal_state.len(), size.size());
        assert!(data
            .chunks_exact(byte_count as usize)
            .remainder()
            .is_empty());

        Self {
            base_port,
            internal_state,
            _allow_invalid_access: allow_invalid,
            _width: width,
            addresser: MemDx::new(size),
            done_is_high: false,
            read_out: PortValue::new_undef(),
            global_idx,
        }
    }

    declare_ports![
        _CLK: 0,
        RESET: 1,
    ];

    // these port offsets are placed after the address ports and so need the end
    // of the address base to work correctly.
    declare_ports![
        CONTENT_ENABLE: 0,
        WRITE_ENABLE: 1,
        WRITE_DATA: 2,
        READ_DATA: 3,
        DONE: 4
    ];

    make_getters![base_port;
          content_enable: Self::CONTENT_ENABLE,
          write_enable: Self::WRITE_ENABLE,
          write_data: Self::WRITE_DATA,
          read_data: Self::READ_DATA,
          done: Self::DONE
    ];

    pub fn _clk(&self) -> GlobalPortIdx {
        (self.base_port.index() + Self::_CLK).into()
    }

    pub fn reset(&self) -> GlobalPortIdx {
        (self.base_port.index() + Self::RESET).into()
    }

    pub fn dump_data(&self) -> Vec<u8> {
        self.internal_state
            .iter()
            .flat_map(|x| x.to_bytes_le())
            .collect()
    }
}

impl Primitive for SeqMem {
    fn exec_comb(&self, port_map: &mut PortMap) -> UpdateResult {
        let done_signal = port_map.insert_val(
            self.done(),
            AssignedValue::cell_value(if self.done_is_high {
                BitVecValue::tru()
            } else {
                BitVecValue::fals()
            }),
        )?;

        let out_signal = if port_map[self.read_data()].is_undef()
            && self.read_out.is_def()
        {
            port_map.insert_val(
                self.read_data(),
                self.read_out.as_option().unwrap().clone(),
            )?
        } else {
            UpdateStatus::Unchanged
        };

        Ok(done_signal | out_signal)
    }

    fn exec_cycle(&mut self, port_map: &mut PortMap) -> UpdateResult {
        let reset = port_map[self.reset()].as_bool().unwrap_or_default();
        let write_en =
            port_map[self.write_enable()].as_bool().unwrap_or_default();
        let content_en = port_map[self.content_enable()]
            .as_bool()
            .unwrap_or_default();
        let addr = self.addresser.calculate_addr(port_map, self.base_port);

        if reset {
            self.done_is_high = false;
            self.read_out = PortValue::new_cell(BitVecValue::zero(self._width));
        } else if content_en && write_en {
            self.done_is_high = true;
            self.read_out = PortValue::new_undef();
            let addr_actual = addr
                .ok_or(InterpreterError::UndefinedWriteAddr(self.global_idx))?;
            let write_data = port_map[self.write_data()]
                .as_option()
                .ok_or(InterpreterError::UndefinedWrite(self.global_idx))?;
            self.internal_state[addr_actual] = write_data.val().clone();
        } else if content_en {
            self.done_is_high = true;
            let addr_actual = addr
                .ok_or(InterpreterError::UndefinedReadAddr(self.global_idx))?;
            self.read_out =
                PortValue::new_cell(self.internal_state[addr_actual].clone());
        } else {
            self.done_is_high = false;
        }

        let done_changed = port_map.insert_val(
            self.done(),
            AssignedValue::cell_value(if self.done_is_high {
                BitVecValue::tru()
            } else {
                BitVecValue::fals()
            }),
        );
        Ok(done_changed?
            | port_map
                .write_exact_unchecked(self.read_data(), self.read_out.clone()))
    }

    fn has_comb(&self) -> bool {
        false
    }

    fn has_stateful(&self) -> bool {
        true
    }

    fn serialize(&self, code: Option<PrintCode>) -> Serializable {
        let code = code.unwrap_or_default();

        Serializable::Array(
            self.internal_state
                .iter()
                .map(|x| Entry::from_val_code(x, &code))
                .collect(),
            self.addresser.get_dimensions(),
        )
    }

    fn has_serializable_state(&self) -> bool {
        true
    }

    fn dump_memory_state(&self) -> Option<Vec<u8>> {
        Some(self.dump_data())
    }
}
// type aliases, this is kinda stupid and should probably be changed. or maybe
// it's fine, I really don't know.
pub type CombMemD1 = CombMem;
pub type CombMemD2 = CombMem;
pub type CombMemD3 = CombMem;
pub type CombMemD4 = CombMem;

pub type SeqMemD1 = SeqMem;
pub type SeqMemD2 = SeqMem;
pub type SeqMemD3 = SeqMem;
pub type SeqMemD4 = SeqMem;<|MERGE_RESOLUTION|>--- conflicted
+++ resolved
@@ -21,29 +21,20 @@
 
 pub struct StdReg {
     base_port: GlobalPortIdx,
-<<<<<<< HEAD
     internal_state: BitVecValue,
-=======
     global_idx: GlobalCellIdx,
-    internal_state: Value,
->>>>>>> ce58e29e
     done_is_high: bool,
 }
 
 impl StdReg {
     declare_ports![IN: 0, WRITE_EN: 1, _CLK: 2, RESET: 3, OUT: 4, DONE: 5];
 
-<<<<<<< HEAD
-    pub fn new(base_port: GlobalPortIdx, width: u32) -> Self {
-        let internal_state = BitVecValue::zero(width);
-=======
     pub fn new(
         base_port: GlobalPortIdx,
         global_idx: GlobalCellIdx,
         width: u32,
     ) -> Self {
-        let internal_state = Value::zeroes(width);
->>>>>>> ce58e29e
+        let internal_state = BitVecValue::zero(width);
         Self {
             base_port,
             global_idx,
@@ -291,12 +282,8 @@
 
     pub fn new_with_init<T>(
         base_port: GlobalPortIdx,
-<<<<<<< HEAD
+        global_idx: GlobalCellIdx,
         width: WidthInt,
-=======
-        global_idx: GlobalCellIdx,
-        width: u32,
->>>>>>> ce58e29e
         allow_invalid: bool,
         size: T,
         data: &[u8],
@@ -426,12 +413,8 @@
 
 pub struct SeqMem {
     base_port: GlobalPortIdx,
-<<<<<<< HEAD
     internal_state: Vec<BitVecValue>,
-=======
     global_idx: GlobalCellIdx,
-    internal_state: Vec<Value>,
->>>>>>> ce58e29e
     // TODO griffin: This bool is unused in the actual struct and should either
     // be removed or
     _allow_invalid_access: bool,
@@ -466,12 +449,8 @@
 
     pub fn new_with_init<T>(
         base_port: GlobalPortIdx,
-<<<<<<< HEAD
+        global_idx: GlobalCellIdx,
         width: WidthInt,
-=======
-        global_idx: GlobalCellIdx,
-        width: u32,
->>>>>>> ce58e29e
         allow_invalid: bool,
         size: T,
         data: &[u8],
