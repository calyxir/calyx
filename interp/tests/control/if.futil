import "primitives/core.futil";
import "primitives/memories/comb.futil";

component main() -> () {
  cells {
    @external mem = comb_mem_d1(32, 1, 1);
    lt = std_lt(32);
  }

  wires {
    comb group cond<"promotable"=0> {
      //b/c lt is used in this distinctly not-last group,
      //by end of execution all its ports are 0/X/not asserted.
      lt.left = 32'd9;
      lt.right = 32'd16;
    }

    group true<"promotable"=1> {
      mem.write_en = 1'd1;
      mem.addr0 = 1'd0;
      mem.write_data = 32'd4;
      true[done] = mem.done;
    }

<<<<<<< HEAD
    group false<"promotable"=1> {
=======
    group false<"static"=1> {
>>>>>>> e7b1fbba
      //since this isn't a single group
      //execution, mem also has a done of 0
      mem.write_en = 1'd1;
      mem.addr0 = 1'd0;
      mem.write_data = 32'd10;
      false[done] = mem.done;
    }
  }

  control {
    //you can't really check
    //contents of [mem] at end,
    //cuz our serializiation doesn't
    //support that currently
    if lt.out with cond { //reg0 should have a done of 0 at the end of main execution
      true;
    } else {
      false;
    }
  }
}<|MERGE_RESOLUTION|>--- conflicted
+++ resolved
@@ -22,11 +22,7 @@
       true[done] = mem.done;
     }
 
-<<<<<<< HEAD
     group false<"promotable"=1> {
-=======
-    group false<"static"=1> {
->>>>>>> e7b1fbba
       //since this isn't a single group
       //execution, mem also has a done of 0
       mem.write_en = 1'd1;
