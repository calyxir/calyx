--- conflicted
+++ resolved
@@ -15,11 +15,8 @@
     - [MrXL](./frontends/mrxl.md)
     - [Dahlia](./frontends/dahlia.md)
     - [Systolic Array Generator](./frontends/systolic-array.md)
-<<<<<<< HEAD
     - [TVM Relay](./frontends/tvm-relay.md)
-=======
     - [NTT Pipeline Generator](./frontends/ntt.md)
->>>>>>> a19c0b5b
 - [Optimizations](./optimizations/index.md)
   - [Dataflow Analysis](./optimizations/dataflow.md)
 ----
