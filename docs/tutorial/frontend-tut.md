# Building a Frontend for Calyx

> This tutorial assumes that you have already worked through the [Calyx tutorial][calyx-tut]. You won't get very much out of it by itself!

In the [Calyx tutorial][calyx-tut] you wrote Calyx by hand.
That is (probably) a good way to build character, but it's no way to live.
In practice, you want a *frontend* that *compiles* to Calyx.

This allows you to:
1. Support domain-specific commands that Calyx does not.
2. Automatically generate some of the kludge that Calyx requires.

In this tutorial, we're going to learn all about this by building a compiler for a toy language.
Meet MrXL.

# MrXL Overview

MrXL lets you define arrays (TK, after https://github.com/cucapra/calyx/issues/1459 lands: "and registers") and then perform `map` and `reduce` operations.

## A tiny example

Here's a MrXL program in all its glory:

```
{{#include ../../frontends/mrxl/test/sos.mrxl}}
```

The program is short enough for us to pick apart line by line:
1. We specify an array, `avec`, which will have four integers. The `input` keyword means that an external harness will populate the array.
2. We specify another array, `sos`, which will also have four integers. (TK: this will change to `output sos: int` after https://github.com/cucapra/calyx/issues/1459 lands, so the copy will become lighter: "We specify `sos`, a register.") The `output` keyword means that we will populate `sos` in our program.
3. The `map` operation gets the values of `avec` and raises each to the second power. We stash the result in a new array, `squares`. The number `1` denotes a *parallelism factor* of 1, meaning that the operation is performed sequentially. We will improve this shortly.
4. The `reduce` operation walks over `squares` and accumulates the result into an array. (TK: "a register"). The parallelism factor is again `1`.


## Running our example

Let's run this program.

To begin, [install the MrXL command line tool][mrxldocs-install].
(TK: I'd kinda like to inline those instructions here, so that there is less jumping around between files. 
I want folks to just install and get back here so we can interpret together, but there's a risk that folks will just begin to follow the other guide and go all the way to Verilog there.
Also, the MrXL tutorial has a different running example...)

Now change directories to `calyx/frontends/mrxl` and run
```
mrxl test/sos.mrxl --data test/sos.mrxl.data --interpret
```

Why `42`? Because we populated `avec` with
```json
{{#include ../../frontends/mrxl/test/sos.mrxl.data}}
```
(TK: the file is gruesome right now, but once https://github.com/cucapra/calyx/issues/1450#issuecomment-1546757549 lands it'll look much nicer, to the point that it'll flow okay.)

and $0^2 + 1^2 + 4^2 + 5^2 = 42$.

Still not impressed?
Consider the Calyx code that we _didn't need to write_:

```
{{#include ../../frontends/mrxl/test/sos.calyx}}
```
<<<<<<< HEAD
=======
(TK: the above was generated using banking factor 1 everywhere, since that is what we can compile right now. Update this once https://github.com/cucapra/calyx/issues/1472 lands and we can compile `... map 2... reduce 1...` to Calyx.)
>>>>>>> 6fa15206


# Breaking it Down

We mentioned two reasons to build your own frontend: the reduction of kludge, and the addition of domain-specific commands.
Let's go over how MrXL showcases these benefits.

## Lighter data files

(TK: basically a summary of what it took to close https://github.com/cucapra/calyx/issues/1450. 5-7 mins for Susan?)

You may have noticed that the data files that we pass to MrXL programs are lighter-weight than those we pass to Calyx programs.
They are lighter in two ways.

### A simpler data format

MrXL supports only a few kinds of data, meaning that interesting pieces of Calyx-native data turn into "just boilerplate" in MrXL-native data.
We can lighten MrXL-native data files and write a [`fud`][fud] pass to tack this information on, thus creating legal Calyx-native data files.

### Memory banking

Consider a small variation on our running example.
The noteworthy change is the parallelism factor of the `map` operation.

```
{{#include ../../frontends/mrxl/test/squares.mrxl}}
```

Run this with
```
mrxl test/squares.mrxl --data test/squares.mrxl.data --interpret
```

To take advantage of the parallelism in the program, the MrXL compiler assumes that the input memory `avec` is, in fact, split into two *banks*, named `avec_b0` and `avec_b1`.
We will discuss this further shortly, but for now it suffices to convince oneself that this is needed.

While we supplied `avec`'s values as a straightforward array:

```json
{{#include ../../frontends/mrxl/test/squares.mrxl.data}}
```

under the hood, the *compiled version* of `squares.mrxl` came to expect something like:

```json
{{#include ../../frontends/mrxl/test/squares.mrxl.banked.data}}
```

Though nontrivial, this memory banking can also be handled automatically using `fud`; all the necessary information is in the MrXL source program.


## Compiling MrXL into Calyx

Our frontends can support new commands that are relevant to the domain of interest, so long as those commands can themselves be compiled into Calyx.
We will now study [the MrXL-to-Calyx compiler][impl], written in Python.

We have placed a few simplifying restrictions on MrXL programs:
1. Every array in a MrXL program has the same length.
2. Every integer in our generated hardware is 32 bits long.
<<<<<<< HEAD
3. The bodies of `map` and `reduce` operations must be `+` or `*` operations involving array elements or integer constants.
4. If repeated `map`/`reduce` operations are performed on the same memory, each of those operations must have the same parallelism factor.
=======
3. The bodies of `map` and `reduce` operations must be `+` or `*` operations involving array elements or integers.
>>>>>>> 6fa15206

These restrictions can be lifted or relaxed via commensurate changes to the compiler.

The compilation process breaks into two steps:
1. Parsing MrXL into a representation we can process in Python.
1. Generating Calyx code.

### Parsing MrXL into an AST

To start, we'll parse the MrXL program into a Python AST representation. We chose to represent [AST][astcode] nodes with Python `dataclass`.
A program is a sequence of array declarations followed by computation statements:
```python
{{#include ../../frontends/mrxl/mrxl/ast.py:prog}}
```

`Decl` nodes correspond to array declarations such as `input avec: int[4]`, and carry data about whether the array is an `input` or `output` array, its name, and its type:

```python
{{#include ../../frontends/mrxl/mrxl/ast.py:decl}}
```

`Stmt` nodes represent statements such as `sos := reduce 1 (acc, i <- squares) 0 { acc + i }`, and contain more nested nodes representing the function-header and -body, and the type of operation.

```python
{{#include ../../frontends/mrxl/mrxl/ast.py:stmt}}
```

We elide further details, but point you to the [AST][mrxl-ast], which defines all the nodes we need to represent a MrXL program.


### Generating Calyx Code

As you know, the skeleton of a Calyx program has three sections:

```
component main() -> {
  cells {}
  wires {}
  control {}
}
```

The [cells section][lf-cells] instantiates hardware units like adders, memories and registers.
The [wires section][lf-wires] contains [groups][lf-groups] that connect
together hardware instances to perform some logical task such as incrementing a specific register.
Finally, the [control section][lf-control] *schedules* the execution of groups using control operators such as `seq`, `par`, and `while`.

We perform syntax-directed compilation by walking over nodes in the above AST and generating `cells`, `wires`, and `control` operations.

#### Calyx-Embedded DSL

To make it easy to generate the hardware, we'll use Calyx's [`builder` module][builder-ex] in Python:
```python
import calyx.builder as cb

prog = cb.Builder() # A Calyx program
main = prog.component("main") # Create a component named "main"
```

#### `Decl` nodes

`Decl` nodes instantiate new memories and registers.
We need these to be instantiated in the `cells` section of our Calyx output.
We use Calyx's `std_reg` and `std_mem_d1` primitives to represent registers and memories:

```C
import "primitives/core.futil"; // Import standard library

component main() -> () {
  cells {
    // A memory with 4 32-bit elements. Indexed using a 6-bit value.
    foo = std_mem_d1(32, 4, 6);
    // A register that contains a 32-bit value
    r = std_reg(32);
  }
  ...
}
```

For each `Decl` node, we need to determine if we're instantiating a memory or a register, and then translate that to a corresponding Calyx declaration and place that inside the `cells` section of our generated program.

If a memory is used in a parallel `map` or `reduce`, we might need to create different physical banks for it.
We define a function to walk over the AST and compute the parallelism factor for each memory:
```python
{{#include ../../frontends/mrxl/mrxl/gen_futil.py:compute_par_factors}}
```

Using this information, we can instantiate registers and memories for our inputs and outputs:
```python
{{#include ../../frontends/mrxl/mrxl/gen_futil.py:collect-decls}}
```
The `main.mem_d1` call is a function defined by the Calyx builder module to instantiate memories for a component.
By setting `is_external=True`, we're indicating that a memory declaration is a part of the program's input-output interface.


### Compiling `Map` Operations

For every map or reduce node, we need to generate Calyx code that iterates over an array, performs some kind of computation, and then stores the result of that computation.
For `map` operations, we'll perform a computation on an element of an input array, and then store the result in a result array.
We can use Calyx's [while loops][lf-while] to iterate over an input array, perform the map's computation, and store the final value.
At a high level, we want to generate the following pieces of hardware:
1. A register to store the current value of the loop index.
2. A comparator to check of the loop index is less than the array size.
3. An adder to increment the value of the index.
4. Hardware needed to implement the loop body computation.

#### Loop Condition

We define a [combinational group][lf-comb-group] to perform the comparison `idx < arr_size` that uses an `lt` cell.

```python
{{#include ../../frontends/mrxl/mrxl/gen_futil.py:cond_group}}
```


#### Index Increment

```python
{{#include ../../frontends/mrxl/mrxl/gen_futil.py:incr_group}}
```

The loop index increment is implemented using a [group][lf-group] and an adder (`adder`).
We provide the index's previous value and the constant 1 to the adder and write the adder's output into the register.
Because we're performing a stateful update of the register, we must wait for the register to state that it's committed the write by setting the group's done condition to the register's `done` signal.

#### Body Computation

The final piece of the puzzle is the body's computation.
The corresponding group indexes into the input memories:
```python
{{#include ../../frontends/mrxl/mrxl/gen_futil.py:map_inputs}}
```
Because the builder module is an embedded DSL, we can simply use Python's `for` loop to generate all the required assignments for indexing.

This code instantiates an adder or a multiplier depending on the computation needed using the `expr_to_port` helper function:
```python
{{#include ../../frontends/mrxl/mrxl/gen_futil.py:map_op}}
```

And writes the value from the operation into the output memory:
```py
{{#include ../../frontends/mrxl/mrxl/gen_futil.py:map_write}}
```
This final operation is complex because we must account for whether we're using an adder or a multiplier.
Adders are *combinational*–they produce their output immediately–while multipliers are *sequential* and require multiple cycles to produce its output.

When using a mutliplier, we need to explicitly set its `go` signal to one and only write the output from the multiplier into the memory when its `done` signal is asserted.
We do this by assigning the memory's `write_en` (write enable) signal to the multiplier's done signal.
Finally, the group's computation is done when the memory write is committed.

#### Generating Control

Once we have generated the hardware needed for our computation, we can schedule its computation using [control operators][lf-control]:

```py
{{#include ../../frontends/mrxl/mrxl/gen_futil.py:map_loop}}
```

We generate a while loop that checks that the index is less than the array size.
Then, it sequentially executes the computation for the body and increments the loop index.

### Adding Parallelization

MrXL allows us to parallelize your `map` and `reduce` operations.
Let's revisit the `map` example from earlier:

```
{{#include ../../frontends/mrxl/test/sos.mrxl}}
```

The banking factor `2` specifies that two copies of the loop bodies should be executed in parallel.
Our implementation already creates [memory banks](#decl-nodes) to allow for parallel accesses.
At a high-level, we can change the compilation for the `map` operation to produce `n` copies of the hardware we generate above and generate a control program that looks like this:
```
par {
  while le_b0.out with cond_b0 { seq { eval_body_b0; incr_idx_b0; } }
  while le_b1.out with cond_b1 { seq { eval_body_b1; incr_idx_b1; } }
}
```

The [`par` operator][lf-par] executes all the loops in parallel.
The [full implementation][impl] shows the necessary code to accomplish this which simply creates an outer loop to generate distinct hardware for each copy of the loop.

# Further Steps

Congratulations, you know as much about MrXL as we do!
The small size of the language makes it a nice sandbox for you to play in.
Some fun things you could try:
1. We don't yet implement reduction in parallel. Extend the compiler to allow this.
2. We require that all arrays be the same size. Lift this restriction.
3. Permit complex expressions in the bodies of `map` and `reduce`.
4. Support a new `filter` operation in MrXL.
5. We require that repeated computations on the same array have the same banking factor. Lift this restriction.

[astcode]: https://github.com/cucapra/calyx/blob/mrxl/mrxl/mrxl/ast.py
[mrxldocs-install]: https://docs.calyxir.org/frontends/mrxl.html#install
[fud]: ../fud/index.md
[fud-data]: ../lang/data-format.md
[json]: https://www.json.org/json-en.html
[calyx-tut]: ./language-tut.md
[mrxl-ast]: https://github.com/cucapra/calyx/blob/master/frontends/mrxl/mrxl/ast.py
[lf-cells]: ../lang/ref.md#cells
[lf-wires]: ../lang/ref.md#the-wires-section
[lf-groups]: ../lang/ref.md#group-definitions
[lf-control]: ../lang/ref.md#the-control-operators
[lf-while]: ../lang/ref.md#while
[lf-comb-group]: ../lang/ref.md#comb-group-definitions
[lf-par]: ../lang/ref.md#par
[impl]: https://github.com/cucapra/calyx/blob/master/frontends/mrxl/mrxl/gen_futil.py
[reduc-trees]: http://www.cs.ucr.edu/~nael/217-f15/lectures/217-lec10.pdf
[builder-ex]: https://github.com/cucapra/calyx/blob/master/calyx-py/test/builder_example.py<|MERGE_RESOLUTION|>--- conflicted
+++ resolved
@@ -37,7 +37,7 @@
 Let's run this program.
 
 To begin, [install the MrXL command line tool][mrxldocs-install].
-(TK: I'd kinda like to inline those instructions here, so that there is less jumping around between files. 
+(TK: I'd kinda like to inline those instructions here, so that there is less jumping around between files.
 I want folks to just install and get back here so we can interpret together, but there's a risk that folks will just begin to follow the other guide and go all the way to Verilog there.
 Also, the MrXL tutorial has a different running example...)
 
@@ -60,11 +60,6 @@
 ```
 {{#include ../../frontends/mrxl/test/sos.calyx}}
 ```
-<<<<<<< HEAD
-=======
-(TK: the above was generated using banking factor 1 everywhere, since that is what we can compile right now. Update this once https://github.com/cucapra/calyx/issues/1472 lands and we can compile `... map 2... reduce 1...` to Calyx.)
->>>>>>> 6fa15206
-
 
 # Breaking it Down
 
@@ -123,12 +118,8 @@
 We have placed a few simplifying restrictions on MrXL programs:
 1. Every array in a MrXL program has the same length.
 2. Every integer in our generated hardware is 32 bits long.
-<<<<<<< HEAD
-3. The bodies of `map` and `reduce` operations must be `+` or `*` operations involving array elements or integer constants.
+3. The bodies of `map` and `reduce` operations must be `+` or `*` operations involving array elements or integers.
 4. If repeated `map`/`reduce` operations are performed on the same memory, each of those operations must have the same parallelism factor.
-=======
-3. The bodies of `map` and `reduce` operations must be `+` or `*` operations involving array elements or integers.
->>>>>>> 6fa15206
 
 These restrictions can be lifted or relaxed via commensurate changes to the compiler.
 
