# Interfacing with Calyx Programs

<<<<<<< HEAD
In order to run RTL designs created from Calyx programs, toplevel `reset`, `go`, and `done`
=======
To run RTL designs created from Calyx programs, top-level `reset` and `go`
>>>>>>> 32c3c617
signals must be interfaced with correctly.
Interfacing with RTL designs in this way becomes relevant when writing harnesses/testbenches
to execute programs created with Calyx.

Namely, the client for a Calyx top-level module must:
1. Assert the `reset` signal and then deassert it, to initialize the state inside
control registers correctly.
2. Assert the `go` signal, and keep it asserted as long as the module is running.
3. Wait for the `done` signal to be asserted while keeping `go` high. Deasserting
the `go` signal before a component deasserts its `done` signal will lead to
[undefined behavior][go-done].

Asserting the `reset` and `go` signals in this order is important. Otherwise the top-level
component will begin running with garbage data inside of control registers.


## Cocotb

As a concrete example, consider using [cocotb][]
to test a Calyx-generated Verilog design.

If we imagine a simple Calyx program that contains a simple toplevel module named `main`:

```
component main()->() {
    cells {
        reg = std_reg(4);
    }
    group write_to_reg {
        reg.in = 4'd3;
        reg.write_en = 1'b1;
        write_to_reg[done] = reg.done;
    }
    control{
        seq{
            write_to_reg;
        }
    }
}
```

In order to be able to actually write to our register, we need to drive our `reset` and
`go` signals in our cocotb test:

```python
# Required for all cocotb testbenches. Included for completeness.
cocotb.start_soon(Clock(module.clk, 2, units="ns").start()) 

# Reset Calyx-generated control registers
main.reset.value = 1
await ClockCycles(main.clk, 5) #wait a bit
module.reset.value = 0

# Start execution of control sequence
module.go.value = 1

#At this point our Calyx program is done
await RisingEdge(main.done)
```

[go-done]: ../lang/ref.md#the-go-done-interface
[cocotb]: https://www.cocotb.org/<|MERGE_RESOLUTION|>--- conflicted
+++ resolved
@@ -1,10 +1,6 @@
 # Interfacing with Calyx Programs
 
-<<<<<<< HEAD
-In order to run RTL designs created from Calyx programs, toplevel `reset`, `go`, and `done`
-=======
-To run RTL designs created from Calyx programs, top-level `reset` and `go`
->>>>>>> 32c3c617
+To run RTL designs created from Calyx programs, top-level `reset`, `go`, and `done`
 signals must be interfaced with correctly.
 Interfacing with RTL designs in this way becomes relevant when writing harnesses/testbenches
 to execute programs created with Calyx.
