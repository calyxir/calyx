--- conflicted
+++ resolved
@@ -62,11 +62,7 @@
 
 In order to run the compiler through `fud`, pass the `--from mrxl` and `--to futil` flags:
 
-<<<<<<< HEAD
-    fud e --from mrxl <prog>.mrxl --to futil
-=======
     fud e --from mrxl <prog.mrxl> --to calyx
->>>>>>> 2dfc20f8
 
 And finally, the real prize.
 In order to compile MrXL to Calyx and then simulate the Calyx code in Verilog, run:
