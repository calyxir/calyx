--- conflicted
+++ resolved
@@ -57,11 +57,7 @@
     e.build_cmd(["$cells"], "component-cells", [calyx], []);
     e.build_cmd([instrumented_verilog], "calyx", [calyx], []);
     e.arg("backend", "verilog");
-<<<<<<< HEAD
-    e.arg("args", "-p static-inline -p compile-static -p compile-invoke -p profiler-instrumentation $passes -x tdcc:dump-fsm-json=fsm.json");
-=======
-    e.arg("args", "-p validate -p static-inline -p compile-static -p compile-repeat -p compile-invoke -p profiler-instrumentation $passes");
->>>>>>> 0d140473
+    e.arg("args", "-p validate -p static-inline -p compile-static -p compile-repeat -p compile-invoke -p profiler-instrumentation $passes -x tdcc:dump-fsm-json=fsm.json");
 
     let instrumented_sim = "instrumented.exe";
     // verilog --> sim; adapted from verilator::verilator_build()
@@ -100,11 +96,7 @@
     e.build_cmd(["$cells"], "component-cells", [input], []);
     e.build_cmd([instrumented_verilog], "calyx", [input], []);
     e.arg("backend", "verilog");
-<<<<<<< HEAD
-    e.arg("args", "-p static-inline -p compile-static -p compile-invoke -p profiler-instrumentation $passes -x tdcc:dump-fsm-json=fsm.json");
-=======
-    e.arg("args", "-p validate -p static-inline -p compile-static -p compile-repeat -p compile-invoke -p profiler-instrumentation $passes");
->>>>>>> 0d140473
+    e.arg("args", "-p validate -p static-inline -p compile-static -p compile-repeat -p compile-invoke -p profiler-instrumentation $passes -x tdcc:dump-fsm-json=fsm.json");
 
     let instrumented_sim = "instrumented.exe";
     // verilog --> sim; adapted from verilator::verilator_build()
