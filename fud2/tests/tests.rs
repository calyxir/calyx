use figment::providers::Format as _;
use fud_core::{
    config::default_config,
<<<<<<< HEAD
    exec::{FindPlan, Plan, Request, SingleOpOutputPlanner, IO},
=======
    exec::{
        plan::{EnumeratePlanner, FindPlan, LegacyPlanner},
        Plan, Request, IO,
    },
>>>>>>> 807f5541
    run::Run,
    Driver, DriverBuilder,
};
use itertools::Itertools;

#[cfg(not(feature = "migrate_to_scripts"))]
fn test_driver() -> Driver {
    let mut bld = DriverBuilder::new("fud2");
    fud2::build_driver(&mut bld);
    bld.build()
}

#[cfg(feature = "migrate_to_scripts")]
fn test_driver() -> Driver {
    let mut bld = DriverBuilder::new("fud2-plugins");
    let config = figment::Figment::new();
    bld.scripts_dir(manifest_dir_macros::directory_path!("scripts"));
    bld.load_plugins(&config).build()
}

<<<<<<< HEAD
fn driver_from_path(path: &str) -> Driver {
    let mut bld = DriverBuilder::new("fud2-plugins");
    let config = figment::Figment::new();
=======
fn driver_from_path_with_config(
    path: &str,
    config: figment::Figment,
) -> Driver {
    let mut bld = DriverBuilder::new("fud2-plugins");
>>>>>>> 807f5541
    let path = format!(
        "{}/{}",
        manifest_dir_macros::directory_path!("tests/scripts"),
        path
    );
    bld.scripts_dir(&path);
    bld.load_plugins(&config).build()
<<<<<<< HEAD
=======
}

fn driver_from_path(path: &str) -> Driver {
    driver_from_path_with_config(path, figment::Figment::new())
>>>>>>> 807f5541
}

trait InstaTest: Sized {
    /// Get a human-readable description of Self
    fn desc(&self, driver: &Driver) -> String;

    /// Get a short string uniquely identifying Self
    fn slug(&self, driver: &Driver) -> String;

    /// Emit the string that will be snapshot tested
    fn emit(self, driver: &Driver) -> String;

    /// Run snapshot test
    fn test(self, driver: &Driver) {
        let desc = self.desc(driver);
        let slug = self.slug(driver);
        let snapshot = self.emit(driver);
        insta::with_settings!({
            description => desc,
            omit_expression => true,
            snapshot_suffix => format!("{slug}"),
        }, {
            insta::assert_snapshot!(snapshot);
        });
    }
}

impl InstaTest for Plan {
    fn desc(&self, driver: &Driver) -> String {
        let ops = self
            .steps
            .iter()
            .map(|(opref, _, _)| driver.ops[*opref].name.to_string())
            .collect_vec()
            .join(" -> ");
        format!("emit plan: {ops}")
    }

    fn slug(&self, driver: &Driver) -> String {
        let ops = self
            .steps
            .iter()
            .map(|(opref, _, _)| driver.ops[*opref].name.to_string())
            .collect_vec()
            .join("_");
        format!("plan_{ops}")
    }

    fn emit(self, driver: &Driver) -> String {
        let config = default_config()
            .merge(("exe", "fud2"))
            .merge(("calyx.base", "/test/calyx"))
            .merge(("firrtl.exe", "/test/bin/firrtl"))
            .merge(("sim.data", "/test/data.json"))
            .merge(("xilinx.vivado", "/test/xilinx/vivado"))
            .merge(("xilinx.vitis", "/test/xilinx/vitis"))
            .merge(("xilinx.xrt", "/test/xilinx/xrt"))
            .merge(("dahlia", "/test/bin/dahlia"))
            .merge(("c0", "v1"));
        let run = Run::with_config(driver, self, config);
        let mut buf = vec![];
        run.emit(&mut buf).unwrap();
        // turn into string, and remove comments
        String::from_utf8(buf)
            .unwrap()
            .lines()
            .filter(|line| !line.starts_with('#'))
            .collect::<Vec<_>>()
            .join("\n")
    }
}

impl InstaTest for Request {
    fn desc(&self, driver: &Driver) -> String {
        let start_str = self
            .start_states
            .iter()
            .map(|&state| &driver.states[state].name)
            .join(" ");
        let end_str = &self
            .end_states
            .iter()
            .map(|&state| &driver.states[state].name)
            .join(" ");
        let mut desc = format!("emit request: {} -> {}", start_str, end_str);
        if !self.through.is_empty() {
            desc.push_str(" through");
            for op in &self.through {
                desc.push(' ');
                desc.push_str(&driver.ops[*op].name);
            }
        }
        desc
    }

    fn slug(&self, driver: &Driver) -> String {
        let mut desc = self
            .start_states
            .iter()
            .map(|&state| &driver.states[state].name)
            .join("_");
        if !self.through.is_empty() {
            desc.push_str("_through");
            for op in &self.through {
                desc.push('_');
                desc.push_str(&driver.ops[*op].name);
            }
        }
        desc.push_str("_to_");
        desc.push_str(
            &self
                .end_states
                .iter()
                .map(|&state| &driver.states[state].name)
                .join("_"),
        );
        desc
    }

    fn emit(self, driver: &Driver) -> String {
        let plan = driver.plan(self).unwrap();
        plan.emit(driver)
    }
}

fn request_with_planner(
    driver: &Driver,
    start: &[&str],
    end: &[&str],
    through: &[&str],
    planner: impl FindPlan + 'static,
) -> Request {
    fud_core::exec::Request {
        start_files: vec![],
        start_states: start
            .iter()
            .map(|s| driver.get_state(s).unwrap())
            .collect(),
        end_files: vec![],
        end_states: end.iter().map(|s| driver.get_state(s).unwrap()).collect(),
        through: through.iter().map(|s| driver.get_op(s).unwrap()).collect(),
        workdir: ".".into(),
        planner: Box::new(planner),
    }
}

fn request(
    driver: &Driver,
    start: &[&str],
    end: &[&str],
    through: &[&str],
) -> Request {
<<<<<<< HEAD
    request_with_planner(driver, start, end, through, SingleOpOutputPlanner {})
=======
    request_with_planner(driver, start, end, through, LegacyPlanner {})
>>>>>>> 807f5541
}

#[test]
fn all_ops() {
    let driver = test_driver();
    for op in driver.ops.keys() {
        let plan = Plan {
            steps: vec![(
                op,
                vec![IO::File("/input.ext".into())],
                vec![IO::File("/output.ext".into())],
            )],
            workdir: ".".into(),
            inputs: vec![IO::File("/input.ext".into())],
            results: vec![IO::File("/output.ext".into())],
        };
        plan.test(&driver);
    }
}

#[test]
fn list_states() {
    let driver = test_driver();
    let states = driver
        .states
        .values()
        .map(|state| &state.name)
        .sorted()
        .collect::<Vec<_>>();
    insta::with_settings!({
        omit_expression => true
    }, {
        insta::assert_debug_snapshot!(states)
    });
}

#[test]
fn list_ops() {
    let driver = test_driver();
    let ops = driver
        .ops
        .values()
        .map(|op| {
            (
                &op.name,
                &driver.states[op.input[0]].name,
                &driver.states[op.output[0]].name,
            )
        })
        .sorted()
        .collect::<Vec<_>>();
    insta::with_settings!({
        omit_expression => true
    }, {
        insta::assert_debug_snapshot!(ops)
    });
}

#[test]
fn calyx_to_verilog() {
    let driver = test_driver();
    request(&driver, &["calyx"], &["verilog"], &[]).test(&driver);
}

#[test]
fn calyx_via_firrtl() {
    let driver = test_driver();
    request(&driver, &["calyx"], &["verilog-refmem"], &["firrtl"])
        .test(&driver);
}

#[test]
fn sim_tests() {
    let driver = test_driver();
    for dest in &["dat", "vcd"] {
        for sim in &["icarus", "verilator"] {
            request(&driver, &["calyx"], &[dest], &[sim]).test(&driver);
        }
    }
}

#[test]
fn cider_tests() {
    let driver = test_driver();
<<<<<<< HEAD
    request(&driver, &["calyx"], &["dat"], &["interp"]).test(&driver);
    request(&driver, &["calyx"], &["debug"], &[]).test(&driver);
=======
    request(&driver, &["calyx"], &["dat"], &["cider"]).test(&driver);
    request(&driver, &["calyx"], &["cider-debug"], &[]).test(&driver);
>>>>>>> 807f5541
}

#[test]
fn xrt_tests() {
    let driver = test_driver();
    request(&driver, &["calyx"], &["dat"], &["xrt"]).test(&driver);
    request(&driver, &["calyx"], &["vcd"], &["xrt-trace"]).test(&driver);
}

#[test]
fn frontend_tests() {
    let driver = test_driver();
    for frontend in &["dahlia", "mrxl"] {
        request(&driver, &[frontend], &["calyx"], &[]).test(&driver);
    }
}

#[test]
<<<<<<< HEAD
fn shell_deps_tests() {
    let driver = driver_from_path("shell_deps");
    request(&driver, &["s1"], &["s2"], &[]).test(&driver);
    request(&driver, &["s3"], &["s4"], &[]).test(&driver);
}

#[test]
fn shell_tests() {
    let driver = driver_from_path("shell_deps");
    request(&driver, &["s5"], &["s6"], &[]).test(&driver);
=======
fn simple_defops() {
    let driver = driver_from_path("defop");
    request(&driver, &["state0"], &["state1"], &[]).test(&driver);
    request_with_planner(
        &driver,
        &["state0", "state1"],
        &["state2"],
        &[],
        EnumeratePlanner {},
    )
    .test(&driver);
    request_with_planner(
        &driver,
        &["state0"],
        &["state2", "state1"],
        &[],
        EnumeratePlanner {},
    )
    .test(&driver);
    request_with_planner(
        &driver,
        &["state0", "state1", "state2"],
        &["state3", "state4"],
        &[],
        EnumeratePlanner {},
    )
    .test(&driver);
}

#[test]
fn config() {
    let config = figment::Figment::from({
        let source = r#"
                c0 = "v0"
            "#;
        figment::providers::Toml::string(source)
    });
    let driver = driver_from_path_with_config("defop", config);
    request(&driver, &["state0"], &["state1"], &["t4"]).test(&driver);
    request(&driver, &["state0"], &["state1"], &["t5"]).test(&driver);
>>>>>>> 807f5541
}<|MERGE_RESOLUTION|>--- conflicted
+++ resolved
@@ -1,14 +1,10 @@
 use figment::providers::Format as _;
 use fud_core::{
     config::default_config,
-<<<<<<< HEAD
-    exec::{FindPlan, Plan, Request, SingleOpOutputPlanner, IO},
-=======
     exec::{
         plan::{EnumeratePlanner, FindPlan, LegacyPlanner},
         Plan, Request, IO,
     },
->>>>>>> 807f5541
     run::Run,
     Driver, DriverBuilder,
 };
@@ -29,17 +25,11 @@
     bld.load_plugins(&config).build()
 }
 
-<<<<<<< HEAD
-fn driver_from_path(path: &str) -> Driver {
-    let mut bld = DriverBuilder::new("fud2-plugins");
-    let config = figment::Figment::new();
-=======
 fn driver_from_path_with_config(
     path: &str,
     config: figment::Figment,
 ) -> Driver {
     let mut bld = DriverBuilder::new("fud2-plugins");
->>>>>>> 807f5541
     let path = format!(
         "{}/{}",
         manifest_dir_macros::directory_path!("tests/scripts"),
@@ -47,13 +37,10 @@
     );
     bld.scripts_dir(&path);
     bld.load_plugins(&config).build()
-<<<<<<< HEAD
-=======
 }
 
 fn driver_from_path(path: &str) -> Driver {
     driver_from_path_with_config(path, figment::Figment::new())
->>>>>>> 807f5541
 }
 
 trait InstaTest: Sized {
@@ -206,11 +193,7 @@
     end: &[&str],
     through: &[&str],
 ) -> Request {
-<<<<<<< HEAD
-    request_with_planner(driver, start, end, through, SingleOpOutputPlanner {})
-=======
     request_with_planner(driver, start, end, through, LegacyPlanner {})
->>>>>>> 807f5541
 }
 
 #[test]
@@ -295,13 +278,8 @@
 #[test]
 fn cider_tests() {
     let driver = test_driver();
-<<<<<<< HEAD
-    request(&driver, &["calyx"], &["dat"], &["interp"]).test(&driver);
-    request(&driver, &["calyx"], &["debug"], &[]).test(&driver);
-=======
     request(&driver, &["calyx"], &["dat"], &["cider"]).test(&driver);
     request(&driver, &["calyx"], &["cider-debug"], &[]).test(&driver);
->>>>>>> 807f5541
 }
 
 #[test]
@@ -320,7 +298,6 @@
 }
 
 #[test]
-<<<<<<< HEAD
 fn shell_deps_tests() {
     let driver = driver_from_path("shell_deps");
     request(&driver, &["s1"], &["s2"], &[]).test(&driver);
@@ -331,7 +308,9 @@
 fn shell_tests() {
     let driver = driver_from_path("shell_deps");
     request(&driver, &["s5"], &["s6"], &[]).test(&driver);
-=======
+}
+
+#[test]
 fn simple_defops() {
     let driver = driver_from_path("defop");
     request(&driver, &["state0"], &["state1"], &[]).test(&driver);
@@ -372,5 +351,4 @@
     let driver = driver_from_path_with_config("defop", config);
     request(&driver, &["state0"], &["state1"], &["t4"]).test(&driver);
     request(&driver, &["state0"], &["state1"], &["t5"]).test(&driver);
->>>>>>> 807f5541
 }