use figment::providers::Format as _;
use fud_core::{
    config::default_config,
    exec::{
        plan::{EnumeratePlanner, FindPlan, LegacyPlanner},
        Plan, Request, IO,
    },
    run::Run,
    Driver, DriverBuilder,
};
use itertools::Itertools;

#[cfg(not(feature = "migrate_to_scripts"))]
fn test_driver() -> Driver {
    let mut bld = DriverBuilder::new("fud2");
    fud2::build_driver(&mut bld);
    bld.build()
}

#[cfg(feature = "migrate_to_scripts")]
fn test_driver() -> Driver {
    let mut bld = DriverBuilder::new("fud2-plugins");
    let config = figment::Figment::new();
    bld.scripts_dir(manifest_dir_macros::directory_path!("scripts"));
    bld.load_plugins(&config).unwrap().build()
}

fn driver_from_path_with_config(
    path: &str,
    config: figment::Figment,
) -> Driver {
    let mut bld = DriverBuilder::new("fud2-plugins");
    let path = format!(
        "{}/{}",
        manifest_dir_macros::directory_path!("tests/scripts"),
        path
    );
    bld.scripts_dir(&path);
    bld.load_plugins(&config).unwrap().build()
}

fn driver_from_path(path: &str) -> Driver {
    driver_from_path_with_config(path, figment::Figment::new())
}

trait InstaTest: Sized {
    /// Get a human-readable description of Self
    fn desc(&self, driver: &Driver) -> String;

    /// Get a short string uniquely identifying Self
    fn slug(&self, driver: &Driver) -> String;

    /// Emit the string that will be snapshot tested
    fn emit(self, driver: &Driver) -> String;

    /// Run snapshot test
    fn test(self, driver: &Driver) {
        let desc = self.desc(driver);
        let slug = self.slug(driver);
        let snapshot = self.emit(driver);
        insta::with_settings!({
            description => desc,
            omit_expression => true,
            snapshot_suffix => format!("{slug}"),
        }, {
            insta::assert_snapshot!(snapshot);
        });
    }
}

impl InstaTest for Plan {
    fn desc(&self, driver: &Driver) -> String {
        let ops = self
            .steps
            .iter()
            .map(|(opref, _, _)| driver.ops[*opref].name.to_string())
            .collect_vec()
            .join(" -> ");
        format!("emit plan: {ops}")
    }

    fn slug(&self, driver: &Driver) -> String {
        let ops = self
            .steps
            .iter()
            .map(|(opref, _, _)| driver.ops[*opref].name.to_string())
            .collect_vec()
            .join("_");
        format!("plan_{ops}")
    }

    fn emit(self, driver: &Driver) -> String {
        let config = default_config()
            .merge(("exe", "fud2"))
            .merge(("calyx.base", "/test/calyx"))
            .merge(("firrtl.exe", "/test/bin/firrtl"))
            .merge(("sim.data", "/test/data.json"))
            .merge(("xilinx.vivado", "/test/xilinx/vivado"))
            .merge(("xilinx.vitis", "/test/xilinx/vitis"))
            .merge(("xilinx.xrt", "/test/xilinx/xrt"))
            .merge(("dahlia", "/test/bin/dahlia"))
            .merge(("c0", "v1"));
        let run = Run::with_config(driver, self, config);
        let mut buf = vec![];
        run.emit(&mut buf).unwrap();
        // turn into string, and remove comments
        String::from_utf8(buf)
            .unwrap()
            .lines()
            .filter(|line| !line.starts_with('#'))
            .collect::<Vec<_>>()
            .join("\n")
    }
}

impl InstaTest for Request {
    fn desc(&self, driver: &Driver) -> String {
        let start_str = self
            .start_states
            .iter()
            .map(|&state| &driver.states[state].name)
            .join(" ");
        let end_str = &self
            .end_states
            .iter()
            .map(|&state| &driver.states[state].name)
            .join(" ");
        let mut desc = format!("emit request: {} -> {}", start_str, end_str);
        if !self.through.is_empty() {
            desc.push_str(" through");
            for op in &self.through {
                desc.push(' ');
                desc.push_str(&driver.ops[*op].name);
            }
        }
        desc
    }

    fn slug(&self, driver: &Driver) -> String {
        let mut desc = self
            .start_states
            .iter()
            .map(|&state| &driver.states[state].name)
            .join("_");
        if !self.through.is_empty() {
            desc.push_str("_through");
            for op in &self.through {
                desc.push('_');
                desc.push_str(&driver.ops[*op].name);
            }
        }
        desc.push_str("_to_");
        desc.push_str(
            &self
                .end_states
                .iter()
                .map(|&state| &driver.states[state].name)
                .join("_"),
        );
        desc
    }

    fn emit(self, driver: &Driver) -> String {
        let plan = driver.plan(self).unwrap();
        plan.emit(driver)
    }
}

fn request_with_planner(
    driver: &Driver,
    start: &[&str],
    end: &[&str],
    through: &[&str],
    planner: impl FindPlan + 'static,
) -> Request {
    fud_core::exec::Request {
        start_files: vec![],
        start_states: start
            .iter()
            .map(|s| driver.get_state(s).unwrap())
            .collect(),
        end_files: vec![],
        end_states: end.iter().map(|s| driver.get_state(s).unwrap()).collect(),
        through: through.iter().map(|s| driver.get_op(s).unwrap()).collect(),
        workdir: ".".into(),
        planner: Box::new(planner),
    }
}

<<<<<<< HEAD
fn emit_ninja(driver: &Driver, req: Request) -> String {
    let plan = driver.plan(req).unwrap();
    let config = default_config()
        .merge(("exe", "fud2"))
        .merge(("calyx.base", "/test/calyx"))
        .merge(("firrtl.firtool", "/test/bin/firtool"))
        .merge(("sim.data", "/test/data.json"))
        .merge(("xilinx.vivado", "/test/xilinx/vivado"))
        .merge(("xilinx.vitis", "/test/xilinx/vitis"))
        .merge(("xilinx.xrt", "/test/xilinx/xrt"))
        .merge(("dahlia", "/test/bin/dahlia"));
    let run = Run::with_config(driver, plan, config);
    let mut buf = vec![];
    run.emit(&mut buf).unwrap();
    String::from_utf8(buf).unwrap()
}

/// Get a human-readable description of a request.
fn req_desc(driver: &Driver, req: &Request) -> String {
    let mut desc = format!(
        "emit {} -> {}",
        driver.states[req.start_state].name, driver.states[req.end_state].name
    );
    if !req.through.is_empty() {
        desc.push_str(" through");
        for op in &req.through {
            desc.push(' ');
            desc.push_str(&driver.ops[*op].name);
        }
    }
    desc
=======
fn request(
    driver: &Driver,
    start: &[&str],
    end: &[&str],
    through: &[&str],
) -> Request {
    request_with_planner(driver, start, end, through, LegacyPlanner {})
>>>>>>> f4e80ec0
}

#[test]
fn all_ops() {
    let driver = test_driver();
    for op in driver.ops.keys() {
        let plan = Plan {
            steps: vec![(
                op,
                vec![IO::File("/input.ext".into())],
                vec![IO::File("/output.ext".into())],
            )],
            workdir: ".".into(),
            inputs: vec![IO::File("/input.ext".into())],
            results: vec![IO::File("/output.ext".into())],
        };
        plan.test(&driver);
    }
}

#[test]
fn list_states() {
    let driver = test_driver();
    let states = driver
        .states
        .values()
        .map(|state| &state.name)
        .sorted()
        .collect::<Vec<_>>();
    insta::with_settings!({
        omit_expression => true
    }, {
        insta::assert_debug_snapshot!(states)
    });
}

#[test]
fn list_ops() {
    let driver = test_driver();
    let ops = driver
        .ops
        .values()
        .map(|op| {
            (
                &op.name,
                &driver.states[op.input[0]].name,
                &driver.states[op.output[0]].name,
            )
        })
        .sorted()
        .collect::<Vec<_>>();
    insta::with_settings!({
        omit_expression => true
    }, {
        insta::assert_debug_snapshot!(ops)
    });
}

#[test]
fn calyx_to_verilog() {
    let driver = test_driver();
    request(&driver, &["calyx"], &["verilog"], &[]).test(&driver);
}

#[test]
fn calyx_via_firrtl() {
    let driver = test_driver();
    request(&driver, &["calyx"], &["verilog-refmem"], &["firrtl"])
        .test(&driver);
}

#[test]
fn sim_tests() {
    let driver = test_driver();
    for dest in &["dat", "vcd"] {
        for sim in &["icarus", "verilator"] {
            request(&driver, &["calyx"], &[dest], &[sim]).test(&driver);
        }
    }
}

#[test]
fn cider_tests() {
    let driver = test_driver();
    request(&driver, &["calyx"], &["dat"], &["cider"]).test(&driver);
    request(&driver, &["calyx"], &["cider-debug"], &[]).test(&driver);
}

#[test]
fn xrt_tests() {
    let driver = test_driver();
    request(&driver, &["calyx"], &["dat"], &["xrt"]).test(&driver);
    request(&driver, &["calyx"], &["vcd"], &["xrt-trace"]).test(&driver);
}

#[test]
fn frontend_tests() {
    let driver = test_driver();
    for frontend in &["dahlia", "mrxl"] {
        request(&driver, &[frontend], &["calyx"], &[]).test(&driver);
    }
}

#[test]
fn shell_deps_tests() {
    let driver = driver_from_path("shell_deps");
    request(&driver, &["s1"], &["s2"], &[]).test(&driver);
    request(&driver, &["s3"], &["s4"], &[]).test(&driver);
}

#[test]
fn shell_tests() {
    let driver = driver_from_path("shell_deps");
    request(&driver, &["s5"], &["s6"], &[]).test(&driver);
}

#[test]
fn simple_defops() {
    let driver = driver_from_path("defop");
    request(&driver, &["state0"], &["state1"], &[]).test(&driver);
    request_with_planner(
        &driver,
        &["state0", "state1"],
        &["state2"],
        &[],
        EnumeratePlanner {},
    )
    .test(&driver);
    request_with_planner(
        &driver,
        &["state0"],
        &["state2", "state1"],
        &[],
        EnumeratePlanner {},
    )
    .test(&driver);
    request_with_planner(
        &driver,
        &["state0", "state1", "state2"],
        &["state3", "state4"],
        &[],
        EnumeratePlanner {},
    )
    .test(&driver);
}

#[test]
fn config() {
    let config = figment::Figment::from({
        let source = r#"
                c0 = "v0"
            "#;
        figment::providers::Toml::string(source)
    });
    let driver = driver_from_path_with_config("defop", config);
    request(&driver, &["state0"], &["state1"], &["t4"]).test(&driver);
    request(&driver, &["state0"], &["state1"], &["t5"]).test(&driver);
}<|MERGE_RESOLUTION|>--- conflicted
+++ resolved
@@ -93,7 +93,7 @@
         let config = default_config()
             .merge(("exe", "fud2"))
             .merge(("calyx.base", "/test/calyx"))
-            .merge(("firrtl.exe", "/test/bin/firrtl"))
+            .merge(("firrtl.firtool", "/test/bin/firtool"))
             .merge(("sim.data", "/test/data.json"))
             .merge(("xilinx.vivado", "/test/xilinx/vivado"))
             .merge(("xilinx.vitis", "/test/xilinx/vitis"))
@@ -187,39 +187,6 @@
     }
 }
 
-<<<<<<< HEAD
-fn emit_ninja(driver: &Driver, req: Request) -> String {
-    let plan = driver.plan(req).unwrap();
-    let config = default_config()
-        .merge(("exe", "fud2"))
-        .merge(("calyx.base", "/test/calyx"))
-        .merge(("firrtl.firtool", "/test/bin/firtool"))
-        .merge(("sim.data", "/test/data.json"))
-        .merge(("xilinx.vivado", "/test/xilinx/vivado"))
-        .merge(("xilinx.vitis", "/test/xilinx/vitis"))
-        .merge(("xilinx.xrt", "/test/xilinx/xrt"))
-        .merge(("dahlia", "/test/bin/dahlia"));
-    let run = Run::with_config(driver, plan, config);
-    let mut buf = vec![];
-    run.emit(&mut buf).unwrap();
-    String::from_utf8(buf).unwrap()
-}
-
-/// Get a human-readable description of a request.
-fn req_desc(driver: &Driver, req: &Request) -> String {
-    let mut desc = format!(
-        "emit {} -> {}",
-        driver.states[req.start_state].name, driver.states[req.end_state].name
-    );
-    if !req.through.is_empty() {
-        desc.push_str(" through");
-        for op in &req.through {
-            desc.push(' ');
-            desc.push_str(&driver.ops[*op].name);
-        }
-    }
-    desc
-=======
 fn request(
     driver: &Driver,
     start: &[&str],
@@ -227,7 +194,6 @@
     through: &[&str],
 ) -> Request {
     request_with_planner(driver, start, end, through, LegacyPlanner {})
->>>>>>> f4e80ec0
 }
 
 #[test]
