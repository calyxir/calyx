--- conflicted
+++ resolved
@@ -20,12 +20,8 @@
   command = $calyx-exe -l $calyx-lib-path $cider-calyx-passes $args $in > $out
 
 cells = cells.json
-<<<<<<< HEAD
 fsm-json = fsm.json
-passes = -p all
-=======
 passes = -p pre-opt -p compile -p post-opt -p lower
->>>>>>> 0d140473
 edsl-args = 
 component_cells = $calyx-base/target/debug/component_cells
 rule component-cells
@@ -59,11 +55,7 @@
 build $cells: component-cells /input.ext
 build instrumented.sv: calyx /input.ext
   backend = verilog
-<<<<<<< HEAD
-  args = -p static-inline -p compile-static -p compile-invoke -p profiler-instrumentation $passes -x tdcc:dump-fsm-json=fsm.json
-=======
-  args = -p validate -p static-inline -p compile-static -p compile-repeat -p compile-invoke -p profiler-instrumentation $passes
->>>>>>> 0d140473
+  args = -p validate -p static-inline -p compile-static -p compile-repeat -p compile-invoke -p profiler-instrumentation $passes -x tdcc:dump-fsm-json=fsm.json
 build verilator-out/Vtoplevel: verilator-compile-standalone-tb instrumented.sv | tb.sv
   out-dir = verilator-out
 build instrumented.exe: cp verilator-out/Vtoplevel
