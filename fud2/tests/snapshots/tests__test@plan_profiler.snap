--- conflicted
+++ resolved
@@ -9,7 +9,7 @@
 calyx-base = /test/calyx
 calyx-exe = $calyx-base/target/debug/calyx
 calyx-lib-path = $calyx-base
-args = 
+args =
 rule calyx
   command = $calyx-exe -l $calyx-lib-path -b $backend $args $in > $out
 rule calyx-pass
@@ -22,14 +22,13 @@
 fsm-json = fsm.json
 cell-share-json = shared-cells.json
 passes = -p pre-opt -p compile -p post-opt -p lower
-edsl-args = 
+edsl-args =
 component_cells = $calyx-base/target/debug/component_cells
 rule component-cells
   command = $component_cells -l $calyx-base $in > $out
 parse-vcd-script = $calyx-base/tools/profiler/profiler-process/main.py
 rule parse-vcd
-<<<<<<< HEAD
-  command = python3 $parse-vcd-script $in $cells $fsm-json profiler-out $out
+  command = python3 $parse-vcd-script $in $cells $fsm-json $cell-share-json profiler-out $out
 flamegraph-script = /test/calyx/non-existent.script
 create-visuals-script = $calyx-base/tools/profiler/create-visuals.sh
 rule create-visuals
@@ -43,9 +42,6 @@
   command = $fileinfo_emitter -l $calyx-base $in > $metadata-mapping-json
 rule parse-vcd-from-adl
   command = python3 $parse-vcd-script $in $cells $fsm-json profiler-out $out $metadata-mapping-json
-=======
-  command = python3 $parse-vcd-script $in $cells $fsm-json $cell-share-json profiler-out $out
->>>>>>> b48832a7
 
 verilator = verilator
 cycle-limit = 500000000
