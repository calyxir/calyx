---
source: fud2/tests/tests.rs
description: "emit plan: calyx-py-profiler"
---
build-tool = fud2
rule get-rsrc
  command = $build-tool get-rsrc $out

calyx-base = /test/calyx
calyx-exe = $calyx-base/target/debug/calyx
calyx-lib-path = $calyx-base
args = 
rule calyx
  command = $calyx-exe -l $calyx-lib-path -b $backend $args $in > $out
rule calyx-pass
  command = $calyx-exe -l $calyx-lib-path -p $pass $args $in > $out
cider-calyx-passes = -p none
rule calyx-cider
  command = $calyx-exe -l $calyx-lib-path $cider-calyx-passes $args $in > $out

cells = cells.json
fsm-json = fsm.json
cell-share-json = shared-cells.json
passes = -p pre-opt -p compile -p post-opt -p lower
edsl-args = 
component_cells = $calyx-base/target/debug/component_cells
rule component-cells
  command = $component_cells -l $calyx-base $in > $out
parse-vcd-script = $calyx-base/tools/profiler/profiler-process/main.py
rule parse-vcd
<<<<<<< HEAD
  command = python3 $parse-vcd-script $in $cells $fsm-json $cell-share-json profiler-out $out --print-trace-threshold 100
=======
  command = python3 $parse-vcd-script $in $cells $fsm-json $cell-share-json profiler-out $out
flamegraph-script = /test/calyx/non-existent.script
create-visuals-script = $calyx-base/tools/profiler/create-visuals.sh
rule create-visuals
  command = bash $create-visuals-script $flamegraph-script profiler-out $in $out
build tb.sv: get-rsrc
rule edsl-to-calyx
  command = python3 $in $edsl-args > $out
metadata-mapping-json = metadata-map.json
fileinfo_emitter = $calyx-base/target/debug/fileinfo_emitter
rule parse-metadata
  command = $fileinfo_emitter -l $calyx-base $in > $metadata-mapping-json
rule parse-vcd-from-adl
  command = python3 $parse-vcd-script $in $cells $fsm-json $cell-share-json profiler-out $out $metadata-mapping-json
>>>>>>> fabf065c

verilator = verilator
cycle-limit = 500000000
rule verilator-compile-standalone-tb
  command = $verilator $in tb.sv --trace --binary --top-module toplevel -fno-inline -Mdir $out-dir
rule verilator-compile-custom-tb
  command = $verilator $in tb.sv memories.sv --trace --binary --top-module toplevel -fno-inline -Mdir $out-dir
rule cp
  command = cp $in $out

python = python3
build json-dat.py: get-rsrc
rule hex-data
  command = $python json-dat.py --from-json $in $out
rule json-data
  command = $python json-dat.py --to-json $out $in
sim_data = /test/data.json
datadir = sim_data
build $datadir: hex-data $sim_data | json-dat.py
rule sim-run
  command = ./$bin +DATA=$datadir +CYCLE_LIMIT=$cycle-limit $args > $out
cycle-limit = 500000000

build calyx.futil: edsl-to-calyx /input.ext
build $metadata-mapping-json: parse-metadata calyx.futil
build $cells: component-cells calyx.futil
build instrumented.sv: calyx calyx.futil
  backend = verilog
  args = -p validate -p compile-invoke -p profiler-instrumentation $passes -x tdcc:dump-fsm-json=fsm.json -x cell-share:emit-share-map=shared-cells.json
build verilator-out/Vtoplevel: verilator-compile-standalone-tb instrumented.sv | tb.sv
  out-dir = verilator-out
build instrumented.exe: cp verilator-out/Vtoplevel
build sim.log instrumented.vcd: sim-run instrumented.exe $datadir
  bin = instrumented.exe
  args = +NOTRACE=0 +OUT=instrumented.vcd
build flamegraph.folded: parse-vcd-from-adl instrumented.vcd | $cells $metadata-mapping-json
build /output.ext: create-visuals flamegraph.folded

default /output.ext<|MERGE_RESOLUTION|>--- conflicted
+++ resolved
@@ -28,10 +28,7 @@
   command = $component_cells -l $calyx-base $in > $out
 parse-vcd-script = $calyx-base/tools/profiler/profiler-process/main.py
 rule parse-vcd
-<<<<<<< HEAD
   command = python3 $parse-vcd-script $in $cells $fsm-json $cell-share-json profiler-out $out --print-trace-threshold 100
-=======
-  command = python3 $parse-vcd-script $in $cells $fsm-json $cell-share-json profiler-out $out
 flamegraph-script = /test/calyx/non-existent.script
 create-visuals-script = $calyx-base/tools/profiler/create-visuals.sh
 rule create-visuals
@@ -45,7 +42,6 @@
   command = $fileinfo_emitter -l $calyx-base $in > $metadata-mapping-json
 rule parse-vcd-from-adl
   command = python3 $parse-vcd-script $in $cells $fsm-json $cell-share-json profiler-out $out $metadata-mapping-json
->>>>>>> fabf065c
 
 verilator = verilator
 cycle-limit = 500000000
