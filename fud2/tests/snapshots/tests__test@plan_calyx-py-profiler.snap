--- conflicted
+++ resolved
@@ -28,12 +28,6 @@
 component_cells = $calyx-base/target/debug/component_cells
 rule component-cells
   command = $component_cells -l $calyx-base $in > $out
-<<<<<<< HEAD
-parse-vcd-script = $calyx-base/tools/profiler/profiler-process/main.py
-rule parse-vcd
-  command = python3 $parse-vcd-script $in $cell-json $fsm-json $cell-share-json $enable-par-track-json profiler-out $out --print-trace-threshold 100
-=======
->>>>>>> ebd88643
 flamegraph-script = /test/calyx/non-existent.script
 create-visuals-script = $calyx-base/tools/profiler/create-visuals.sh
 rule create-visuals
@@ -47,13 +41,9 @@
   command = $fileinfo_emitter -l $calyx-base $in > $metadata-mapping-json
 
 rule parse-vcd
-  command = profiler $in $cells $fsm-json $cell-share-json profiler-out $out --print-trace-threshold 100
+  command = profiler $in $cells $fsm-json $cell-share-json $enable-par-track-json profiler-out $out --print-trace-threshold 100
 rule parse-vcd-from-adl
-<<<<<<< HEAD
-  command = python3 $parse-vcd-script $in $cell-json $fsm-json $cell-share-json $enable-par-track-json profiler-out $out --adl-mapping-file $metadata-mapping-json --print-trace-threshold 100
-=======
-  command = profiler $in $cells $fsm-json $cell-share-json profiler-out $out --adl-mapping-file $metadata-mapping-json --print-trace-threshold 100
->>>>>>> ebd88643
+  command = profiler $in $cells $fsm-json $cell-share-json $enable-par-track-json profiler-out $out --adl-mapping-file $metadata-mapping-json --print-trace-threshold 100
 
 verilator = verilator
 cycle-limit = 500000000
