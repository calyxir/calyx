use std::collections::BTreeSet;

use fud_core::{
<<<<<<< HEAD
    exec::plan::{EggPlanner, EnumeratePlanner, FindPlan},
=======
    exec::plan::{EnumeratePlanner, FindPlan},
>>>>>>> d7b609da
    DriverBuilder,
};
use rand::SeedableRng as _;

mod graph_gen;

const MULTI_PLANNERS: [&dyn FindPlan; 2] =
    [&EnumeratePlanner {}, &EggPlanner {}];

#[cfg(feature = "egg_planner")]
use fud_core::exec::plan::EggPlanner;

#[cfg(feature = "egg_planner")]
const MULTI_PLANNERS: [&dyn FindPlan; 2] =
    [&EnumeratePlanner {}, &EggPlanner {}];

#[cfg(not(feature = "egg_planner"))]
const MULTI_PLANNERS: [&dyn FindPlan; 1] = [&EnumeratePlanner {}];

#[test]
fn find_plan_simple_graph_test() {
    for path_finder in MULTI_PLANNERS {
        println!("testing planner: {:?}", path_finder);
        let mut bld = DriverBuilder::new("fud2");
        let s1 = bld.state("s1", &[]);
        let s2 = bld.state("s2", &[]);
        let t1 = bld.op("t1", &[], s1, s2, |_, _, _| Ok(()));
        let driver = bld.build();
        assert_eq!(
            Some(vec![(t1, vec![s2])]),
<<<<<<< HEAD
            path_finder.find_plan(&[s1], &[s2], &[], &driver.ops)
        );
        assert_eq!(None, path_finder.find_plan(&[s1], &[s1], &[], &driver.ops));
=======
            path_finder.find_plan(
                &[s1],
                &[s2],
                &[],
                &driver.ops,
                &driver.states
            )
        );
        assert_eq!(
            None,
            path_finder.find_plan(
                &[s1],
                &[s1],
                &[],
                &driver.ops,
                &driver.states
            )
        );
>>>>>>> d7b609da
    }
}

#[test]
fn find_plan_multi_op_graph() {
    for path_finder in MULTI_PLANNERS {
        println!("testing planner: {:?}", path_finder);
        let mut bld = DriverBuilder::new("fud2");
        let s1 = bld.state("s1", &[]);
        let s2 = bld.state("s2", &[]);
        let s3 = bld.state("s3", &[]);
        let t1 = bld.op("t1", &[], s1, s3, |_, _, _| Ok(()));
        let _ = bld.op("t2", &[], s2, s3, |_, _, _| Ok(()));
        let driver = bld.build();
        assert_eq!(
            Some(vec![(t1, vec![s3])]),
<<<<<<< HEAD
            path_finder.find_plan(&[s1], &[s3], &[], &driver.ops)
=======
            path_finder.find_plan(
                &[s1],
                &[s3],
                &[],
                &driver.ops,
                &driver.states
            )
>>>>>>> d7b609da
        );
    }
}

#[test]
fn find_plan_multi_path_graph() {
    for path_finder in MULTI_PLANNERS {
        println!("testing planner: {:?}", path_finder);
        let mut bld = DriverBuilder::new("fud2");
        let s1 = bld.state("s1", &[]);
        let s2 = bld.state("s2", &[]);
        let s3 = bld.state("s3", &[]);
        let s4 = bld.state("s4", &[]);
        let s5 = bld.state("s5", &[]);
        let s6 = bld.state("s6", &[]);
        let s7 = bld.state("s7", &[]);
        let t1 = bld.op("t1", &[], s1, s3, |_, _, _| Ok(()));
        let t2 = bld.op("t2", &[], s2, s3, |_, _, _| Ok(()));
        let _ = bld.op("t3", &[], s3, s4, |_, _, _| Ok(()));
        let t4 = bld.op("t4", &[], s3, s5, |_, _, _| Ok(()));
        let t5 = bld.op("t5", &[], s3, s5, |_, _, _| Ok(()));
        let _ = bld.op("t6", &[], s6, s7, |_, _, _| Ok(()));
        let driver = bld.build();
        assert_eq!(
            Some(vec![(t1, vec![s3]), (t4, vec![s5])]),
<<<<<<< HEAD
            path_finder.find_plan(&[s1], &[s5], &[t4], &driver.ops)
        );
        assert_eq!(
            Some(vec![(t1, vec![s3]), (t5, vec![s5])]),
            path_finder.find_plan(&[s1], &[s5], &[t5], &driver.ops)
        );
        assert_eq!(None, path_finder.find_plan(&[s6], &[s5], &[], &driver.ops));
        assert_eq!(
            None,
            path_finder.find_plan(&[s1], &[s5], &[t2], &driver.ops)
=======
            path_finder.find_plan(
                &[s1],
                &[s5],
                &[t4],
                &driver.ops,
                &driver.states
            )
        );
        assert_eq!(
            Some(vec![(t1, vec![s3]), (t5, vec![s5])]),
            path_finder.find_plan(
                &[s1],
                &[s5],
                &[t5],
                &driver.ops,
                &driver.states
            )
        );
        assert_eq!(
            None,
            path_finder.find_plan(
                &[s6],
                &[s5],
                &[],
                &driver.ops,
                &driver.states
            )
        );
        assert_eq!(
            None,
            path_finder.find_plan(
                &[s1],
                &[s5],
                &[t2],
                &driver.ops,
                &driver.states
            )
>>>>>>> d7b609da
        );
    }
}

#[test]
fn find_plan_only_state_graph() {
    for path_finder in MULTI_PLANNERS {
        println!("testing planner: {:?}", path_finder);
        let mut bld = DriverBuilder::new("fud2");
        let s1 = bld.state("s1", &[]);
        let driver = bld.build();
<<<<<<< HEAD
        assert_eq!(None, path_finder.find_plan(&[s1], &[s1], &[], &driver.ops));
=======
        assert_eq!(
            None,
            path_finder.find_plan(
                &[s1],
                &[s1],
                &[],
                &driver.ops,
                &driver.states
            )
        );
>>>>>>> d7b609da
    }
}

#[test]
fn find_plan_self_loop() {
    for path_finder in MULTI_PLANNERS {
        println!("testing planner: {:?}", path_finder);
        let mut bld = DriverBuilder::new("fud2");
        let s1 = bld.state("s1", &[]);
        let t1 = bld.op("t1", &[], s1, s1, |_, _, _| Ok(()));
        let driver = bld.build();
        assert_eq!(
            Some(vec![(t1, vec![s1])]),
<<<<<<< HEAD
            path_finder.find_plan(&[s1], &[s1], &[t1], &driver.ops)
=======
            path_finder.find_plan(
                &[s1],
                &[s1],
                &[t1],
                &driver.ops,
                &driver.states
            )
>>>>>>> d7b609da
        );
    }
}

#[test]
fn find_plan_cycle_graph() {
    for path_finder in MULTI_PLANNERS {
        println!("testing planner: {:?}", path_finder);
        let mut bld = DriverBuilder::new("fud2");
        let s1 = bld.state("s1", &[]);
        let s2 = bld.state("s2", &[]);
        let t1 = bld.op("t1", &[], s1, s2, |_, _, _| Ok(()));
        let t2 = bld.op("t2", &[], s2, s1, |_, _, _| Ok(()));
        let driver = bld.build();
        assert_eq!(
            Some(vec![(t1, vec![s2])]),
<<<<<<< HEAD
            path_finder.find_plan(&[s1], &[s2], &[], &driver.ops)
        );
        assert_eq!(
            Some(vec![(t2, vec![s1])]),
            path_finder.find_plan(&[s2], &[s1], &[], &driver.ops)
=======
            path_finder.find_plan(
                &[s1],
                &[s2],
                &[],
                &driver.ops,
                &driver.states
            )
        );
        assert_eq!(
            Some(vec![(t2, vec![s1])]),
            path_finder.find_plan(
                &[s2],
                &[s1],
                &[],
                &driver.ops,
                &driver.states
            )
>>>>>>> d7b609da
        );
    }
}

#[test]
fn find_plan_nontrivial_cycle() {
    for path_finder in MULTI_PLANNERS {
        println!("testing planner: {:?}", path_finder);
        let mut bld = DriverBuilder::new("fud2");
        let s1 = bld.state("s1", &[]);
        let s2 = bld.state("s2", &[]);
        let s3 = bld.state("s3", &[]);
        let _t1 = bld.op("t1", &[], s2, s2, |_, _, _| Ok(()));
        let t2 = bld.op("t2", &[], s1, s2, |_, _, _| Ok(()));
        let t3 = bld.op("t3", &[], s2, s3, |_, _, _| Ok(()));
        let driver = bld.build();
        assert_eq!(
            Some(vec![(t2, vec![s2]), (t3, vec![s3])]),
<<<<<<< HEAD
            path_finder.find_plan(&[s1], &[s3], &[], &driver.ops)
=======
            path_finder.find_plan(
                &[s1],
                &[s3],
                &[],
                &driver.ops,
                &driver.states
            )
>>>>>>> d7b609da
        );
    }
}

#[test]
fn op_creating_two_states() {
    for path_finder in MULTI_PLANNERS {
        println!("testing planner: {:?}", path_finder);
        let mut bld = DriverBuilder::new("fud2");
        let s0 = bld.state("s0", &[]);
        let s1 = bld.state("s1", &[]);
        let s2 = bld.state("s2", &[]);
        let build_fn: fud_core::run::EmitBuildFn = |_, _, _| Ok(());
        let t0 = bld.add_op("t0", &[], &[s0], &[s1, s2], build_fn);
        let driver = bld.build();
        assert_eq!(
            Some(vec![(t0, vec![s1, s2])]),
<<<<<<< HEAD
            path_finder.find_plan(&[s0], &[s1, s2], &[], &driver.ops)
=======
            path_finder.find_plan(
                &[s0],
                &[s1, s2],
                &[],
                &driver.ops,
                &driver.states
            )
>>>>>>> d7b609da
        );
    }
}

#[test]
fn op_compressing_two_states() {
    for path_finder in MULTI_PLANNERS {
        println!("testing planner: {:?}", path_finder);
        let mut bld = DriverBuilder::new("fud2");
        let s0 = bld.state("s0", &[]);
        let s1 = bld.state("s1", &[]);
        let s2 = bld.state("s2", &[]);
        let build_fn: fud_core::run::EmitBuildFn = |_, _, _| Ok(());
        let t0 = bld.add_op("t0", &[], &[s1, s2], &[s0], build_fn);
        let driver = bld.build();
        assert_eq!(
            Some(vec![(t0, vec![s0])]),
<<<<<<< HEAD
            path_finder.find_plan(&[s1, s2], &[s0], &[], &driver.ops)
=======
            path_finder.find_plan(
                &[s1, s2],
                &[s0],
                &[],
                &driver.ops,
                &driver.states
            )
>>>>>>> d7b609da
        );
    }
}

#[test]
fn op_creating_two_states_not_initial_and_final() {
    for path_finder in MULTI_PLANNERS {
        println!("testing planner: {:?}", path_finder);
        let mut bld = DriverBuilder::new("fud2");
        let s0 = bld.state("s0", &[]);
        let s1 = bld.state("s1", &[]);
        let s2 = bld.state("s2", &[]);
        let s3 = bld.state("s3", &[]);
        let s4 = bld.state("s4", &[]);
        let s5 = bld.state("s5", &[]);
        let build_fn: fud_core::run::EmitBuildFn = |_, _, _| Ok(());
        let t0 = bld.add_op("t0", &[], &[s0], &[s1], build_fn);
        let t1 = bld.add_op("t1", &[], &[s1], &[s2, s3], build_fn);
        let t2 = bld.add_op("t2", &[], &[s2], &[s4], build_fn);
        let t3 = bld.add_op("t3", &[], &[s3], &[s5], build_fn);
        let driver = bld.build();
        assert_eq!(
            Some(BTreeSet::from_iter(vec![
                (t0, vec![s1]),
                (t1, vec![s2, s3]),
                (t2, vec![s4]),
                (t3, vec![s5])
            ])),
            path_finder
<<<<<<< HEAD
                .find_plan(&[s0], &[s4, s5], &[], &driver.ops)
=======
                .find_plan(&[s0], &[s4, s5], &[], &driver.ops, &driver.states)
>>>>>>> d7b609da
                .map(BTreeSet::from_iter)
        );
    }
}

#[test]
fn op_compressing_two_states_not_initial_and_final() {
    for path_finder in MULTI_PLANNERS {
        println!("testing planner: {:?}", path_finder);
        let mut bld = DriverBuilder::new("fud2");
        let s0 = bld.state("s0", &[]);
        let s1 = bld.state("s1", &[]);
        let s2 = bld.state("s2", &[]);
        let s3 = bld.state("s3", &[]);
        let s4 = bld.state("s4", &[]);
        let s5 = bld.state("s5", &[]);
        let build_fn: fud_core::run::EmitBuildFn = |_, _, _| Ok(());
        let t0 = bld.add_op("t0", &[], &[s0], &[s1], build_fn);
        let t1 = bld.add_op("t1", &[], &[s2], &[s3], build_fn);
        let t2 = bld.add_op("t2", &[], &[s1, s3], &[s4], build_fn);
        let t3 = bld.add_op("t3", &[], &[s4], &[s5], build_fn);
        let driver = bld.build();
        assert_eq!(
            Some(BTreeSet::from_iter(vec![
                (t0, vec![s1]),
                (t1, vec![s3]),
                (t2, vec![s4]),
                (t3, vec![s5]),
            ])),
            path_finder
<<<<<<< HEAD
                .find_plan(&[s0, s2], &[s5], &[], &driver.ops)
                .map(BTreeSet::from_iter)
        );
    }
}

#[test]
fn correctness_fuzzing() {
    const LAYERS: u64 = 5;
    const STATES_PER_LAYER: u64 = 100;
    const OPS_PER_LAYER: u64 = 10;
    const MAX_IO_SIZE: u64 = 5;
    const MAX_REQUIRED_OPS: u64 = 3;
    const RANDOM_SEED: u64 = 0xDEADBEEF;
    const NUM_TESTS: u64 = 50;

    for planner in MULTI_PLANNERS {
        let rng = rand_chacha::ChaChaRng::seed_from_u64(RANDOM_SEED);
        let seeds = (0..NUM_TESTS).map(|_| rng.get_stream());
        for seed in seeds {
            let test = graph_gen::simple_random_graphs(
                LAYERS,
                STATES_PER_LAYER,
                OPS_PER_LAYER,
                MAX_IO_SIZE,
                MAX_REQUIRED_OPS,
                seed,
            );
            match test.eval(planner) {
                graph_gen::PlannerTestResult::FoundValidPlan
                | graph_gen::PlannerTestResult::NoPlanFound => (),
                graph_gen::PlannerTestResult::FoundInvalidPlan => panic!(
                    "Invalid plan generated with test parameters:
                        layers: {}
                        states_per_layer: {}
                        ops_per_layer: {}
                        max_io_size: {}
                        max_required_ops: {}
                        random_seed: {}",
                    LAYERS,
                    STATES_PER_LAYER,
                    OPS_PER_LAYER,
                    MAX_IO_SIZE,
                    MAX_REQUIRED_OPS,
                    seed
                ),
            }
        }
    }
=======
                .find_plan(&[s0, s2], &[s5], &[], &driver.ops, &driver.states)
                .map(BTreeSet::from_iter)
        );
    }
>>>>>>> d7b609da
}<|MERGE_RESOLUTION|>--- conflicted
+++ resolved
@@ -1,11 +1,7 @@
 use std::collections::BTreeSet;
 
 use fud_core::{
-<<<<<<< HEAD
-    exec::plan::{EggPlanner, EnumeratePlanner, FindPlan},
-=======
     exec::plan::{EnumeratePlanner, FindPlan},
->>>>>>> d7b609da
     DriverBuilder,
 };
 use rand::SeedableRng as _;
@@ -36,11 +32,6 @@
         let driver = bld.build();
         assert_eq!(
             Some(vec![(t1, vec![s2])]),
-<<<<<<< HEAD
-            path_finder.find_plan(&[s1], &[s2], &[], &driver.ops)
-        );
-        assert_eq!(None, path_finder.find_plan(&[s1], &[s1], &[], &driver.ops));
-=======
             path_finder.find_plan(
                 &[s1],
                 &[s2],
@@ -59,7 +50,6 @@
                 &driver.states
             )
         );
->>>>>>> d7b609da
     }
 }
 
@@ -76,9 +66,6 @@
         let driver = bld.build();
         assert_eq!(
             Some(vec![(t1, vec![s3])]),
-<<<<<<< HEAD
-            path_finder.find_plan(&[s1], &[s3], &[], &driver.ops)
-=======
             path_finder.find_plan(
                 &[s1],
                 &[s3],
@@ -86,7 +73,6 @@
                 &driver.ops,
                 &driver.states
             )
->>>>>>> d7b609da
         );
     }
 }
@@ -112,18 +98,6 @@
         let driver = bld.build();
         assert_eq!(
             Some(vec![(t1, vec![s3]), (t4, vec![s5])]),
-<<<<<<< HEAD
-            path_finder.find_plan(&[s1], &[s5], &[t4], &driver.ops)
-        );
-        assert_eq!(
-            Some(vec![(t1, vec![s3]), (t5, vec![s5])]),
-            path_finder.find_plan(&[s1], &[s5], &[t5], &driver.ops)
-        );
-        assert_eq!(None, path_finder.find_plan(&[s6], &[s5], &[], &driver.ops));
-        assert_eq!(
-            None,
-            path_finder.find_plan(&[s1], &[s5], &[t2], &driver.ops)
-=======
             path_finder.find_plan(
                 &[s1],
                 &[s5],
@@ -161,7 +135,6 @@
                 &driver.ops,
                 &driver.states
             )
->>>>>>> d7b609da
         );
     }
 }
@@ -173,9 +146,6 @@
         let mut bld = DriverBuilder::new("fud2");
         let s1 = bld.state("s1", &[]);
         let driver = bld.build();
-<<<<<<< HEAD
-        assert_eq!(None, path_finder.find_plan(&[s1], &[s1], &[], &driver.ops));
-=======
         assert_eq!(
             None,
             path_finder.find_plan(
@@ -186,7 +156,6 @@
                 &driver.states
             )
         );
->>>>>>> d7b609da
     }
 }
 
@@ -200,9 +169,6 @@
         let driver = bld.build();
         assert_eq!(
             Some(vec![(t1, vec![s1])]),
-<<<<<<< HEAD
-            path_finder.find_plan(&[s1], &[s1], &[t1], &driver.ops)
-=======
             path_finder.find_plan(
                 &[s1],
                 &[s1],
@@ -210,7 +176,6 @@
                 &driver.ops,
                 &driver.states
             )
->>>>>>> d7b609da
         );
     }
 }
@@ -227,31 +192,23 @@
         let driver = bld.build();
         assert_eq!(
             Some(vec![(t1, vec![s2])]),
-<<<<<<< HEAD
-            path_finder.find_plan(&[s1], &[s2], &[], &driver.ops)
+            path_finder.find_plan(
+                &[s1],
+                &[s2],
+                &[],
+                &driver.ops,
+                &driver.states
+            )
         );
         assert_eq!(
             Some(vec![(t2, vec![s1])]),
-            path_finder.find_plan(&[s2], &[s1], &[], &driver.ops)
-=======
-            path_finder.find_plan(
-                &[s1],
+            path_finder.find_plan(
                 &[s2],
-                &[],
-                &driver.ops,
-                &driver.states
-            )
-        );
-        assert_eq!(
-            Some(vec![(t2, vec![s1])]),
-            path_finder.find_plan(
-                &[s2],
-                &[s1],
-                &[],
-                &driver.ops,
-                &driver.states
-            )
->>>>>>> d7b609da
+                &[s1],
+                &[],
+                &driver.ops,
+                &driver.states
+            )
         );
     }
 }
@@ -270,9 +227,6 @@
         let driver = bld.build();
         assert_eq!(
             Some(vec![(t2, vec![s2]), (t3, vec![s3])]),
-<<<<<<< HEAD
-            path_finder.find_plan(&[s1], &[s3], &[], &driver.ops)
-=======
             path_finder.find_plan(
                 &[s1],
                 &[s3],
@@ -280,7 +234,6 @@
                 &driver.ops,
                 &driver.states
             )
->>>>>>> d7b609da
         );
     }
 }
@@ -298,9 +251,6 @@
         let driver = bld.build();
         assert_eq!(
             Some(vec![(t0, vec![s1, s2])]),
-<<<<<<< HEAD
-            path_finder.find_plan(&[s0], &[s1, s2], &[], &driver.ops)
-=======
             path_finder.find_plan(
                 &[s0],
                 &[s1, s2],
@@ -308,7 +258,6 @@
                 &driver.ops,
                 &driver.states
             )
->>>>>>> d7b609da
         );
     }
 }
@@ -326,9 +275,6 @@
         let driver = bld.build();
         assert_eq!(
             Some(vec![(t0, vec![s0])]),
-<<<<<<< HEAD
-            path_finder.find_plan(&[s1, s2], &[s0], &[], &driver.ops)
-=======
             path_finder.find_plan(
                 &[s1, s2],
                 &[s0],
@@ -336,7 +282,6 @@
                 &driver.ops,
                 &driver.states
             )
->>>>>>> d7b609da
         );
     }
 }
@@ -366,11 +311,7 @@
                 (t3, vec![s5])
             ])),
             path_finder
-<<<<<<< HEAD
-                .find_plan(&[s0], &[s4, s5], &[], &driver.ops)
-=======
                 .find_plan(&[s0], &[s4, s5], &[], &driver.ops, &driver.states)
->>>>>>> d7b609da
                 .map(BTreeSet::from_iter)
         );
     }
@@ -401,60 +342,8 @@
                 (t3, vec![s5]),
             ])),
             path_finder
-<<<<<<< HEAD
-                .find_plan(&[s0, s2], &[s5], &[], &driver.ops)
-                .map(BTreeSet::from_iter)
-        );
-    }
-}
-
-#[test]
-fn correctness_fuzzing() {
-    const LAYERS: u64 = 5;
-    const STATES_PER_LAYER: u64 = 100;
-    const OPS_PER_LAYER: u64 = 10;
-    const MAX_IO_SIZE: u64 = 5;
-    const MAX_REQUIRED_OPS: u64 = 3;
-    const RANDOM_SEED: u64 = 0xDEADBEEF;
-    const NUM_TESTS: u64 = 50;
-
-    for planner in MULTI_PLANNERS {
-        let rng = rand_chacha::ChaChaRng::seed_from_u64(RANDOM_SEED);
-        let seeds = (0..NUM_TESTS).map(|_| rng.get_stream());
-        for seed in seeds {
-            let test = graph_gen::simple_random_graphs(
-                LAYERS,
-                STATES_PER_LAYER,
-                OPS_PER_LAYER,
-                MAX_IO_SIZE,
-                MAX_REQUIRED_OPS,
-                seed,
-            );
-            match test.eval(planner) {
-                graph_gen::PlannerTestResult::FoundValidPlan
-                | graph_gen::PlannerTestResult::NoPlanFound => (),
-                graph_gen::PlannerTestResult::FoundInvalidPlan => panic!(
-                    "Invalid plan generated with test parameters:
-                        layers: {}
-                        states_per_layer: {}
-                        ops_per_layer: {}
-                        max_io_size: {}
-                        max_required_ops: {}
-                        random_seed: {}",
-                    LAYERS,
-                    STATES_PER_LAYER,
-                    OPS_PER_LAYER,
-                    MAX_IO_SIZE,
-                    MAX_REQUIRED_OPS,
-                    seed
-                ),
-            }
-        }
-    }
-=======
                 .find_plan(&[s0, s2], &[s5], &[], &driver.ops, &driver.states)
                 .map(BTreeSet::from_iter)
         );
     }
->>>>>>> d7b609da
 }