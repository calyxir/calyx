[package]
name = "fud-core"
version = "0.0.2"
edition.workspace = true
license-file.workspace = true

keywords = ["build-tool"]
readme = "../README.md"
categories = ["build-tool"]
description = "Library for building declarative build tools"

[dependencies]
argh.workspace = true
cranelift-entity = "0.103.0"
serde.workspace = true
figment = { version = "0.10.12", features = ["toml"] }
pathdiff = { version = "0.2.1", features = ["camino"] }
camino = "1.1.6"
anyhow.workspace = true
log.workspace = true
env_logger.workspace = true
rhai = "1.18.0"
once_cell = "1.19.0"
ariadne = "0.4.1"
<<<<<<< HEAD
itertools.workspace = true
=======
rand = "0.8.5"
>>>>>>> b62942e0
<|MERGE_RESOLUTION|>--- conflicted
+++ resolved
@@ -22,8 +22,5 @@
 rhai = "1.18.0"
 once_cell = "1.19.0"
 ariadne = "0.4.1"
-<<<<<<< HEAD
 itertools.workspace = true
-=======
-rand = "0.8.5"
->>>>>>> b62942e0
+rand = "0.8.5"