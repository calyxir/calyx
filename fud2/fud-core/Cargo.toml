--- conflicted
+++ resolved
@@ -24,12 +24,7 @@
 ariadne = "0.4.1"
 itertools.workspace = true
 rand = "0.8.5"
-<<<<<<< HEAD
-rand_chacha = "0.3.1"
-egg = "0.9.5"
-=======
 egg = { version = "0.9.5", optional = true }
 
 [features]
-egg_planner = ["dep:egg"]
->>>>>>> d7b609da
+egg_planner = ["dep:egg"]