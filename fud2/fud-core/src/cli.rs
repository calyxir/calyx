--- conflicted
+++ resolved
@@ -165,17 +165,6 @@
 
 fn get_request(driver: &Driver, args: &FakeArgs) -> anyhow::Result<Request> {
     // The default working directory (if not specified) depends on the mode.
-<<<<<<< HEAD
-    let mut default_workdir = driver.default_workdir();
-    let workdir = args.dir.as_deref().unwrap_or_else(|| match args.mode {
-        Mode::Generate | Mode::Run => {
-            while (Path::new(&default_workdir)).exists() {
-                default_workdir = driver.default_workdir();
-            }
-            default_workdir.as_ref()
-        }
-        _ => Utf8Path::new("."),
-=======
     let workdir = args.dir.clone().unwrap_or_else(|| match args.mode {
         Mode::Generate | Mode::Run => {
             if args.keep.unwrap_or(false) {
@@ -185,7 +174,6 @@
             }
         }
         _ => ".".into(),
->>>>>>> b62942e0
     });
 
     // Find all the operations to route through.
