--- conflicted
+++ resolved
@@ -14,8 +14,6 @@
     StateRef(String),
     BeganOp(String, String),
     NoOp,
-<<<<<<< HEAD
-=======
     NoDep(String),
     DupTarget(String),
 
@@ -23,7 +21,6 @@
     ExpectedString(String),
     ExpectedShell,
     ExpectedShellDeps,
->>>>>>> d7b609da
 }
 
 impl RhaiSystemError {
@@ -54,8 +51,6 @@
     pub(super) fn no_op() -> Self {
         Self {
             kind: RhaiSystemErrorKind::NoOp,
-<<<<<<< HEAD
-=======
             position: rhai::Position::NONE,
         }
     }
@@ -91,7 +86,6 @@
     pub(super) fn expected_shell_deps() -> Self {
         Self {
             kind: RhaiSystemErrorKind::ExpectedShellDeps,
->>>>>>> d7b609da
             position: rhai::Position::NONE,
         }
     }
@@ -117,8 +111,6 @@
             RhaiSystemErrorKind::NoOp => {
                 write!(f, "Unable to find current op being built. Consider calling start_op_stmts earlier in the program.")
             }
-<<<<<<< HEAD
-=======
             RhaiSystemErrorKind::NoDep(dep) => {
                 write!(f, "Unable to find dep: `{dep:?}`. A call to `shell` with `{dep:?}` as an output must occur prior to this call.")
             }
@@ -134,7 +126,6 @@
             RhaiSystemErrorKind::ExpectedShellDeps => {
                 write!(f, "Expected `shell_deps`, got shell. Ops may contain only one of `shell` or `shell_deps` calls, not calls to both")
             }
->>>>>>> d7b609da
         }
     }
 }
