use rhai::{Dynamic, ImmutableString, ParseError, Position};

use crate::{
    exec::{SetupRef, StateRef},
    DriverBuilder,
};
use std::{
    cell::{RefCell, RefMut},
<<<<<<< HEAD
    collections::HashMap,
=======
    collections::{HashMap, HashSet},
>>>>>>> d7b609da
    path::{Path, PathBuf},
    rc::Rc,
};

use super::{
    error::RhaiSystemError,
    exec_scripts::{to_rhai_err, to_str_slice, RhaiResult, RhaiSetupCtx},
    report::RhaiReport,
    resolver::Resolver,
};

<<<<<<< HEAD
=======
/// A collection of rules created from Rhai shell commands.
///
/// This enum enforces if the input and output files of a shell command are unspecified, the
/// dependancy graph for the commands is a linked-list.
enum ShellCommands {
    /// This is a collection of rules whose dependency graph is guaranteed to form a sequence. It
    /// corresponds to commands added with the function defined by `reg_shell`.
    SeqCmds(Vec<crate::run::Rule>),
    /// This is a collection of rules allowing an arbitrary dependency graph. This corresponds to
    /// command added with the function defined by `reg_shell_deps`.
    Cmds(Vec<crate::run::Rule>),
}

>>>>>>> d7b609da
/// The signature and implementation of an operation specified in Rhai.
struct RhaiOp {
    /// Operation name.
    name: String,
<<<<<<< HEAD
    /// Inputs states of the op.
    input_states: Vec<StateRef>,
    /// Output states of the op.
    output_states: Vec<StateRef>,
    /// An ordered list of the commands run when this op is required.
    cmds: Vec<String>,
    /// A list of the values required from the config.
    config_vars: Vec<crate::run::ConfigVar>,
=======

    /// Inputs states of the op.
    input_states: Vec<StateRef>,

    /// Output states of the op.
    output_states: Vec<StateRef>,

    /// An ordered list of the commands run when this op is required. The second element of the
    /// tuple is a list of the indices of commands to be run before the given command.
    cmds: Option<ShellCommands>,

    /// A list of the values required from the config.
    config_vars: Vec<crate::run::ConfigVar>,

    /// This is a map from a file name generated or required as input by a call to the Rhai
    /// function `shell`. It maps to the index of the command generating this file.
    seen_deps: HashSet<String>,
>>>>>>> d7b609da
}

#[derive(Clone)]
struct ScriptContext {
    builder: Rc<RefCell<DriverBuilder>>,
    path: Rc<PathBuf>,
    ast: Rc<rhai::AST>,
    setups: Rc<RefCell<HashMap<String, SetupRef>>>,

    /// An op currently being built. `None` means no op is currently being built.
    cur_op: Rc<RefCell<Option<RhaiOp>>>,
}

impl ScriptContext {
    /// Take a Rhai array value that is supposed to contain setups and produce
    /// an array of actual references to setups. The array might contain string names
    /// for the setups, or it might be function references that define those setups.
    fn setups_array(
        &self,
        ctx: &rhai::NativeCallContext,
        setups: rhai::Array,
    ) -> RhaiResult<Vec<SetupRef>> {
        setups
            .into_iter()
            .map(|s| match s.clone().try_cast::<rhai::FnPtr>() {
                Some(fnptr) => Ok(self.make_or_get_setupref(fnptr)),
                // if we can't cast as a FnPtr, try casting as a SetupRef directly
                None => {
                    s.clone().try_cast::<SetupRef>().ok_or_else(move || {
                        RhaiSystemError::setup_ref(s)
                            .with_pos(ctx.position())
                            .into()
                    })
                }
            })
            .collect::<RhaiResult<Vec<_>>>()
    }

    /// Construct a SetupRef for a rhai function. If we already have a SetupRef,
    /// return the previously constructed version, otherwise make a new one, cache it
    /// and return that.
    fn make_or_get_setupref(&self, fnptr: rhai::FnPtr) -> SetupRef {
        // if we haven't seen this fnptr before, make a new setup context
        // for this function
        if !self.setups.borrow().contains_key(fnptr.fn_name()) {
            let rctx = RhaiSetupCtx {
                path: Rc::clone(&self.path),
                ast: Rc::new(self.ast.clone_functions_only()),
                name: fnptr.fn_name().to_string(),
            };
            let setup_ref = self
                .builder
                .borrow_mut()
                .add_setup(&format!("{} (plugin)", fnptr.fn_name()), rctx);
            self.setups
                .borrow_mut()
                .insert(fnptr.fn_name().to_string(), setup_ref);
        }

        *self.setups.borrow().get(fnptr.fn_name()).unwrap()
    }

    /// Begins building an op. This fails if an op is already being built or `input` or `output`
    /// are not arrays of `StateRef`.
    fn begin_op(
        &self,
        pos: Position,
        name: &str,
        inputs: rhai::Array,
        outputs: rhai::Array,
    ) -> RhaiResult<()> {
        let inputs = inputs
            .into_iter()
            .map(|i| match i.clone().try_cast::<StateRef>() {
                Some(state) => Ok(state),
                None => Err(RhaiSystemError::state_ref(i).with_pos(pos).into()),
            })
            .collect::<RhaiResult<Vec<_>>>()?;
        let outputs = outputs
            .into_iter()
            .map(|i| match i.clone().try_cast::<StateRef>() {
                Some(state) => Ok(state),
                None => Err(RhaiSystemError::state_ref(i).with_pos(pos).into()),
            })
            .collect::<RhaiResult<Vec<_>>>()?;

        let mut cur_op = self.cur_op.borrow_mut();
        match *cur_op {
            None => {
<<<<<<< HEAD
=======
                let num_inputs = inputs.len();
>>>>>>> d7b609da
                *cur_op = Some(RhaiOp {
                    name: name.to_string(),
                    input_states: inputs,
                    output_states: outputs,
<<<<<<< HEAD
                    cmds: vec![],
                    config_vars: vec![],
=======
                    cmds: None,
                    config_vars: vec![],
                    seen_deps: HashSet::from_iter((0..num_inputs).map(|i| {
                        format!("${}", crate::run::io_file_var_name(i, true))
                    })),
>>>>>>> d7b609da
                });
                Ok(())
            }
            Some(RhaiOp {
<<<<<<< HEAD
                name: ref old_name,
                input_states: _,
                output_states: _,
                cmds: _,
                config_vars: _,
=======
                name: ref old_name, ..
>>>>>>> d7b609da
            }) => Err(RhaiSystemError::began_op(old_name, name)
                .with_pos(pos)
                .into()),
        }
    }

<<<<<<< HEAD
    /// Adds a shell command to the `cur_op`.Returns and error if `begin_op` has not been called
    /// before this `end_op` and after any previous `end_op`
    fn add_shell(&self, pos: Position, cmd: String) -> RhaiResult<()> {
        let mut cur_op = self.cur_op.borrow_mut();
        match *cur_op {
            Some(ref mut op_sig) => {
                op_sig.cmds.push(cmd);
=======
    /// Returns a fake file name for `cmd` to use as a dependancy by other commands dending on
    /// `cmd`.
    fn fake_file_name(op_name: &str, rule_idx: usize) -> String {
        format!("_{}_rule_{}.fake", op_name, rule_idx + 1)
    }

    /// Adds a shell command to the `cur_op`. Returns an error if `begin_op` has not been called
    /// before this `end_op` and after any previous `end_op` or a dep cannot be found. The contents
    /// of `gens` are also added to `self`.
    ///
    /// If `dep_on_all` is true, then the command will depend on all previous run commands.
    fn add_shell(
        &self,
        pos: Position,
        cmd: String,
        deps: rhai::Array,
        gens: rhai::Array,
        is_shell: bool,
    ) -> RhaiResult<()> {
        let mut cur_op = self.cur_op.borrow_mut();
        match *cur_op {
            Some(RhaiOp {
                ref mut cmds,
                ref name,
                ref mut seen_deps,
                ..
            }) => {
                // Guard against mixing `shell` and `shell_deps`.
                if matches!(cmds, Some(ShellCommands::SeqCmds(_))) && !is_shell
                {
                    return Err(RhaiSystemError::expected_shell()
                        .with_pos(pos)
                        .into());
                } else if matches!(cmds, Some(ShellCommands::Cmds(_)))
                    && is_shell
                {
                    return Err(RhaiSystemError::expected_shell_deps()
                        .with_pos(pos)
                        .into());
                }

                // If cmds has not yet been initialized, initilized it.
                let mut cmd_list = match cmds.take() {
                    Some(ShellCommands::Cmds(cmds))
                    | Some(ShellCommands::SeqCmds(cmds)) => cmds,
                    None => {
                        vec![]
                    }
                };

                // Extract dependancies.
                let deps = if is_shell {
                    // Depends on all previously run command in sequence. If none exists, depend on
                    // nothing.
                    //
                    // Because this is a `shell` command, the last element, if it exists, is
                    // guarenteed to have a single output.
                    cmd_list
                        .last()
                        .map(|v| vec![v.gens[0].clone()])
                        .unwrap_or(vec![])
                } else {
                    // Depends on files specified in `deps`.
                    deps.into_iter()
                        .map(|d| {
                            let type_name = d.type_name();
                            let dep =
                                d.try_cast::<String>().ok_or_else(|| {
                                    RhaiSystemError::expected_string(type_name)
                                        .with_pos(pos)
                                })?;
                            seen_deps
                                .get(&dep)
                                .ok_or_else(|| {
                                    RhaiSystemError::no_dep(&dep).with_pos(pos)
                                })
                                .map(|_| dep)
                        })
                        .collect::<Result<Vec<_>, _>>()?
                };

                // Get generated files.
                let mut gens = gens
                    .into_iter()
                    .map(|v| {
                        let type_name = v.type_name();
                        v.try_cast::<String>().ok_or_else(|| {
                            RhaiSystemError::expected_string(type_name)
                                .with_pos(pos)
                        })
                    })
                    .collect::<Result<Vec<_>, _>>()?;

                // All shell commands generate a "fake" file for dependancy tracking because
                // generated and depended on files aren't tracked.
                if is_shell {
                    gens.push(Self::fake_file_name(name, cmd_list.len()));
                }

                // Duplicated targets should be an error.
                for target in &gens {
                    let matched_target = cmd_list
                        .iter()
                        .flat_map(|c| &c.gens)
                        .find(|s| *s == target);
                    if let Some(t) = matched_target {
                        return Err(RhaiSystemError::dup_target(t)
                            .with_pos(pos)
                            .into());
                    }
                }

                // Add all generated files to seen dependancies.
                for v in &gens {
                    seen_deps.insert(v.clone());
                }

                cmd_list.push(crate::run::Rule { cmd, deps, gens });
                *cmds = Some(if is_shell {
                    ShellCommands::SeqCmds(cmd_list)
                } else {
                    ShellCommands::Cmds(cmd_list)
                });
>>>>>>> d7b609da
                Ok(())
            }
            None => Err(RhaiSystemError::no_op().with_pos(pos).into()),
        }
    }

    /// Adds a config var. Returns an error if `begin_op` has not been called
    /// before this `end_op` and after any previous `end_op`.
    fn add_config_var(
        &self,
        pos: Position,
        var: crate::run::ConfigVar,
    ) -> RhaiResult<()> {
        let mut cur_op = self.cur_op.borrow_mut();
        match *cur_op {
            Some(ref mut op_sig) => {
                op_sig.config_vars.push(var);
                Ok(())
            }
            None => Err(RhaiSystemError::no_op().with_pos(pos).into()),
        }
    }

    /// Collects an op currently being built and adds it to `bld`. Returns and error if `begin_op`
    /// has not been called before this `end_op` and after any previous `end_op`.
    fn end_op(
        &self,
        pos: Position,
        mut bld: RefMut<DriverBuilder>,
    ) -> RhaiResult<()> {
        let mut cur_op = self.cur_op.borrow_mut();
        match *cur_op {
            Some(RhaiOp {
                ref name,
                ref input_states,
                ref output_states,
                ref cmds,
                ref config_vars,
<<<<<<< HEAD
            }) => {
                // Create the emitter.
                let cmds = cmds.clone();
                let op_name = name.clone();
                let config_vars = config_vars.clone();
                let op_emitter = crate::run::OpEmitData {
=======
                seen_deps: _,
            }) => {
                // Create the emitter.
                let cmds = match cmds {
                    Some(ShellCommands::SeqCmds(c)) => {
                        // The final command should generate the outputs otherwise none of the
                        // rules would get called.
                        let outputs: Vec<_> = (0..output_states.len())
                            .map(|i| crate::run::io_file_var_name(i, false))
                            .collect();
                        let mut c = c.clone();
                        if let Some(v) = c.last_mut() {
                            let outputs =
                                outputs.iter().map(|v| format!("${}", v));
                            v.gens.extend(outputs);
                        }

                        // Similarly, the first command should depend on all inputs.
                        let inputs: Vec<_> = (0..input_states.len())
                            .map(|i| crate::run::io_file_var_name(i, true))
                            .collect();
                        if let Some(v) = c.first_mut() {
                            let inputs =
                                inputs.iter().map(|v| format!("${}", v));
                            v.deps.extend(inputs);
                        }
                        c
                    }
                    Some(ShellCommands::Cmds(c)) => c.clone(),
                    None => vec![],
                };
                let op_name = name.clone();
                let config_vars = config_vars.clone();
                let op_emitter = crate::run::RulesOp {
>>>>>>> d7b609da
                    op_name,
                    cmds,
                    config_vars,
                };

                // Add the op.
                bld.add_op(name, &[], input_states, output_states, op_emitter);

                // Now no op is being built.
                *cur_op = None;
                Ok(())
            }
            None => Err(RhaiSystemError::no_op().with_pos(pos).into()),
        }
    }
}

/// All nodes in the parsing state machine.
#[derive(Debug, Copy, Clone)]
enum ParseNode {
    DefopS,
    IdentS,
    OpenParenS,
    IdentP1,
    ColonP1,
    ExprP1,
    CommaP1,
    CloseParenP1,
    ArrowS,
    IdentP2,
    ColonP2,
    ExprP2,
    CommaP2,
    BlockS,
}

/// All of the state of the parser.
#[derive(Debug, Clone)]
struct ParseState {
    node: ParseNode,
    inputs: usize,
    outputs: usize,
}

impl ParseState {
    pub fn new() -> Self {
        Self {
            node: ParseNode::DefopS,
            inputs: 0,
            outputs: 0,
        }
    }

    pub fn node(&self, node: ParseNode) -> Self {
        Self {
            node,
            inputs: self.inputs,
            outputs: self.outputs,
        }
    }

    pub fn inputs(&self, inputs: usize) -> Self {
        Self {
            node: self.node,
            inputs,
            outputs: self.outputs,
        }
    }

    pub fn outputs(&self, outputs: usize) -> Self {
        Self {
            node: self.node,
            inputs: self.inputs,
            outputs,
        }
    }
}

pub struct ScriptRunner {
    builder: Rc<RefCell<DriverBuilder>>,
    engine: rhai::Engine,
    rhai_functions: rhai::AST,
    resolver: Option<Resolver>,
    setups: Rc<RefCell<HashMap<String, SetupRef>>>,
}

impl ScriptRunner {
    pub fn new(builder: DriverBuilder) -> Self {
        let mut this = Self {
            builder: Rc::new(RefCell::new(builder)),
            engine: rhai::Engine::new(),
            rhai_functions: rhai::AST::empty(),
            resolver: Some(Resolver::default()),
            setups: Rc::default(),
        };
        this.reg_state();
        this.reg_get_state();
        this.reg_get_setup();
        this.reg_defop_syntax_nop();
        this
    }

    pub fn add_files(
        &mut self,
        files: impl Iterator<Item = PathBuf>,
    ) -> &mut Self {
        for f in files {
            let ast = self.engine.compile_file(f.clone()).unwrap();
            let functions =
                self.resolver.as_mut().unwrap().register_path(f, ast);
            self.rhai_functions = self.rhai_functions.merge(&functions);
        }
        self
    }

    pub fn add_static_files(
        &mut self,
        static_files: impl Iterator<Item = (&'static str, &'static [u8])>,
    ) -> &mut Self {
        for (name, data) in static_files {
            let ast = self
                .engine
                .compile(String::from_utf8(data.to_vec()).unwrap())
                .unwrap();
            let functions =
                self.resolver.as_mut().unwrap().register_data(name, ast);
            self.rhai_functions = self.rhai_functions.merge(&functions);
        }
        self
    }

    fn into_builder(self) -> DriverBuilder {
        std::mem::drop(self.engine); // Drop references to the context.
        Rc::into_inner(self.builder)
            .expect("script references still live")
            .into_inner()
    }

    fn reg_state(&mut self) {
        let bld = Rc::clone(&self.builder);
        self.engine.register_fn(
            "state",
            move |ctx: rhai::NativeCallContext,
                  name: &str,
                  extensions: rhai::Array| {
                let v = to_str_slice(&extensions);
                let v = v.iter().map(|x| &**x).collect::<Vec<_>>();
                let state = bld.borrow_mut().state(name, &v);

                #[cfg(not(debug_assertions))]
                // use ctx when we build in release mode
                // so that we don't get a warning
                {
                    _ = ctx;
                }

                // try to set state source
                #[cfg(debug_assertions)]
                if let Some(src) =
                    ctx.global_runtime_state().source().and_then(|p| {
                        PathBuf::from(p)
                            .file_name()
                            .map(|s| s.to_string_lossy().to_string())
                    })
                {
                    bld.borrow_mut().state_source(state, src);
                }
                state
            },
        );
    }

    fn reg_get_state(&mut self) {
        let bld = Rc::clone(&self.builder);
        self.engine
            .register_fn("get_state", move |state_name: &str| {
                bld.borrow().find_state(state_name).map_err(to_rhai_err)
            });
    }

    fn reg_get_setup(&mut self) {
        let bld = Rc::clone(&self.builder);
        self.engine
            .register_fn("get_setup", move |setup_name: &str| {
                bld.borrow().find_setup(setup_name).map_err(to_rhai_err)
            });
    }

    fn reg_rule(&mut self, sctx: ScriptContext) {
        let bld = Rc::clone(&self.builder);
        self.engine.register_fn(
            "rule",
            move |ctx: rhai::NativeCallContext,
                  setups: rhai::Array,
                  input: StateRef,
                  output: StateRef,
                  rule_name: &str|
                  -> RhaiResult<_> {
                let setups = sctx.setups_array(&ctx, setups)?;
                let op =
                    bld.borrow_mut().rule(&setups, input, output, rule_name);

                // try to set op source
                #[cfg(debug_assertions)]
                if let Some(name) = sctx.path.file_name() {
                    bld.borrow_mut().op_source(op, name.to_string_lossy());
                }
                Ok(op)
            },
        );
    }

    fn reg_op(&mut self, sctx: ScriptContext) {
        let bld = Rc::clone(&self.builder);
        self.engine.register_fn(
            "op",
            move |ctx: rhai::NativeCallContext,
                  name: &str,
                  setups: rhai::Array,
                  input: StateRef,
                  output: StateRef,
                  build: rhai::FnPtr|
                  -> RhaiResult<_> {
                let setups = sctx.setups_array(&ctx, setups)?;
                let rctx = RhaiSetupCtx {
                    path: sctx.path.clone(),
                    ast: Rc::new(sctx.ast.clone_functions_only()),
                    name: build.fn_name().to_string(),
                };
                let op = bld.borrow_mut().add_op(
                    name,
                    &setups,
                    &[input],
                    &[output],
                    rctx,
                );

                // try to set op source
                #[cfg(debug_assertions)]
                if let Some(name) = sctx.path.file_name() {
                    bld.borrow_mut().op_source(op, name.to_string_lossy());
                }
                Ok(op)
            },
        );
    }

<<<<<<< HEAD
    /// Registers a Rhai function which starts the parser listening for shell commands, how an op
    /// does its transformation.
    fn reg_start_op_stmts(&mut self, sctx: ScriptContext) {
        self.engine.register_fn(
            "start_op_stmts",
            move |ctx: rhai::NativeCallContext,
                  name: &str,
                  inputs: rhai::Array,
                  outputs: rhai::Array|
                  -> RhaiResult<_> {
                sctx.begin_op(ctx.position(), name, inputs, outputs)
            },
        );
    }

    /// Registers a Rhai function which adds shell commands to be used by an op.
=======
    /// Registers a Rhai function which adds shell commands to be used by an op based on a given
    /// command and specified generated files and dependancies.
    fn reg_shell_deps(&mut self, sctx: ScriptContext) {
        self.engine.register_fn(
            "shell_deps",
            move |ctx: rhai::NativeCallContext,
                  cmd: &str,
                  deps: rhai::Array,
                  gens: rhai::Array|
                  -> RhaiResult<_> {
                sctx.add_shell(
                    ctx.position(),
                    cmd.to_string(),
                    deps,
                    gens,
                    false,
                )
            },
        );
    }

    /// Registers a Rhai function which adds shell commands to be used by an op based on a given
    /// command.
>>>>>>> d7b609da
    fn reg_shell(&mut self, sctx: ScriptContext) {
        self.engine.register_fn(
            "shell",
            move |ctx: rhai::NativeCallContext, cmd: &str| -> RhaiResult<_> {
<<<<<<< HEAD
                sctx.add_shell(ctx.position(), cmd.to_string())
=======
                sctx.add_shell(
                    ctx.position(),
                    cmd.to_string(),
                    rhai::Array::new(),
                    rhai::Array::new(),
                    true,
                )
>>>>>>> d7b609da
            },
        );
    }

    /// Registers a Rhai function for getting values from the config file.
    fn reg_config(&mut self, sctx: ScriptContext) {
        self.engine.register_fn(
            "config",
            move |ctx: rhai::NativeCallContext, key: &str| -> RhaiResult<_> {
                sctx.add_config_var(
                    ctx.position(),
<<<<<<< HEAD
                    crate::run::ConfigVar::Var(key.to_string()),
=======
                    crate::run::ConfigVar::Required(key.to_string()),
>>>>>>> d7b609da
                )?;
                Ok(format!("${{{}}}", key))
            },
        );
    }

    /// Registers a Rhai function for getting values from the config file or using a provided
    /// string if the key is not found.
    fn reg_config_or(&mut self, sctx: ScriptContext) {
        self.engine.register_fn(
            "config_or",
            move |ctx: rhai::NativeCallContext,
                  key: &str,
                  default: &str|
                  -> RhaiResult<_> {
                sctx.add_config_var(
                    ctx.position(),
<<<<<<< HEAD
                    crate::run::ConfigVar::VarOr(
=======
                    crate::run::ConfigVar::Optional(
>>>>>>> d7b609da
                        key.to_string(),
                        default.to_string(),
                    ),
                )?;
                Ok(format!("${{{}}}", key))
            },
        );
    }

<<<<<<< HEAD
    /// Registers a Rhai function which stops the parser listening to shell commands and adds the
    /// created op to `self.builder`.
    fn reg_end_op_stmts(&mut self, sctx: ScriptContext) {
        let bld = Rc::clone(&self.builder);
        self.engine.register_fn(
            "end_op_stmts",
            move |ctx: rhai::NativeCallContext| -> RhaiResult<_> {
                sctx.end_op(ctx.position(), bld.borrow_mut())
            },
        );
    }

=======
>>>>>>> d7b609da
    /// A parse function to add custom syntax for defining ops to rhai.
    fn parse_defop(
        symbols: &[ImmutableString],
        look_ahead: &str,
        state: &mut Dynamic,
    ) -> Result<Option<ImmutableString>, ParseError> {
        if symbols.len() == 1 {
            *state = Dynamic::from(ParseState::new());
        }
        let s = state.clone_cast::<ParseState>();
        match s.node {
            ParseNode::DefopS => {
                *state = Dynamic::from(s.node(ParseNode::IdentS));
                Ok(Some("$ident$".into()))
            }
            ParseNode::IdentS => {
                *state = Dynamic::from(s.node(ParseNode::OpenParenS));
                Ok(Some("(".into()))
            }
            ParseNode::OpenParenS => {
                *state = Dynamic::from(s.node(ParseNode::IdentP1));
                Ok(Some("$ident$".into()))
            }
            ParseNode::IdentP1 => {
                *state = Dynamic::from(
                    s.node(ParseNode::ColonP1).inputs(s.inputs + 1),
                );
                Ok(Some(":".into()))
            }
            ParseNode::ColonP1 => {
                *state = Dynamic::from(s.node(ParseNode::ExprP1));
                Ok(Some("$expr$".into()))
            }
            ParseNode::ExprP1 => {
                if look_ahead == "," {
                    *state = Dynamic::from(s.node(ParseNode::CommaP1));
                    Ok(Some(",".into()))
                } else {
                    *state = Dynamic::from(s.node(ParseNode::CloseParenP1));
                    Ok(Some(")".into()))
                }
            }
            ParseNode::CommaP1 => {
                *state = Dynamic::from(s.node(ParseNode::IdentP1));
                Ok(Some("$ident$".into()))
            }
            ParseNode::CloseParenP1 => {
                *state = Dynamic::from(s.node(ParseNode::ArrowS));
                Ok(Some(">>".into()))
            }
            ParseNode::ArrowS => {
                *state = Dynamic::from(s.node(ParseNode::IdentP2));
                Ok(Some("$ident$".into()))
            }
            ParseNode::IdentP2 => {
                *state = Dynamic::from(
                    s.node(ParseNode::ColonP2).outputs(s.outputs + 1),
                );
                Ok(Some(":".into()))
            }
            ParseNode::ColonP2 => {
                *state = Dynamic::from(s.node(ParseNode::ExprP2));
                Ok(Some("$expr$".into()))
            }
            ParseNode::ExprP2 => {
                if look_ahead == "," {
                    *state = Dynamic::from(s.node(ParseNode::CommaP2));
                    Ok(Some(",".into()))
                } else {
                    *state = Dynamic::from(s.node(ParseNode::BlockS));
                    Ok(Some("$block$".into()))
                }
            }
            ParseNode::CommaP2 => {
                *state = Dynamic::from(s.node(ParseNode::IdentP2));
                Ok(Some("$ident$".into()))
            }
            ParseNode::BlockS => Ok(None),
        }
    }

    /// Registers custom syntax for defining op without actually defining the op.
    fn reg_defop_syntax_nop(&mut self) {
        self.engine.register_custom_syntax_with_state_raw(
            "defop",
            Self::parse_defop,
            false,
            move |_context, _inputs, _state| Ok(().into()),
        );
    }

    /// Registers a custom syntax for creating ops using `start_op_stmts` and `end_op_stmts`.
    fn reg_defop_syntax(&mut self, sctx: ScriptContext) {
        let bld = Rc::clone(&self.builder);
        self.engine.register_custom_syntax_with_state_raw(
            "defop",
            Self::parse_defop,
            true,
            move |context, inputs, state| {
                let state = state.clone_cast::<ParseState>();
<<<<<<< HEAD
=======

>>>>>>> d7b609da
                // Collect name of op and input/output states.
                let op_name =
                    inputs.first().unwrap().get_string_value().unwrap();
                let input_names: Vec<_> = inputs
                    .iter()
                    .skip(1)
                    .step_by(2)
                    .take(state.inputs)
                    .map(|n| {
                        Dynamic::from(n.get_string_value().unwrap().to_string())
                    })
                    .collect();
                let input_states = inputs
                    .iter()
                    .skip(2)
                    .step_by(2)
                    .take(state.inputs)
                    .map(|s| s.eval_with_context(context))
                    .collect::<RhaiResult<Vec<_>>>()?;
                let output_names: Vec<_> = inputs
                    .iter()
                    .skip(1 + 2 * state.inputs)
                    .step_by(2)
                    .take(state.outputs)
                    .map(|n| {
                        Dynamic::from(n.get_string_value().unwrap().to_string())
                    })
                    .collect();
                let output_states: Vec<_> = inputs
                    .iter()
                    .skip(2 + 2 * state.inputs)
                    .step_by(2)
                    .take(state.outputs)
                    .map(|s| s.eval_with_context(context))
                    .collect::<RhaiResult<Vec<_>>>()?;
                let body = inputs.last().unwrap();

                let orig_scope_size = context.scope().len();

                for (i, name) in input_names.clone().into_iter().enumerate() {
                    context.scope_mut().push(
                        name.into_string().unwrap(),
                        format!("${}", crate::run::io_file_var_name(i, true)),
                    );
                }

                for (i, name) in output_names.clone().into_iter().enumerate() {
                    context.scope_mut().push(
                        name.into_string().unwrap(),
                        format!("${}", crate::run::io_file_var_name(i, false)),
                    );
                }

                // Position to note error.
                let op_pos = inputs.first().unwrap().position();

                // Begin listening for `shell` functions. Execute definition body and collect into
                // an op.
                sctx.begin_op(op_pos, op_name, input_states, output_states)?;
                let _ = body.eval_with_context(context)?;
                let res =
                    sctx.end_op(op_pos, bld.borrow_mut()).map(Dynamic::from);
                context.scope_mut().rewind(orig_scope_size);
                res
            },
        );
    }

    fn script_context(&self, path: PathBuf) -> ScriptContext {
        ScriptContext {
            builder: Rc::clone(&self.builder),
            path: Rc::new(path),
            ast: Rc::new(self.rhai_functions.clone()),
            setups: Rc::clone(&self.setups),
            cur_op: Rc::new(None.into()),
        }
    }

    fn run_file(&mut self, path: &Path) {
        let sctx = self.script_context(path.to_path_buf());
        self.reg_rule(sctx.clone());
        self.reg_op(sctx.clone());
<<<<<<< HEAD
        self.reg_start_op_stmts(sctx.clone());
        self.reg_shell(sctx.clone());
        self.reg_end_op_stmts(sctx.clone());
=======
        self.reg_shell(sctx.clone());
        self.reg_shell_deps(sctx.clone());
>>>>>>> d7b609da
        self.reg_defop_syntax(sctx.clone());
        self.reg_config(sctx.clone());
        self.reg_config_or(sctx.clone());

        self.engine
            .module_resolver()
            .resolve(
                &self.engine,
                None,
                path.to_str().unwrap(),
                rhai::Position::NONE,
            )
            .report(path);
    }

    pub fn run(mut self) -> DriverBuilder {
        // take ownership of the resolver
        let resolver = self.resolver.take().unwrap();
        // grab the paths from the resolver
        let paths = resolver.paths();
        // set our engine to use this resolver
        self.engine.set_module_resolver(resolver);

        // run all the paths we've registered
        for p in paths {
            self.run_file(p.as_path());
        }

        // transform self back into a DriverBuilder
        self.into_builder()
    }
}<|MERGE_RESOLUTION|>--- conflicted
+++ resolved
@@ -6,11 +6,7 @@
 };
 use std::{
     cell::{RefCell, RefMut},
-<<<<<<< HEAD
-    collections::HashMap,
-=======
     collections::{HashMap, HashSet},
->>>>>>> d7b609da
     path::{Path, PathBuf},
     rc::Rc,
 };
@@ -22,8 +18,6 @@
     resolver::Resolver,
 };
 
-<<<<<<< HEAD
-=======
 /// A collection of rules created from Rhai shell commands.
 ///
 /// This enum enforces if the input and output files of a shell command are unspecified, the
@@ -37,21 +31,10 @@
     Cmds(Vec<crate::run::Rule>),
 }
 
->>>>>>> d7b609da
 /// The signature and implementation of an operation specified in Rhai.
 struct RhaiOp {
     /// Operation name.
     name: String,
-<<<<<<< HEAD
-    /// Inputs states of the op.
-    input_states: Vec<StateRef>,
-    /// Output states of the op.
-    output_states: Vec<StateRef>,
-    /// An ordered list of the commands run when this op is required.
-    cmds: Vec<String>,
-    /// A list of the values required from the config.
-    config_vars: Vec<crate::run::ConfigVar>,
-=======
 
     /// Inputs states of the op.
     input_states: Vec<StateRef>,
@@ -69,7 +52,6 @@
     /// This is a map from a file name generated or required as input by a call to the Rhai
     /// function `shell`. It maps to the index of the command generating this file.
     seen_deps: HashSet<String>,
->>>>>>> d7b609da
 }
 
 #[derive(Clone)]
@@ -159,52 +141,27 @@
         let mut cur_op = self.cur_op.borrow_mut();
         match *cur_op {
             None => {
-<<<<<<< HEAD
-=======
                 let num_inputs = inputs.len();
->>>>>>> d7b609da
                 *cur_op = Some(RhaiOp {
                     name: name.to_string(),
                     input_states: inputs,
                     output_states: outputs,
-<<<<<<< HEAD
-                    cmds: vec![],
-                    config_vars: vec![],
-=======
                     cmds: None,
                     config_vars: vec![],
                     seen_deps: HashSet::from_iter((0..num_inputs).map(|i| {
                         format!("${}", crate::run::io_file_var_name(i, true))
                     })),
->>>>>>> d7b609da
                 });
                 Ok(())
             }
             Some(RhaiOp {
-<<<<<<< HEAD
-                name: ref old_name,
-                input_states: _,
-                output_states: _,
-                cmds: _,
-                config_vars: _,
-=======
                 name: ref old_name, ..
->>>>>>> d7b609da
             }) => Err(RhaiSystemError::began_op(old_name, name)
                 .with_pos(pos)
                 .into()),
         }
     }
 
-<<<<<<< HEAD
-    /// Adds a shell command to the `cur_op`.Returns and error if `begin_op` has not been called
-    /// before this `end_op` and after any previous `end_op`
-    fn add_shell(&self, pos: Position, cmd: String) -> RhaiResult<()> {
-        let mut cur_op = self.cur_op.borrow_mut();
-        match *cur_op {
-            Some(ref mut op_sig) => {
-                op_sig.cmds.push(cmd);
-=======
     /// Returns a fake file name for `cmd` to use as a dependancy by other commands dending on
     /// `cmd`.
     fn fake_file_name(op_name: &str, rule_idx: usize) -> String {
@@ -328,7 +285,6 @@
                 } else {
                     ShellCommands::Cmds(cmd_list)
                 });
->>>>>>> d7b609da
                 Ok(())
             }
             None => Err(RhaiSystemError::no_op().with_pos(pos).into()),
@@ -367,14 +323,6 @@
                 ref output_states,
                 ref cmds,
                 ref config_vars,
-<<<<<<< HEAD
-            }) => {
-                // Create the emitter.
-                let cmds = cmds.clone();
-                let op_name = name.clone();
-                let config_vars = config_vars.clone();
-                let op_emitter = crate::run::OpEmitData {
-=======
                 seen_deps: _,
             }) => {
                 // Create the emitter.
@@ -409,7 +357,6 @@
                 let op_name = name.clone();
                 let config_vars = config_vars.clone();
                 let op_emitter = crate::run::RulesOp {
->>>>>>> d7b609da
                     op_name,
                     cmds,
                     config_vars,
@@ -657,24 +604,6 @@
         );
     }
 
-<<<<<<< HEAD
-    /// Registers a Rhai function which starts the parser listening for shell commands, how an op
-    /// does its transformation.
-    fn reg_start_op_stmts(&mut self, sctx: ScriptContext) {
-        self.engine.register_fn(
-            "start_op_stmts",
-            move |ctx: rhai::NativeCallContext,
-                  name: &str,
-                  inputs: rhai::Array,
-                  outputs: rhai::Array|
-                  -> RhaiResult<_> {
-                sctx.begin_op(ctx.position(), name, inputs, outputs)
-            },
-        );
-    }
-
-    /// Registers a Rhai function which adds shell commands to be used by an op.
-=======
     /// Registers a Rhai function which adds shell commands to be used by an op based on a given
     /// command and specified generated files and dependancies.
     fn reg_shell_deps(&mut self, sctx: ScriptContext) {
@@ -698,14 +627,10 @@
 
     /// Registers a Rhai function which adds shell commands to be used by an op based on a given
     /// command.
->>>>>>> d7b609da
     fn reg_shell(&mut self, sctx: ScriptContext) {
         self.engine.register_fn(
             "shell",
             move |ctx: rhai::NativeCallContext, cmd: &str| -> RhaiResult<_> {
-<<<<<<< HEAD
-                sctx.add_shell(ctx.position(), cmd.to_string())
-=======
                 sctx.add_shell(
                     ctx.position(),
                     cmd.to_string(),
@@ -713,7 +638,6 @@
                     rhai::Array::new(),
                     true,
                 )
->>>>>>> d7b609da
             },
         );
     }
@@ -725,11 +649,7 @@
             move |ctx: rhai::NativeCallContext, key: &str| -> RhaiResult<_> {
                 sctx.add_config_var(
                     ctx.position(),
-<<<<<<< HEAD
-                    crate::run::ConfigVar::Var(key.to_string()),
-=======
                     crate::run::ConfigVar::Required(key.to_string()),
->>>>>>> d7b609da
                 )?;
                 Ok(format!("${{{}}}", key))
             },
@@ -747,11 +667,7 @@
                   -> RhaiResult<_> {
                 sctx.add_config_var(
                     ctx.position(),
-<<<<<<< HEAD
-                    crate::run::ConfigVar::VarOr(
-=======
                     crate::run::ConfigVar::Optional(
->>>>>>> d7b609da
                         key.to_string(),
                         default.to_string(),
                     ),
@@ -761,21 +677,6 @@
         );
     }
 
-<<<<<<< HEAD
-    /// Registers a Rhai function which stops the parser listening to shell commands and adds the
-    /// created op to `self.builder`.
-    fn reg_end_op_stmts(&mut self, sctx: ScriptContext) {
-        let bld = Rc::clone(&self.builder);
-        self.engine.register_fn(
-            "end_op_stmts",
-            move |ctx: rhai::NativeCallContext| -> RhaiResult<_> {
-                sctx.end_op(ctx.position(), bld.borrow_mut())
-            },
-        );
-    }
-
-=======
->>>>>>> d7b609da
     /// A parse function to add custom syntax for defining ops to rhai.
     fn parse_defop(
         symbols: &[ImmutableString],
@@ -876,10 +777,7 @@
             true,
             move |context, inputs, state| {
                 let state = state.clone_cast::<ParseState>();
-<<<<<<< HEAD
-=======
-
->>>>>>> d7b609da
+
                 // Collect name of op and input/output states.
                 let op_name =
                     inputs.first().unwrap().get_string_value().unwrap();
@@ -962,14 +860,8 @@
         let sctx = self.script_context(path.to_path_buf());
         self.reg_rule(sctx.clone());
         self.reg_op(sctx.clone());
-<<<<<<< HEAD
-        self.reg_start_op_stmts(sctx.clone());
-        self.reg_shell(sctx.clone());
-        self.reg_end_op_stmts(sctx.clone());
-=======
         self.reg_shell(sctx.clone());
         self.reg_shell_deps(sctx.clone());
->>>>>>> d7b609da
         self.reg_defop_syntax(sctx.clone());
         self.reg_config(sctx.clone());
         self.reg_config_or(sctx.clone());
