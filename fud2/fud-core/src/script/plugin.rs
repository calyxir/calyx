--- conflicted
+++ resolved
@@ -222,17 +222,13 @@
                     ast: Rc::new(sctx.ast.clone_functions_only()),
                     name: build.fn_name().to_string(),
                 };
-<<<<<<< HEAD
-                Ok(bld.borrow_mut().add_op(
+                let op = bld.borrow_mut().add_op(
                     name,
                     &setups,
                     &[input],
                     &[output],
                     rctx,
-                ))
-=======
-                let op =
-                    bld.borrow_mut().add_op(name, &setups, input, output, rctx);
+                );
 
                 // try to set op source
                 #[cfg(debug_assertions)]
@@ -240,7 +236,6 @@
                     bld.borrow_mut().op_source(op, name.to_string_lossy());
                 }
                 Ok(op)
->>>>>>> 96b740aa
             },
         );
     }
