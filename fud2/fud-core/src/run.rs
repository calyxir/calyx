--- conflicted
+++ resolved
@@ -222,29 +222,7 @@
         cmd.current_dir(&dir.path);
 
         if !self.global_config.verbose {
-<<<<<<< HEAD
-            // Get `ninja` version
-            let pass_quiet = {
-                let version_output = Command::new(&self.global_config.ninja)
-                    .arg("--version")
-                    .output()?;
-                if let Ok(version) = String::from_utf8(version_output.stdout) {
-                    let parts: Vec<&str> = version.split('.').collect();
-                    if parts.len() >= 2 {
-                        let major = parts[0].parse::<u32>().unwrap_or(0);
-                        let minor = parts[1].parse::<u32>().unwrap_or(0);
-                        major > 1 || (major == 1 && minor >= 11)
-                    } else {
-                        false
-                    }
-                } else {
-                    false
-                }
-            };
-            if pass_quiet {
-=======
             if ninja_supports_quiet(&self.global_config.ninja)? {
->>>>>>> b62942e0
                 cmd.arg("--quiet");
             }
         } else {
