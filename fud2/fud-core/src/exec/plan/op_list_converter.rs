--- conflicted
+++ resolved
@@ -58,15 +58,9 @@
                     ))
                     .with_extension(ext),
                 );
-<<<<<<< HEAD
-                if req.start_states.contains(&s) {
+                if req.start_states.contains(&s) && state_idx[s] == 0 {
                     ir.push_stdin(r);
                     ir.push_input(r);
-=======
-                if req.start_states.contains(&s) && state_idx[s] == 0 {
-                    from_stdin.push(r);
-                    inputs.push(r);
->>>>>>> 623f5dae
                 }
                 r
             };
