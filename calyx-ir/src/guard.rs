use super::{Port, RRC};
use calyx_utils::Error;
use std::fmt::Debug;
use std::mem;
use std::ops::{BitAnd, BitAndAssign, BitOr, BitOrAssign, Not};
use std::{cmp::Ordering, hash::Hash, rc::Rc};

#[derive(Debug, Clone, Default, Eq, PartialEq)]
pub struct Nothing;

impl ToString for Nothing {
    fn to_string(&self) -> String {
        "".to_string()
    }
}

/// Comparison operations that can be performed between ports by [Guard::CompOp].
#[derive(Debug, Clone, PartialEq, Eq)]
pub enum PortComp {
    /// p1 == p2
    Eq,
    /// p1 != p2
    Neq,
    /// p1 > p2
    Gt,
    /// p1 < p2
    Lt,
    /// p1 >= p2
    Geq,
    /// p1 <= p2
    Leq,
}

/// An assignment guard which has pointers to the various ports from which it reads.
#[derive(Debug, Clone, Default)]
pub enum Guard<T> {
    /// Represents `c1 || c2`.
    Or(Box<Guard<T>>, Box<Guard<T>>),
    /// Represents `c1 && c2`.
    And(Box<Guard<T>>, Box<Guard<T>>),
    /// Represents `!c1`
    Not(Box<Guard<T>>),
    #[default]
    /// The constant true
    True,
    /// Comparison operator.
    CompOp(PortComp, RRC<Port>, RRC<Port>),
    /// Uses the value on a port as the condition. Same as `p1 == true`
    Port(RRC<Port>),
    /// Other types of information.
    Info(T),
}

<<<<<<< HEAD
impl<T> Default for Guard<T> {
    fn default() -> Self {
        Guard::True
    }
}

#[derive(Debug, Clone, Copy, PartialEq, Eq, Default)]
=======
#[derive(Debug, Clone, Copy, PartialEq, Eq)]
>>>>>>> fb15c5e7
pub struct StaticTiming {
    interval: (u64, u64),
}

impl ToString for StaticTiming {
    fn to_string(&self) -> String {
        if self.interval.0 + 1 == self.interval.1 {
            format!("%{}", self.interval.0)
        } else {
            format!("%[{}:{}]", self.interval.0, self.interval.1)
        }
    }
}

impl StaticTiming {
    /// creates a new `StaticTiming` struct
    pub fn new(interval: (u64, u64)) -> Self {
        StaticTiming { interval }
    }

    /// returns the (u64, u64) interval for `struct`
    pub fn get_interval(&self) -> (u64, u64) {
        self.interval
    }

    /// overwrites the current `interval` to be `new_interval`
    pub fn set_interval(&mut self, new_interval: (u64, u64)) {
        self.interval = new_interval;
    }
}

impl<T> Hash for Guard<T>
where
    T: ToString,
{
    fn hash<H: std::hash::Hasher>(&self, state: &mut H) {
        match self {
            Guard::Or(l, r) | Guard::And(l, r) => {
                l.hash(state);
                r.hash(state)
            }
            Guard::CompOp(_, l, r) => {
                l.borrow().name.hash(state);
                l.borrow().get_parent_name().hash(state);
                r.borrow().name.hash(state);
                r.borrow().get_parent_name().hash(state);
            }
            Guard::Not(inner) => inner.hash(state),
            Guard::Port(p) => {
                p.borrow().name.hash(state);
                p.borrow().get_parent_name().hash(state);
            }
            Guard::True => {}
            Guard::Info(i) => i.to_string().hash(state),
        }
    }
}

impl<T> Guard<T> {
    /// Returns true if this is a `Guard::True`.
    pub fn is_true(&self) -> bool {
        match self {
            Guard::True => true,
            Guard::Port(p) => p.borrow().is_constant(1, 1),
            _ => false,
        }
    }

    /// returns true if the self is !cell_name, false otherwise.
    pub fn is_not_done(&self, cell_name: &crate::Id) -> bool {
        if let Guard::Not(g) = self {
            if let Guard::Port(port) = &(**g) {
                return port.borrow().attributes.has("done")
                    && port.borrow().get_parent_name() == cell_name;
            }
        }
        false
    }

    /// Update the guard in place. Replaces this guard with `upd(self)`.
    /// Uses `std::mem::take` for the in-place update.
    #[inline(always)]
    pub fn update<F>(&mut self, upd: F)
    where
        F: FnOnce(Guard<T>) -> Guard<T>,
    {
        let old = mem::take(self);
        let new = upd(old);
        *self = new;
    }

    /// Return the string corresponding to the guard operation.
    pub fn op_str(&self) -> String {
        match self {
            Guard::And(..) => "&".to_string(),
            Guard::Or(..) => "|".to_string(),
            Guard::CompOp(op, _, _) => match op {
                PortComp::Eq => "==".to_string(),
                PortComp::Neq => "!=".to_string(),
                PortComp::Gt => ">".to_string(),
                PortComp::Lt => "<".to_string(),
                PortComp::Geq => ">=".to_string(),
                PortComp::Leq => "<=".to_string(),
            },
            Guard::Not(..) => "!".to_string(),
            Guard::Port(..) | Guard::True | Guard::Info(_) => {
                panic!("No operator string for Guard::Port/True/Info")
            }
        }
    }

    pub fn port(p: RRC<Port>) -> Self {
        if p.borrow().is_constant(1, 1) {
            Guard::True
        } else {
            Guard::Port(p)
        }
    }

    pub fn and(self, rhs: Guard<T>) -> Self
    where
        T: Eq,
    {
        if rhs == Guard::True {
            self
        } else if self == Guard::True {
            rhs
        } else if self == rhs {
            self
        } else {
            Guard::And(Box::new(self), Box::new(rhs))
        }
    }

    pub fn or(self, rhs: Guard<T>) -> Self
    where
        T: Eq,
    {
        match (self, rhs) {
            (Guard::True, _) | (_, Guard::True) => Guard::True,
            (Guard::Not(n), g) | (g, Guard::Not(n)) => {
                if *n == Guard::True {
                    g
                } else {
                    Guard::Or(Box::new(Guard::Not(n)), Box::new(g))
                }
            }
            (l, r) => {
                if l == r {
                    l
                } else {
                    Guard::Or(Box::new(l), Box::new(r))
                }
            }
        }
    }

    pub fn eq(self, other: Guard<T>) -> Self
    where
        T: Debug,
    {
        match (self, other) {
            (Guard::Port(l), Guard::Port(r)) => {
                Guard::CompOp(PortComp::Eq, l, r)
            }
            (l, r) => {
                unreachable!("Cannot build Guard::Eq using {:?} and {:?}", l, r)
            }
        }
    }

    pub fn neq(self, other: Guard<T>) -> Self
    where
        T: Debug,
    {
        match (self, other) {
            (Guard::Port(l), Guard::Port(r)) => {
                Guard::CompOp(PortComp::Neq, l, r)
            }
            (l, r) => {
                unreachable!(
                    "Cannot build Guard::Neq using {:?} and {:?}",
                    l, r
                )
            }
        }
    }

    pub fn le(self, other: Guard<T>) -> Self
    where
        T: Debug,
    {
        match (self, other) {
            (Guard::Port(l), Guard::Port(r)) => {
                Guard::CompOp(PortComp::Leq, l, r)
            }
            (l, r) => {
                unreachable!(
                    "Cannot build Guard::Leq using {:?} and {:?}",
                    l, r
                )
            }
        }
    }

    pub fn lt(self, other: Guard<T>) -> Self
    where
        T: Debug,
    {
        match (self, other) {
            (Guard::Port(l), Guard::Port(r)) => {
                Guard::CompOp(PortComp::Lt, l, r)
            }
            (l, r) => {
                unreachable!("Cannot build Guard::Lt using {:?} and {:?}", l, r)
            }
        }
    }

    pub fn ge(self, other: Guard<T>) -> Self
    where
        T: Debug,
    {
        match (self, other) {
            (Guard::Port(l), Guard::Port(r)) => {
                Guard::CompOp(PortComp::Geq, l, r)
            }
            (l, r) => {
                unreachable!(
                    "Cannot build Guard::Geq using {:?} and {:?}",
                    l, r
                )
            }
        }
    }

    pub fn gt(self, other: Guard<T>) -> Self
    where
        T: Debug,
    {
        match (self, other) {
            (Guard::Port(l), Guard::Port(r)) => {
                Guard::CompOp(PortComp::Gt, l, r)
            }
            (l, r) => {
                unreachable!("Cannot build Guard::Gt using {:?} and {:?}", l, r)
            }
        }
    }

    /// Returns all the ports used by this guard.
    pub fn all_ports(&self) -> Vec<RRC<Port>> {
        match self {
            Guard::Port(a) => vec![Rc::clone(a)],
            Guard::And(l, r) | Guard::Or(l, r) => {
                let mut atoms = l.all_ports();
                atoms.append(&mut r.all_ports());
                atoms
            }
            Guard::CompOp(_, l, r) => {
                vec![Rc::clone(l), Rc::clone(r)]
            }
            Guard::Not(g) => g.all_ports(),
            Guard::True => vec![],
            Guard::Info(_) => vec![],
        }
    }
}

/// Helper functions for the guard.
impl<T> Guard<T> {
    /// Mutates a guard by calling `f` on every leaf in the
    /// guard tree and replacing the leaf with the guard that `f`
    /// returns.
    pub fn for_each<F>(&mut self, f: &mut F)
    where
        F: FnMut(RRC<Port>) -> Option<Guard<T>>,
    {
        match self {
            Guard::And(l, r) | Guard::Or(l, r) => {
                l.for_each(f);
                r.for_each(f);
            }
            Guard::Not(inner) => {
                inner.for_each(f);
            }
            Guard::CompOp(_, l, r) => {
                match f(Rc::clone(l)) {
                    Some(Guard::Port(p)) => *l = p,
                    Some(_) => unreachable!(
                        "Cannot replace port inside comparison operator"
                    ),
                    None => {}
                }
                match f(Rc::clone(r)) {
                    Some(Guard::Port(p)) => *r = p,
                    Some(_) => unreachable!(
                        "Cannot replace port inside comparison operator"
                    ),
                    None => {}
                }
            }
            Guard::Port(port) => {
                let guard = f(Rc::clone(port))
                    .unwrap_or_else(|| Guard::port(Rc::clone(port)));
                *self = guard;
            }
            Guard::True => {}
            Guard::Info(_) =>
                // Info shouldn't count as port
                {}
        }
    }

    /// runs f(interval) on each interval in `guard`.
    /// if `f(interval)` = Some(result)` replaces interval with result.
    /// if `f(interval)` = None` does nothing.
    pub fn for_each_interval<F>(&mut self, f: &mut F)
    where
        F: FnMut(&mut T) -> Option<Guard<T>>,
    {
        match self {
            Guard::And(l, r) | Guard::Or(l, r) => {
                l.for_each_interval(f);
                r.for_each_interval(f);
            }
            Guard::Not(inner) => {
                inner.for_each_interval(f);
            }
            Guard::True | Guard::Port(_) | Guard::CompOp(_, _, _) => {}
            Guard::Info(timing_interval) => {
                if let Some(new_interval) = f(timing_interval) {
                    *self = new_interval
                }
            }
        }
    }

    /// runs f(interval) on each interval in `guard`.
    /// f should return Result<(), Error>, meaning that it essentially does
    /// nothing if the `f` returns OK(()), but returns an appropraite error otherwise
    pub fn check_for_each_interval<F>(&self, f: &mut F) -> Result<(), Error>
    where
        F: Fn(&T) -> Result<(), Error>,
    {
        match self {
            Guard::And(l, r) | Guard::Or(l, r) => {
                let l_result = l.check_for_each_interval(f);
                if l_result.is_err() {
                    l_result
                } else {
                    r.check_for_each_interval(f)
                }
            }
            Guard::Not(inner) => inner.check_for_each_interval(f),
            Guard::True | Guard::Port(_) | Guard::CompOp(_, _, _) => Ok(()),
            Guard::Info(timing_interval) => f(timing_interval),
        }
    }
}

impl<T> Guard<T>
where
    T: Eq,
{
    /// updates self -> self & interval
    pub fn add_interval(&mut self, interval: T) {
        self.update(|g| g.and(Guard::Info(interval)));
    }
}

/// Construct guards from ports
impl<T> From<RRC<Port>> for Guard<T> {
    fn from(port: RRC<Port>) -> Self {
        Guard::Port(Rc::clone(&port))
    }
}

impl<T> PartialEq for Guard<T>
where
    T: Eq,
{
    fn eq(&self, other: &Self) -> bool {
        match (self, other) {
            (Guard::Or(la, ra), Guard::Or(lb, rb))
            | (Guard::And(la, ra), Guard::And(lb, rb)) => la == lb && ra == rb,
            (Guard::CompOp(opa, la, ra), Guard::CompOp(opb, lb, rb)) => {
                (opa == opb)
                    && (la.borrow().get_parent_name(), &la.borrow().name)
                        == (lb.borrow().get_parent_name(), &lb.borrow().name)
                    && (ra.borrow().get_parent_name(), &ra.borrow().name)
                        == (rb.borrow().get_parent_name(), &rb.borrow().name)
            }
            (Guard::Not(a), Guard::Not(b)) => a == b,
            (Guard::Port(a), Guard::Port(b)) => {
                (a.borrow().get_parent_name(), &a.borrow().name)
                    == (b.borrow().get_parent_name(), &b.borrow().name)
            }
            (Guard::True, Guard::True) => true,
            (Guard::Info(i1), Guard::Info(i2)) => i1 == i2,
            _ => false,
        }
    }
}

impl<T> Eq for Guard<T> where T: Eq {}

/// Define order on guards
impl<T> PartialOrd for Guard<T>
where
    T: Eq,
{
    fn partial_cmp(&self, other: &Self) -> Option<Ordering> {
        Some(self.cmp(other))
    }
}

/// Define an ordering on the precedence of guards. Guards are
/// considered equal when they have the same precedence.
impl<T> Ord for Guard<T>
where
    T: Eq,
{
    fn cmp(&self, other: &Self) -> Ordering {
        match (self, other) {
            (Guard::Or(..), Guard::Or(..))
            | (Guard::And(..), Guard::And(..))
            | (Guard::CompOp(..), Guard::CompOp(..))
            | (Guard::Not(..), Guard::Not(..))
            | (Guard::Port(..), Guard::Port(..))
            | (Guard::Info(_), Guard::Info(_))
            | (Guard::True, Guard::True) => Ordering::Equal,
            (Guard::Or(..), _) => Ordering::Greater,
            (_, Guard::Or(..)) => Ordering::Less,
            (Guard::And(..), _) => Ordering::Greater,
            (_, Guard::And(..)) => Ordering::Less,
            (Guard::CompOp(PortComp::Leq, ..), _) => Ordering::Greater,
            (_, Guard::CompOp(PortComp::Leq, ..)) => Ordering::Less,
            (Guard::CompOp(PortComp::Geq, ..), _) => Ordering::Greater,
            (_, Guard::CompOp(PortComp::Geq, ..)) => Ordering::Less,
            (Guard::CompOp(PortComp::Lt, ..), _) => Ordering::Greater,
            (_, Guard::CompOp(PortComp::Lt, ..)) => Ordering::Less,
            (Guard::CompOp(PortComp::Gt, ..), _) => Ordering::Greater,
            (_, Guard::CompOp(PortComp::Gt, ..)) => Ordering::Less,
            (Guard::CompOp(PortComp::Eq, ..), _) => Ordering::Greater,
            (_, Guard::CompOp(PortComp::Eq, ..)) => Ordering::Less,
            (Guard::CompOp(PortComp::Neq, ..), _) => Ordering::Greater,
            (_, Guard::CompOp(PortComp::Neq, ..)) => Ordering::Less,
            (Guard::Not(..), _) => Ordering::Greater,
            (_, Guard::Not(..)) => Ordering::Less,
            (Guard::Port(..), _) => Ordering::Greater,
            (_, Guard::Port(..)) => Ordering::Less,
            // maybe we should change this?
            (Guard::Info(..), _) => Ordering::Greater,
            (_, Guard::Info(..)) => Ordering::Less,
        }
    }
}

/////////////// Sugar for convience constructors /////////////

/// Construct a Guard::And:
/// ```
/// let and_guard = g1 & g2;
/// ```
impl<T> BitAnd for Guard<T>
where
    T: Eq,
{
    type Output = Self;

    fn bitand(self, other: Self) -> Self::Output {
        self.and(other)
    }
}

/// Construct a Guard::Or:
/// ```
/// let or_guard = g1 | g2;
/// ```
impl<T> BitOr for Guard<T>
where
    T: Eq,
{
    type Output = Self;

    fn bitor(self, other: Self) -> Self::Output {
        self.or(other)
    }
}

/// Construct a Guard::Or:
/// ```
/// let not_guard = !g1;
/// ```
impl<T> Not for Guard<T> {
    type Output = Self;

    fn not(self) -> Self {
        match self {
            Guard::CompOp(PortComp::Eq, lhs, rhs) => {
                Guard::CompOp(PortComp::Neq, lhs, rhs)
            }
            Guard::CompOp(PortComp::Neq, lhs, rhs) => {
                Guard::CompOp(PortComp::Eq, lhs, rhs)
            }
            Guard::CompOp(PortComp::Gt, lhs, rhs) => {
                Guard::CompOp(PortComp::Leq, lhs, rhs)
            }
            Guard::CompOp(PortComp::Lt, lhs, rhs) => {
                Guard::CompOp(PortComp::Geq, lhs, rhs)
            }
            Guard::CompOp(PortComp::Geq, lhs, rhs) => {
                Guard::CompOp(PortComp::Lt, lhs, rhs)
            }
            Guard::CompOp(PortComp::Leq, lhs, rhs) => {
                Guard::CompOp(PortComp::Gt, lhs, rhs)
            }
            Guard::Not(expr) => *expr,
            _ => Guard::Not(Box::new(self)),
        }
    }
}

/// Update a Guard with Or.
/// ```
/// g1 |= g2;
/// ```
impl<T> BitOrAssign for Guard<T>
where
    T: Eq,
{
    fn bitor_assign(&mut self, other: Self) {
        self.update(|old| old | other)
    }
}

/// Update a Guard with Or.
/// ```
/// g1 &= g2;
/// ```
impl<T> BitAndAssign for Guard<T>
where
    T: Eq,
{
    fn bitand_assign(&mut self, other: Self) {
        self.update(|old| old & other)
    }
}<|MERGE_RESOLUTION|>--- conflicted
+++ resolved
@@ -51,7 +51,6 @@
     Info(T),
 }
 
-<<<<<<< HEAD
 impl<T> Default for Guard<T> {
     fn default() -> Self {
         Guard::True
@@ -59,9 +58,6 @@
 }
 
 #[derive(Debug, Clone, Copy, PartialEq, Eq, Default)]
-=======
-#[derive(Debug, Clone, Copy, PartialEq, Eq)]
->>>>>>> fb15c5e7
 pub struct StaticTiming {
     interval: (u64, u64),
 }
