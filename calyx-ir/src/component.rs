use super::{
    Assignment, Attribute, Attributes, BoolAttr, Builder, Cell, CellType,
    CombGroup, Control, Direction, GetName, Group, Id, NumAttr, PortDef,
    StaticGroup, RRC,
};
<<<<<<< HEAD
use crate::structure::SerCellRef;
=======
use crate::guard::StaticTiming;
use crate::Nothing;
>>>>>>> c4c096cb
use calyx_utils::NameGenerator;
use itertools::Itertools;
use linked_hash_map::LinkedHashMap;
use std::cell::RefCell;
use std::collections::HashSet;
use std::iter::Extend;
use std::num::NonZeroU64;
use std::rc::Rc;

use serde::{ser::SerializeSeq, Serialize, Serializer};
use serde_with::{serde_as, SerializeAs};

/// The default name of the signature cell in a component.
/// In general, this should not be used by anything.
const THIS_ID: &str = "_this";

<<<<<<< HEAD
impl SerializeAs<RRC<Control>> for Control {
    fn serialize_as<S>(
        value: &RRC<Control>,
        serializer: S,
    ) -> Result<S::Ok, S::Error>
    where
        S: serde::Serializer,
    {
        value.borrow().serialize(serializer)
    }
}
=======
/// Interface ports that must be present on every component
const INTERFACE_PORTS: [(Attribute, u64, Direction); 4] = [
    (Attribute::Num(NumAttr::Go), 1, Direction::Input),
    (Attribute::Bool(BoolAttr::Clk), 1, Direction::Input),
    (Attribute::Bool(BoolAttr::Reset), 1, Direction::Input),
    (Attribute::Num(NumAttr::Done), 1, Direction::Output),
];
>>>>>>> c4c096cb

/// In memory representation of a Component.
#[serde_as]
#[derive(Debug, Serialize)]
pub struct Component {
    /// Name of the component.
    pub name: Id,
    /// The input/output signature of this component.
    #[serde_as(as = "SerCellRef")]
    pub signature: RRC<Cell>,
    /// The cells instantiated for this component.
    pub cells: IdList<Cell>,
    /// Groups of assignment wires.
    pub groups: IdList<Group>,
    /// Groups of assignment wires
    pub static_groups: IdList<StaticGroup>,
    /// Groups of assignment wires.
    pub comb_groups: IdList<CombGroup>,
    /// The set of "continuous assignments", i.e., assignments that are always
    /// active.
    pub continuous_assignments: Vec<Assignment<Nothing>>,
    /// The control program for this component.
    #[serde_as(as = "Control")]
    pub control: RRC<Control>,
    /// Attributes for this component
    pub attributes: Attributes,
    /// True iff component is combinational
    pub is_comb: bool,
    /// (Optional) latency of component, if it is static
    pub latency: Option<NonZeroU64>,

    ///// Internal structures
    /// Namegenerator that contains the names currently defined in this
    /// component (cell and group names).
    #[serde(skip)]
    namegen: NameGenerator,
}

/// Builder methods for extracting and construction IR nodes.
/// The naming scheme for methods is consistent:
/// - find_<construct>: Returns a reference to the construct with the given
///   name.
impl Component {
    /// Extend the signature with interface ports if they are missing.
    pub(super) fn extend_signature(sig: &mut Vec<PortDef<u64>>) {
        let port_names: HashSet<_> = sig.iter().map(|pd| pd.name).collect();
        let mut namegen = NameGenerator::with_prev_defined_names(port_names);
        for (attr, width, direction) in INTERFACE_PORTS.iter() {
            // Check if there is already another interface port defined for the
            // component
            if !sig.iter().any(|pd| pd.attributes.has(*attr)) {
                let mut attributes = Attributes::default();
                attributes.insert(*attr, 1);
                let name = Id::from(attr.to_string());
                sig.push(PortDef {
                    name: namegen.gen_name(name.to_string()),
                    width: *width,
                    direction: direction.clone(),
                    attributes,
                });
            }
        }
    }

    /// Construct a new Component with the given `name` and ports.
    ///
    /// * If `has_interface` is true, then we do not add `@go` and `@done` ports.
    ///   This will usually happen with the component is marked with [super::BoolAttr::Nointerface].
    /// * If `is_comb` is set, then this is a combinational component and cannot use `group` or `control` constructs.
    /// * If `latency` is set, then this is a static component with the given latency. A combinational component cannot have a latency.
    pub fn new<S>(
        name: S,
        mut ports: Vec<PortDef<u64>>,
        has_interface: bool,
        is_comb: bool,
        latency: Option<NonZeroU64>,
    ) -> Self
    where
        S: Into<Id>,
    {
        if has_interface {
            // Add interface ports if missing
            Self::extend_signature(&mut ports);
        }

        let prev_names: HashSet<_> = ports.iter().map(|pd| pd.name).collect();

        let this_sig = Builder::cell_from_signature(
            THIS_ID.into(),
            CellType::ThisComponent,
            ports
                .into_iter()
                // Reverse the port directions inside the component.
                .map(|pd| PortDef {
                    direction: pd.direction.reverse(),
                    ..pd
                })
                .collect(),
        );

        Component {
            name: name.into(),
            signature: this_sig,
            cells: IdList::default(),
            groups: IdList::default(),
            static_groups: IdList::default(),
            comb_groups: IdList::default(),
            continuous_assignments: vec![],
            control: Rc::new(RefCell::new(Control::empty())),
            namegen: NameGenerator::with_prev_defined_names(prev_names),
            attributes: Attributes::default(),
            is_comb,
            // converting from NonZeroU64 to u64. May want to keep permanently as NonZeroU64
            // in the future, but rn it's probably easier to keep as u64
            latency,
        }
    }

    pub(super) fn add_names(&mut self, names: HashSet<Id>) {
        self.namegen.add_names(names)
    }

    /// gets the component's groups
    pub fn get_groups(&self) -> &IdList<Group> {
        &self.groups
    }

    /// gets the component's static groups
    pub fn get_static_groups(&self) -> &IdList<StaticGroup> {
        &self.static_groups
    }

    /// gets the component's groups
    pub fn get_groups_mut(&mut self) -> &mut IdList<Group> {
        &mut self.groups
    }

    /// gets the component's groups
    pub fn get_static_groups_mut(&mut self) -> &mut IdList<StaticGroup> {
        &mut self.static_groups
    }

    /// gets the component's groups
    pub fn set_groups(&mut self, groups: IdList<Group>) {
        self.groups = groups
    }

    /// gets the component's groups
    pub fn set_static_groups(&mut self, static_groups: IdList<StaticGroup>) {
        self.static_groups = static_groups
    }

    /// Return a reference to the group with `name` if present.
    pub fn find_group<S>(&self, name: S) -> Option<RRC<Group>>
    where
        S: Into<Id>,
    {
        self.groups.find(name)
    }

    /// Return a reference to the group with `name` if present.
    pub fn find_static_group<S>(&self, name: S) -> Option<RRC<StaticGroup>>
    where
        S: Into<Id>,
    {
        self.static_groups.find(name)
    }

    /// Return a refernece to a combination group with `name` if present.
    pub fn find_comb_group<S>(&self, name: S) -> Option<RRC<CombGroup>>
    where
        S: Into<Id>,
    {
        self.comb_groups.find(name)
    }

    /// Return a reference to the cell with `name` if present.
    pub fn find_cell<S>(&self, name: S) -> Option<RRC<Cell>>
    where
        S: Into<Id>,
    {
        self.cells.find(name)
    }

    /// Construct a non-conflicting name using the Component's namegenerator.
    pub fn generate_name<S>(&mut self, prefix: S) -> Id
    where
        S: Into<Id>,
    {
        self.namegen.gen_name(prefix)
    }

    /// Check whether this is a static component.
    /// A static component is a component which has a latency field.
    pub fn is_static(&self) -> bool {
        self.latency.is_some()
    }

    /// Apply function to all assignments within static groups.
    pub fn for_each_static_assignment<F>(&mut self, mut f: F)
    where
        F: FnMut(&mut Assignment<StaticTiming>),
    {
        for group_ref in self.get_static_groups().iter() {
            let mut assigns =
                group_ref.borrow_mut().assignments.drain(..).collect_vec();
            for assign in &mut assigns {
                f(assign)
            }
            group_ref.borrow_mut().assignments = assigns;
        }
    }

    /// Apply function on all non-static assignments contained within the component.
    pub fn for_each_assignment<F>(&mut self, mut f: F)
    where
        F: FnMut(&mut Assignment<Nothing>),
    {
        // Detach assignments from the group so that ports that use group
        // `go` and `done` condition can access the parent group.
        for group_ref in self.groups.iter() {
            let mut assigns =
                group_ref.borrow_mut().assignments.drain(..).collect_vec();
            for assign in &mut assigns {
                f(assign)
            }
            group_ref.borrow_mut().assignments = assigns;
        }
        for group_ref in self.comb_groups.iter() {
            let mut assigns =
                group_ref.borrow_mut().assignments.drain(..).collect_vec();
            for assign in &mut assigns {
                f(assign)
            }
            group_ref.borrow_mut().assignments = assigns;
        }
        self.continuous_assignments.iter_mut().for_each(f);
    }

    /// Iterate over all non-static assignments contained within the component.
    pub fn iter_assignments<F>(&self, mut f: F)
    where
        F: FnMut(&Assignment<Nothing>),
    {
        for group_ref in self.groups.iter() {
            for assign in &group_ref.borrow().assignments {
                f(assign)
            }
        }
        for group_ref in self.comb_groups.iter() {
            for assign in &group_ref.borrow().assignments {
                f(assign)
            }
        }
        self.continuous_assignments.iter().for_each(f);
    }

    /// Iterate over all static assignments contained within the component
    pub fn iter_static_assignments<F>(&self, mut f: F)
    where
        F: FnMut(&Assignment<StaticTiming>),
    {
        for group_ref in self.get_static_groups().iter() {
            for assign in &group_ref.borrow().assignments {
                f(assign)
            }
        }
    }
}

/// A wrapper struct exposing an ordered collection of named entities within an
/// RRC with deterministic iteration and constant-time look-up on names
/// directly. The struct assumes that the name of an entity cannot change. Doing
/// so will introduce incorrect results for look-ups.
#[derive(Debug)]
pub struct IdList<T: GetName>(LinkedHashMap<Id, RRC<T>>);

/// Simple into-iter impl delegating to the [`Values`](linked_hash_map::Values).
impl<'a, T: GetName> IntoIterator for &'a IdList<T> {
    type Item = &'a RRC<T>;

    type IntoIter = linked_hash_map::Values<'a, Id, RRC<T>>;

    fn into_iter(self) -> Self::IntoIter {
        self.0.values()
    }
}

impl<T, F> From<F> for IdList<T>
where
    T: GetName,
    F: IntoIterator<Item = RRC<T>>,
{
    fn from(list: F) -> Self {
        IdList(
            list.into_iter()
                .map(|item| {
                    let name = item.borrow().name();
                    (name, item)
                })
                .collect::<LinkedHashMap<Id, RRC<T>>>(),
        )
    }
}

impl<T: GetName> IdList<T> {
    /// Removes all elements from the collection
    pub fn clear(&mut self) {
        self.0.clear();
    }

    /// Returns true if there are no elements in the list.
    pub fn is_empty(&self) -> bool {
        self.0.is_empty()
    }

    // Length of the underlying storage.
    pub fn len(&self) -> usize {
        self.0.len()
    }

    /// Keep only the elements in the collection which satisfy the given predicate and return the
    /// number of elements removed.
    pub fn retain<F>(&mut self, mut f: F) -> u64
    where
        F: FnMut(&RRC<T>) -> bool,
    {
        let mut removed = 0;
        for entry in self.0.entries() {
            if !f(entry.get()) {
                entry.remove();
                removed += 1;
            }
        }
        removed
    }

    /// Add a new element to the colleciton
    pub fn add(&mut self, item: RRC<T>) {
        let name = item.borrow().name();
        self.0.insert(name, item);
    }

    // Remove and return the element with the given name.
    pub fn remove<S>(&mut self, name: S) -> Option<RRC<T>>
    where
        S: Into<Id>,
    {
        self.0.remove(&name.into())
    }

    /// Add all elements to the collection
    pub fn append(&mut self, items: impl Iterator<Item = RRC<T>>) {
        let map = items.map(|i| {
            let name = i.borrow().name();
            (name, i)
        });
        self.0.extend(map);
    }

    /// Returns an iterator over immutable references
    pub fn iter(&self) -> impl Clone + Iterator<Item = &RRC<T>> {
        self.0.values()
    }

    /// Returns an iterator over mutable references. Likely a pointless method
    /// as this is a collection of RRCs.
    pub fn iter_mut(&mut self) -> impl Iterator<Item = &mut RRC<T>> {
        self.0.iter_mut().map(|(_id, val)| val)
    }

    /// Removes all elements from the collection and returns an iterator over
    /// the owned elements.
    pub fn drain(&mut self) -> impl Iterator<Item = RRC<T>> {
        let drain = std::mem::take(&mut self.0);

        drain.into_iter().map(|(_, cell)| cell)
    }

    /// Returns the element indicated by the name, if present, otherwise None.
    pub fn find<S>(&self, name: S) -> Option<RRC<T>>
    where
        S: Into<Id>,
    {
        self.0.get(&name.into()).map(Rc::clone)
    }
}

impl<T: GetName> Default for IdList<T> {
    fn default() -> Self {
        IdList(LinkedHashMap::new())
    }
}

impl<T: GetName + Serialize> Serialize for IdList<T> {
    fn serialize<S>(&self, serializer: S) -> Result<S::Ok, S::Error>
    where
        S: Serializer,
    {
        let mut seq = serializer.serialize_seq(Some(self.len()))?;
        for obj in self.iter() {
            let obj = obj.borrow();
            seq.serialize_element(&obj.name())?;
        }
        seq.end()
    }
}<|MERGE_RESOLUTION|>--- conflicted
+++ resolved
@@ -3,12 +3,9 @@
     CombGroup, Control, Direction, GetName, Group, Id, NumAttr, PortDef,
     StaticGroup, RRC,
 };
-<<<<<<< HEAD
 use crate::structure::SerCellRef;
-=======
 use crate::guard::StaticTiming;
 use crate::Nothing;
->>>>>>> c4c096cb
 use calyx_utils::NameGenerator;
 use itertools::Itertools;
 use linked_hash_map::LinkedHashMap;
@@ -25,19 +22,6 @@
 /// In general, this should not be used by anything.
 const THIS_ID: &str = "_this";
 
-<<<<<<< HEAD
-impl SerializeAs<RRC<Control>> for Control {
-    fn serialize_as<S>(
-        value: &RRC<Control>,
-        serializer: S,
-    ) -> Result<S::Ok, S::Error>
-    where
-        S: serde::Serializer,
-    {
-        value.borrow().serialize(serializer)
-    }
-}
-=======
 /// Interface ports that must be present on every component
 const INTERFACE_PORTS: [(Attribute, u64, Direction); 4] = [
     (Attribute::Num(NumAttr::Go), 1, Direction::Input),
@@ -45,7 +29,6 @@
     (Attribute::Bool(BoolAttr::Reset), 1, Direction::Input),
     (Attribute::Num(NumAttr::Done), 1, Direction::Output),
 ];
->>>>>>> c4c096cb
 
 /// In memory representation of a Component.
 #[serde_as]
