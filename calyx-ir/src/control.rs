--- conflicted
+++ resolved
@@ -64,7 +64,6 @@
     }
 }
 
-<<<<<<< HEAD
 struct SerCombGroupRef;
 impl SerializeAs<RRC<CombGroup>> for SerCombGroupRef {
     fn serialize_as<S>(
@@ -75,7 +74,6 @@
         S: serde::Serializer,
     {
         value.borrow().name.serialize(serializer)
-=======
 // Data for the `static par` control statement.
 #[derive(Debug)]
 pub struct StaticPar {
@@ -92,7 +90,6 @@
     }
     fn get_mut_attributes(&mut self) -> &mut Attributes {
         &mut self.attributes
->>>>>>> c4c096cb
     }
 }
 
@@ -127,11 +124,6 @@
     }
 }
 
-<<<<<<< HEAD
-/// Data for the `while` control statement.
-#[serde_as]
-#[derive(Debug, Serialize)]
-=======
 /// Data for the `static if` control statement.
 #[derive(Debug)]
 pub struct StaticIf {
@@ -164,7 +156,6 @@
 
 /// Data for the `while` control statement.
 #[derive(Debug)]
->>>>>>> c4c096cb
 pub struct While {
     /// Port that connects the conditional check.
     #[serde_as(as = "SerPortRef")]
@@ -187,7 +178,6 @@
     }
 }
 
-<<<<<<< HEAD
 struct SerGroupRef;
 impl SerializeAs<RRC<Group>> for SerGroupRef {
     fn serialize_as<S>(
@@ -198,7 +188,6 @@
         S: serde::Serializer,
     {
         value.borrow().name().serialize(serializer)
-=======
 /// Data for the `StaticRepeat` control statement. Essentially a static while loop.
 #[derive(Debug)]
 pub struct StaticRepeat {
@@ -218,7 +207,6 @@
 
     fn get_mut_attributes(&mut self) -> &mut Attributes {
         &mut self.attributes
->>>>>>> c4c096cb
     }
 }
 
