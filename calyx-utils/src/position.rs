//! Definitions for tracking source position information of Calyx programs

use itertools::Itertools;
use std::{cmp, fmt::Write, mem, sync};

#[derive(Clone, Copy, PartialEq, Eq, Debug)]
/// Handle to a position in a [PositionTable]
/// The index refers to the index in the [PositionTable::indices] vector.
pub struct PosIdx(u32);

#[derive(Clone, Copy, PartialEq, Eq)]
/// Handle to a file in a [PositionTable]
/// The index refers to the index in the [PositionTable::files] vector.
pub struct FileIdx(u32);

/// A source program file
struct File {
    /// Name of the file
    name: String,
    /// The source code of the file
    source: String,
}

struct PosData {
    /// The file in the program. The index refers to the index in the
    /// [PositionTable::files] vector.
    file: FileIdx,
    /// Start of the span
    start: usize,
    /// End of the span
    end: usize,
}

/// Source position information for a Calyx program.
pub struct PositionTable {
    /// The source files of the program
    files: Vec<File>,
    /// Mapping from indexes to position data
    indices: Vec<PosData>,
}

impl Default for PositionTable {
    fn default() -> Self {
        Self::new()
    }
}

impl PositionTable {
    /// The unknown position
    pub const UNKNOWN: PosIdx = PosIdx(0);

    /// Create a new position table where the first file and first position are unknown
    pub fn new() -> Self {
        let mut table = PositionTable {
            files: Vec::new(),
            indices: Vec::new(),
        };
        table.add_file("unknown".to_string(), "".to_string());
        let pos = table.add_pos(FileIdx(0), 0, 0);
        debug_assert!(pos == Self::UNKNOWN);
        table
    }

    /// Add a new file to the position table
    pub fn add_file(&mut self, name: String, source: String) -> FileIdx {
        let file = File { name, source };
        let file_idx = self.files.len();
        self.files.push(file);
        FileIdx(file_idx as u32)
    }

    /// Return a reference to the file with the given index
    fn get_file_data(&self, file: FileIdx) -> &File {
        &self.files[file.0 as usize]
    }

    pub fn get_source(&self, file: FileIdx) -> &str {
        &self.get_file_data(file).source
    }

    /// Add a new position to the position table
    pub fn add_pos(
        &mut self,
        file: FileIdx,
        start: usize,
        end: usize,
    ) -> PosIdx {
        let pos = PosData { file, start, end };
        let pos_idx = self.indices.len();
        self.indices.push(pos);
        PosIdx(pos_idx as u32)
    }

    fn get_pos(&self, pos: PosIdx) -> &PosData {
        &self.indices[pos.0 as usize]
    }
}

/// The global position table
pub struct GlobalPositionTable;

impl GlobalPositionTable {
    /// Return reference to a global [PositionTable]
    pub fn as_mut() -> &'static mut PositionTable {
        static mut SINGLETON: mem::MaybeUninit<PositionTable> =
            mem::MaybeUninit::uninit();
        static ONCE: sync::Once = sync::Once::new();

        // SAFETY:
        // - writing to the singleton is OK because we only do it one time
        // - the ONCE guarantees that SINGLETON is init'ed before assume_init_ref
        unsafe {
            ONCE.call_once(|| {
                SINGLETON.write(PositionTable::new());
                assert!(PositionTable::UNKNOWN == GPosIdx::UNKNOWN.0)
            });
            SINGLETON.assume_init_mut()
        }
    }

    /// Return an immutable reference to the global position table
    pub fn as_ref() -> &'static PositionTable {
        Self::as_mut()
    }
}

#[derive(Clone, Copy, PartialEq, Eq, Debug)]
/// A position index backed by a global [PositionTable]
pub struct GPosIdx(pub PosIdx);

impl Default for GPosIdx {
    fn default() -> Self {
        Self::UNKNOWN
    }
}

impl GPosIdx {
    /// Symbol for the unknown position
    pub const UNKNOWN: GPosIdx = GPosIdx(PosIdx(0));

    /// Convert the position into an optional.
    /// Returns `None` if the position is the unknown position.
    pub fn into_option(self) -> Option<Self> {
        if self == Self::UNKNOWN {
            None
        } else {
            Some(self)
        }
    }

    /// Returns the
    /// 1. lines associated with this span
    /// 2. start position of the first line in span
    /// 3. line number of the span
    fn get_lines(&self) -> (Vec<&str>, usize, usize) {
        let table = GlobalPositionTable::as_ref();
        let pos_d = table.get_pos(self.0);
        let file = &table.get_file_data(pos_d.file).source;

        let lines = file.split('\n').collect_vec();
        let mut pos: usize = 0;
        let mut linum: usize = 1;
        let mut collect_lines = false;
        let mut buf = Vec::new();

        let mut out_line: usize = 0;
        let mut out_idx: usize = 0;
        for l in lines {
            let next_pos = pos + l.len();
            if pos_d.start >= pos && pos_d.start <= next_pos {
                out_line = linum;
                out_idx = pos;
                collect_lines = true;
            }
            if collect_lines && pos_d.end >= pos {
                buf.push(l)
            }
            if pos_d.end <= next_pos {
                break;
            }
            pos = next_pos + 1;
            linum += 1;
        }
        (buf, out_idx, out_line)
    }

<<<<<<< HEAD
    /// returns:
    /// 1. the name of the file the span is in
    /// 2. the starting line of a span
    pub fn get_line_num(&self) -> (&String, usize) {
        let table = GlobalPositionTable::as_ref();
        let pos_data = table.get_pos(self.0);
        let file_name = &table.get_file_data(pos_data.file).name;
        let (_, _, line_num) = self.get_lines();
        (file_name, line_num)
    }

    /// Format this position with a the error message `err_msg`
    pub fn format<S: AsRef<str>>(&self, err_msg: S) -> String {
=======
    /// Format this position with the error message `err_msg`
    pub fn format_raw<S: AsRef<str>>(&self, err_msg: S) -> String {
>>>>>>> 4956da0e
        let table = GlobalPositionTable::as_ref();
        let pos_d = table.get_pos(self.0);

        let (lines, pos, linum) = self.get_lines();
        let mut buf = String::new();

        let l = lines[0];
        let linum_text = format!("{} ", linum);
        let linum_space: String = " ".repeat(linum_text.len());
        let mark: String = "^".repeat(cmp::min(
            pos_d.end - pos_d.start,
            l.len() - (pos_d.start - pos),
        ));
        let space: String = " ".repeat(pos_d.start - pos);
        writeln!(buf, "{}|{}", linum_text, l).unwrap();
        write!(
            buf,
            "{}|{}{} {}",
            linum_space,
            space,
            mark,
            err_msg.as_ref()
        )
        .unwrap();
        buf
    }

    /// Format this position with filename header and the error message `err_msg`
    pub fn format<S: AsRef<str>>(&self, err_msg: S) -> String {
        let table = GlobalPositionTable::as_ref();
        let pos_d = table.get_pos(self.0);
        let name = &table.get_file_data(pos_d.file).name;

        let mut buf = name.to_string();
        writeln!(buf).unwrap();
        write!(buf, "{}", self.format_raw(err_msg)).unwrap();
        buf
    }

    pub fn get_location(&self) -> (&str, usize, usize) {
        let table = GlobalPositionTable::as_ref();
        let pos_d = table.get_pos(self.0);
        let name = &table.get_file_data(pos_d.file).name;
        (name, pos_d.start, pos_d.end)
    }

    /// Visualizes the span without any message or marking
    pub fn show(&self) -> String {
        let (lines, _, linum) = self.get_lines();
        let l = lines[0];
        let linum_text = format!("{} ", linum);
        format!("{}|{}\n", linum_text, l)
    }
}

/// An IR node that may contain position information.
pub trait WithPos {
    /// Copy the span associated with this node.
    fn copy_span(&self) -> GPosIdx;
}

impl WithPos for GPosIdx {
    fn copy_span(&self) -> GPosIdx {
        *self
    }
}<|MERGE_RESOLUTION|>--- conflicted
+++ resolved
@@ -184,7 +184,7 @@
         (buf, out_idx, out_line)
     }
 
-<<<<<<< HEAD
+
     /// returns:
     /// 1. the name of the file the span is in
     /// 2. the starting line of a span
@@ -196,12 +196,8 @@
         (file_name, line_num)
     }
 
-    /// Format this position with a the error message `err_msg`
-    pub fn format<S: AsRef<str>>(&self, err_msg: S) -> String {
-=======
     /// Format this position with the error message `err_msg`
     pub fn format_raw<S: AsRef<str>>(&self, err_msg: S) -> String {
->>>>>>> 4956da0e
         let table = GlobalPositionTable::as_ref();
         let pos_d = table.get_pos(self.0);
 
