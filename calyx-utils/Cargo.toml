[package]
name = "calyx-utils"
version.workspace = true
edition.workspace = true
description.workspace = true
authors.workspace = true
license-file.workspace = true
keywords.workspace = true
repository.workspace = true
homepage.workspace = true
categories.workspace = true
readme.workspace = true

[features]
default = []
<<<<<<< HEAD
# serialize = ["dep:serde"]
=======
serialize = ["dep:serde", "symbol_table/serde"]
>>>>>>> c4c096cb

[dependencies]
atty.workspace = true
string-interner.workspace = true
itertools.workspace = true
petgraph.workspace = true
<<<<<<< HEAD
serde.workspace = true
serde_with.workspace = true
=======
symbol_table = { version = "0.3", features = ["global"] }
>>>>>>> c4c096cb
<|MERGE_RESOLUTION|>--- conflicted
+++ resolved
@@ -13,20 +13,11 @@
 
 [features]
 default = []
-<<<<<<< HEAD
-# serialize = ["dep:serde"]
-=======
 serialize = ["dep:serde", "symbol_table/serde"]
->>>>>>> c4c096cb
 
 [dependencies]
 atty.workspace = true
 string-interner.workspace = true
 itertools.workspace = true
 petgraph.workspace = true
-<<<<<<< HEAD
-serde.workspace = true
-serde_with.workspace = true
-=======
-symbol_table = { version = "0.3", features = ["global"] }
->>>>>>> c4c096cb
+symbol_table = { version = "0.3", features = ["global"] }