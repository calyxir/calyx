--- conflicted
+++ resolved
@@ -104,16 +104,14 @@
 # stacktrace-walking magic that dictates source position generation.
 RUN uv pip install ./calyx-py
 
-<<<<<<< HEAD
 # Install AreaExtract
 RUN uv pip install ./tools/AreaExtract
-=======
+
 # Install Firtool
 WORKDIR /home
 RUN curl -L https://github.com/llvm/circt/releases/download/firtool-1.75.0/firrtl-bin-linux-x64.tar.gz | tar -xz \
     && chmod +x /home/firtool-1.75.0/bin/firtool \
     && printf "[firrtl]\nfirtool = \"/home/firtool-1.75.0/bin/firtool\"\n" >> ~/.config/fud2.toml
->>>>>>> 63840a8d
 
 # Used to make runt cocotb tests happy
 ENV LANG=C.UTF-8