--- conflicted
+++ resolved
@@ -55,14 +55,11 @@
         Err(crate::errors::CiderError::MissingMetaData.into())
     };
 
-<<<<<<< HEAD
-=======
     let mut ctx = crate::flatten::flat_ir::translate(&ctx);
     if !entangled_mems.is_empty() || !entangled_files.is_empty() {
         ctx.entangle_memories(entangled_mems, entangled_files)?;
     }
 
->>>>>>> daa314ab
     // general setup
     Ok((flat_ctx, mapping))
 }
