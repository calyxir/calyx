# =========== Workspace configuration ===========
[workspace]
members = [
    "calyx-ir",
    "calyx-utils",
    "calyx-opt",
    "calyx-frontend",
    "calyx-stdlib",
    "interp",
    "web/rust",
    "tools/data_gen",
    "cider-dap",
]
exclude = ["site"]

[workspace.package]
authors = ["The Calyx Team"]
license-file = "LICENSE"
keywords = ["ir", "compiler"]
repository = "https://github.com/cucapra/calyx"
readme = "README.md"
description = "Compiler Infrastructure for Hardware Accelerator Generation"
categories = ["compilers"]
homepage = "https://calyxir.org"
edition = "2021"
version = "0.4.0"
rust-version = "1.66"

[workspace.dependencies]
itertools = "0.10"
atty = "0.2.14"
log = "0.4.14"
string-interner = "0.14.0"
lazy_static = "1"
linked-hash-map = "0.5"
smallvec = "1"
serde = { version = "1.0", features = ["derive"] }
serde_sexpr = "0.1.0"
serde_with = "3.0.0"
pest = "2.0"
pest_derive = "2"
pest_consume = "1"
argh = "0.1"
calyx-utils = { path = "calyx-utils", version = "0.4.0" }
calyx-ir = { path = "calyx-ir", version = "0.4.0" }
calyx-frontend = { path = "calyx-frontend", version = "0.4.0" }
calyx-opt = { path = "calyx-opt", version = "0.4.0" }

[workspace.dependencies.petgraph]
version = "0.6"
default-features = false
features = ["matrix_graph"]

# =========== Package configuration ===========

[package]
name = "calyx"
default-run = "calyx"
version.workspace = true
edition.workspace = true
description.workspace = true
authors.workspace = true
license-file.workspace = true
keywords.workspace = true
repository.workspace = true
homepage.workspace = true
categories.workspace = true
readme.workspace = true
rust-version.workspace = true
build = "src/build.rs"

[[bin]]
name = "calyx"
path = "src/main.rs"

[features]
default = []
serialize = [
    "dep:serde_with",
    "calyx-ir/serialize",
    "dep:serde_sexpr",
    "serde/rc",
]
<<<<<<< HEAD
=======

[build-dependencies]
calyx-stdlib = { path = "calyx-stdlib", version = "0.4.0" }

>>>>>>> 2816d076

[dependencies]
atty.workspace = true
itertools.workspace = true
log.workspace = true
serde.workspace = true
serde_with = { workspace = true, optional = true }
serde_sexpr = { workspace = true, optional = true }
argh.workspace = true
csv = "1.1"
vast = "0.3.1"

calyx-utils.workspace = true
calyx-ir.workspace = true
calyx-frontend.workspace = true
calyx-opt.workspace = true

[dependencies.quick-xml]
version = "0.28"
default-features = false
features = ["serialize"]

[dependencies.env_logger]
version = "0.9.0"
features = ["termcolor", "atty"]
default-features = false

[profile.release]
lto = "thin"

# = ========== Benchmarks ===========
[dev-dependencies]
criterion = { version = "0.3", features = ["html_reports"] }
calyx-ir = { path = "calyx-ir" }
calyx-opt = { path = "calyx-opt" }
calyx-frontend = { path = "calyx-frontend" }

[[bench]]
name = "component-sharing"
harness = false<|MERGE_RESOLUTION|>--- conflicted
+++ resolved
@@ -81,13 +81,9 @@
     "dep:serde_sexpr",
     "serde/rc",
 ]
-<<<<<<< HEAD
-=======
 
 [build-dependencies]
 calyx-stdlib = { path = "calyx-stdlib", version = "0.4.0" }
-
->>>>>>> 2816d076
 
 [dependencies]
 atty.workspace = true
