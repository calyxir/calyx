# =========== Workspace configuration ===========
[workspace]
members = [
    "calyx-ir",
    "calyx-utils",
    "calyx-opt",
    "calyx-frontend",
    "calyx-stdlib",
    "calyx-backend",
    "calyx-lsp",
    "interp",
    "web/rust",
    "tools/data_gen",
    "cider-dap",
    "fud2",
<<<<<<< HEAD
    "fud2/fud-core",
    "tools/btor2/btor2i",
    "tools/cider-data-converter",
=======
    "fud2/fud-core", 
    "data-conversion",
    "tools/btor2/btor2i"
>>>>>>> 0adf64d5
]
exclude = ["site"]

[workspace.package]
authors = ["The Calyx Team"]
license-file = "LICENSE"
keywords = ["ir", "compiler"]
repository = "https://github.com/calyxir/calyx"
readme = "README.md"
description = "Compiler Infrastructure for Hardware Accelerator Generation"
categories = ["compilers"]
homepage = "https://calyxir.org"
edition = "2021"
version = "0.7.1"
rust-version = "1.67"

[workspace.dependencies]
itertools = "0.11"
atty = "0.2"
log = "0.4"
string-interner = "0.14.0"
lazy_static = "1"
linked-hash-map = "0.5"
smallvec = "1"
serde = { version = "1.0", features = ["derive"] }
serde_json = "1.0"
serde_sexpr = "0.1.0"
serde_with = "3"
pest = "2"
pest_derive = "2"
pest_consume = "1"
argh = "0.1"
anyhow = "1"
calyx-utils = { path = "calyx-utils", version = "0.7.1" }
calyx-ir = { path = "calyx-ir", version = "0.7.1" }
calyx-frontend = { path = "calyx-frontend", version = "0.7.1" }
calyx-opt = { path = "calyx-opt", version = "0.7.1" }
calyx-backend = { path = "calyx-backend", version = "0.7.1" }

[workspace.dependencies.petgraph]
version = "0.6"
default-features = false
features = ["matrix_graph"]

[workspace.dependencies.env_logger]
version = "0.9.0"
features = ["termcolor", "atty"]
default-features = false


# =========== Package configuration ===========

[package]
name = "calyx"
default-run = "calyx"
version.workspace = true
edition.workspace = true
description.workspace = true
authors.workspace = true
license-file.workspace = true
keywords.workspace = true
repository.workspace = true
homepage.workspace = true
categories.workspace = true
readme.workspace = true
rust-version.workspace = true
build = "src/build.rs"

[[bin]]
name = "calyx"
path = "src/main.rs"

[features]
default = []
serialize = ["calyx-ir/serialize", "serde/rc", "calyx-backend/sexp"]
yxi = ["serialize", "calyx-backend/yxi", "calyx-ir/yxi"]

[build-dependencies]
calyx-stdlib = { path = "calyx-stdlib", version = "0.7.1" }

[dependencies]
atty.workspace = true
itertools.workspace = true
log.workspace = true
serde.workspace = true
argh.workspace = true
env_logger.workspace = true

calyx-utils.workspace = true
calyx-ir.workspace = true
calyx-frontend.workspace = true
calyx-opt.workspace = true

[dependencies.calyx-backend]
workspace = true
features = ["mlir", "resources", "xilinx"]

[profile.release]
lto = "thin"

# = ========== Benchmarks ===========
[dev-dependencies]
criterion = { version = "0.3", features = ["html_reports"] }
calyx-ir = { path = "calyx-ir" }
calyx-opt = { path = "calyx-opt" }
calyx-frontend = { path = "calyx-frontend" }

[[bench]]
name = "component-sharing"
harness = false<|MERGE_RESOLUTION|>--- conflicted
+++ resolved
@@ -13,15 +13,10 @@
     "tools/data_gen",
     "cider-dap",
     "fud2",
-<<<<<<< HEAD
     "fud2/fud-core",
+    "data-conversion",
     "tools/btor2/btor2i",
     "tools/cider-data-converter",
-=======
-    "fud2/fud-core", 
-    "data-conversion",
-    "tools/btor2/btor2i"
->>>>>>> 0adf64d5
 ]
 exclude = ["site"]
 
