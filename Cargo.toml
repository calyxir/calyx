# =========== Workspace configuration ===========
[workspace]
members = [
    "calyx-ir",
    "calyx-utils",
    "calyx-opt",
    "calyx-frontend",
    "calyx-stdlib",
    "calyx-backend",
    "calyx-lsp",
    "interp",
    "web/rust",
    "tools/data_gen",
    "cider-dap",
    "fud2",
    "fud2/fud-core",
    "data-conversion",
    "tools/btor2/btor2i",
    "tools/cider-data-converter",
<<<<<<< HEAD
    "tools/calyx-pass",
=======
    "tools/yxi",
>>>>>>> 9a9ddb26
]
exclude = ["site"]

[workspace.package]
authors = ["The Calyx Team"]
license-file = "LICENSE"
keywords = ["ir", "compiler"]
repository = "https://github.com/calyxir/calyx"
readme = "README.md"
description = "Compiler Infrastructure for Hardware Accelerator Generation"
categories = ["compilers"]
homepage = "https://calyxir.org"
edition = "2021"
version = "0.7.1"
rust-version = "1.67"

[workspace.dependencies]
itertools = "0.11"
atty = "0.2"
log = "0.4"
string-interner = "0.14.0"
lazy_static = "1"
linked-hash-map = "0.5"
smallvec = "1"
serde = { version = "1.0", features = ["derive"] }
serde_json = "1.0"
serde_sexpr = "0.1.0"
serde_with = "3"
pest = "2"
pest_derive = "2"
pest_consume = "1"
argh = "0.1"
anyhow = "1"
calyx-utils = { path = "calyx-utils", version = "0.7.1" }
calyx-ir = { path = "calyx-ir", version = "0.7.1" }
calyx-frontend = { path = "calyx-frontend", version = "0.7.1" }
calyx-opt = { path = "calyx-opt", version = "0.7.1" }
calyx-backend = { path = "calyx-backend", version = "0.7.1" }

[workspace.dependencies.petgraph]
version = "0.6"
default-features = false
features = ["matrix_graph"]

[workspace.dependencies.env_logger]
version = "0.9.0"
features = ["termcolor", "atty"]
default-features = false


# =========== Package configuration ===========

[package]
name = "calyx"
default-run = "calyx"
version.workspace = true
edition.workspace = true
description.workspace = true
authors.workspace = true
license-file.workspace = true
keywords.workspace = true
repository.workspace = true
homepage.workspace = true
categories.workspace = true
readme.workspace = true
rust-version.workspace = true
build = "src/build.rs"

[[bin]]
name = "calyx"
path = "src/main.rs"

[features]
default = []
serialize = ["calyx-ir/serialize", "serde/rc", "calyx-backend/sexp"]

[build-dependencies]
calyx-stdlib = { path = "calyx-stdlib", version = "0.7.1" }

[dependencies]
atty.workspace = true
itertools.workspace = true
log.workspace = true
serde.workspace = true
argh.workspace = true
env_logger.workspace = true

calyx-utils.workspace = true
calyx-ir.workspace = true
calyx-frontend.workspace = true
calyx-opt.workspace = true

[dependencies.calyx-backend]
workspace = true
features = ["mlir", "resources", "xilinx"]

[profile.release]
lto = "thin"

# = ========== Benchmarks ===========
[dev-dependencies]
criterion = { version = "0.3", features = ["html_reports"] }
calyx-ir = { path = "calyx-ir" }
calyx-opt = { path = "calyx-opt" }
calyx-frontend = { path = "calyx-frontend" }

[[bench]]
name = "component-sharing"
harness = false<|MERGE_RESOLUTION|>--- conflicted
+++ resolved
@@ -17,11 +17,8 @@
     "data-conversion",
     "tools/btor2/btor2i",
     "tools/cider-data-converter",
-<<<<<<< HEAD
-    "tools/calyx-pass",
-=======
+    "tools/calyx-pass-explorer",
     "tools/yxi",
->>>>>>> 9a9ddb26
 ]
 exclude = ["site"]
 
