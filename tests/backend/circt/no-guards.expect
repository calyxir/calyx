--- conflicted
+++ resolved
@@ -34,36 +34,22 @@
       calyx.assign %r.write_en = %_1_1 : i1
       calyx.group_done %r.done : i1
     }
-<<<<<<< HEAD
     calyx.group @CombGroup {
-      calyx.assign %add.left = %r.out : 8
-      calyx.assign %add.right = %_1_8 : 8
+      calyx.assign %add.left = %r.out : i8
+      calyx.assign %add.right = %_1_8 : i8
     }
-    calyx.assign %c0.go = %_0_1 : 1
-=======
     calyx.assign %c0.go = %_0_1 : i1
->>>>>>> 3cca5377
   }
 
   calyx.control {
     calyx.seq {
-<<<<<<< HEAD
-      calyx.enable @Group2;
-      while %c1.out with @CombGroup {
-        calyx.seq {
-          calyx.enable @Group1;
-          calyx.enable @Group1;
-          calyx.if %c1.out with @CombGroup {
-            calyx.enable @Group2;
-=======
-      calyx.enable @Group1
-      calyx.while %c1.out with @Group2 {
+      calyx.enable @Group2
+      calyx.while %c1.out with @CombGroup {
         calyx.seq {
           calyx.enable @Group1
           calyx.enable @Group1
-          calyx.if %c1.out with @Group2 {
+          calyx.if %c1.out with @CombGroup {
             calyx.enable @Group2
->>>>>>> 3cca5377
           }
         }
       }
