calyx.program {calyx.component @A(%in: i8, %go: i1, %clk: i1, %reset: i1) -> (%out: i8, %done: i1) {
  %_1_1.out = hw.constant 1 : i1
  calyx.wires {
    calyx.assign done = %_1_1.out, %_1_1.out ? : i1
  }

  calyx.control {}
}
calyx.component @B(%in: i1, %go: i1, %clk: i1, %reset: i1) -> (%out: i1, %done: i1) {
  %_1_1.out = hw.constant 1 : i1
  calyx.wires {
    calyx.assign done = %_1_1.out, %_1_1.out ? : i1
  }

  calyx.control {}
}
calyx.component @main(%go: i1, %clk: i1, %reset: i1) -> (%done: i1) {
  %c0.in, %c0.go, %c0.clk, %c0.reset, %c0.out, %c0.done = calyx.instance "c0" @A : i8, i1, i1, i1, i8, i1
  %c1.in, %c1.go, %c1.clk, %c1.reset, %c1.out, %c1.done = calyx.instance "c1" @B : i1, i1, i1, i1, i1, i1
  %r.in, %r.write_en, %r.clk, %r.reset, %r.out, %r.done = calyx.register "r" : i8, i1, i1, i1, i8, i1
  %m0.addr0, %m0.write_data, %m0.write_en, %m0.clk, %m0.read_data, %m0.done = calyx.memory "m0"<[1] x 32> [1] : i1, i32, i1, i1, i32, i1
  %m1.addr0, %m1.addr1, %m1.write_data, %m1.write_en, %m1.clk, %m1.read_data, %m1.done = calyx.memory "m1"<[64, 64] x 8> [6, 6] : i6, i6, i8, i1, i1, i8, i1
  %a0.left, %a0.right, %a0.out = calyx.std_add "a0" : i32, i32, i32
  %s0.in, %s0.out = calyx.std_slice "s0" : i32, i8
<<<<<<< HEAD
  %add.left, %add.right, %add.out = calyx.std_add "add" : i8, i8, i8
=======
  %_0_1.out = hw.constant 0 : i1
  %_1_1.out = hw.constant 1 : i1
>>>>>>> 53c50174
  %or0.left, %or0.right, %or0.out = calyx.std_or "or0" : i1, i1, i1
  %or1.left, %or1.right, %or1.out = calyx.std_or "or1" : i1, i1, i1
  %and0.left, %and0.right, %and0.out = calyx.std_and "and0" : i1, i1, i1
  calyx.wires {
<<<<<<< HEAD
    %_0_1 = hw.constant 0 : i1
    %_1_1 = hw.constant 1 : i1
    %_1_8 = hw.constant 1 : i8
=======
>>>>>>> 53c50174
    calyx.group @Group1 {
      calyx.assign %s0.in = %a0.out, %_1_1.out ? : i32
      calyx.assign %a0.left = %m0.read_data, %_1_1.out ? : i32
      calyx.group_go %_0_1.out, %_1_1.out ? : i1
      calyx.assign %c0.in = %c0.out, %_1_1.out ? : i8
      calyx.group_done %c0.done, %_1_1.out ? : i1
    }
    calyx.group @Group2 {
      calyx.assign %or0.left = %c1.out : i1
      calyx.assign %or0.right = %c0.done : i1
      calyx.assign %c1.in = %c1.out, %or0.out ? : i1
      calyx.assign %or1.left = %c1.out : i1
      calyx.assign %or1.right = %c0.done : i1
      calyx.assign %and0.left = %c1.out : i1
      calyx.assign %and0.right = %or1.out : i1
      calyx.group_done %c1.done, %and0.out ? : i1
    }
<<<<<<< HEAD
    calyx.group @CombGroup {
      calyx.assign %add.left = %r.out : i8
      calyx.assign %add.right = %_1_8 : i8
    }
    calyx.assign %c0.go = %c1.out, %_1_1 ? : i1
=======
    calyx.assign %c0.go = %c1.out, %_1_1.out ? : i1
>>>>>>> 53c50174
  }

  calyx.control {
    calyx.seq {
      calyx.enable @Group1
      calyx.while %c1.in with @CombGroup {
        calyx.seq {
          calyx.enable @Group1
          calyx.enable @Group1
          calyx.if %c1.in with @CombGroup {
            calyx.enable @Group2
          }
        }
      }
    }
  }
}
}<|MERGE_RESOLUTION|>--- conflicted
+++ resolved
@@ -22,22 +22,14 @@
   %m1.addr0, %m1.addr1, %m1.write_data, %m1.write_en, %m1.clk, %m1.read_data, %m1.done = calyx.memory "m1"<[64, 64] x 8> [6, 6] : i6, i6, i8, i1, i1, i8, i1
   %a0.left, %a0.right, %a0.out = calyx.std_add "a0" : i32, i32, i32
   %s0.in, %s0.out = calyx.std_slice "s0" : i32, i8
-<<<<<<< HEAD
   %add.left, %add.right, %add.out = calyx.std_add "add" : i8, i8, i8
-=======
   %_0_1.out = hw.constant 0 : i1
   %_1_1.out = hw.constant 1 : i1
->>>>>>> 53c50174
+  %_1_8.out = hw.constant 1 : i8
   %or0.left, %or0.right, %or0.out = calyx.std_or "or0" : i1, i1, i1
   %or1.left, %or1.right, %or1.out = calyx.std_or "or1" : i1, i1, i1
   %and0.left, %and0.right, %and0.out = calyx.std_and "and0" : i1, i1, i1
   calyx.wires {
-<<<<<<< HEAD
-    %_0_1 = hw.constant 0 : i1
-    %_1_1 = hw.constant 1 : i1
-    %_1_8 = hw.constant 1 : i8
-=======
->>>>>>> 53c50174
     calyx.group @Group1 {
       calyx.assign %s0.in = %a0.out, %_1_1.out ? : i32
       calyx.assign %a0.left = %m0.read_data, %_1_1.out ? : i32
@@ -55,15 +47,11 @@
       calyx.assign %and0.right = %or1.out : i1
       calyx.group_done %c1.done, %and0.out ? : i1
     }
-<<<<<<< HEAD
     calyx.group @CombGroup {
       calyx.assign %add.left = %r.out : i8
-      calyx.assign %add.right = %_1_8 : i8
+      calyx.assign %add.right = %_1_8.out : i8
     }
-    calyx.assign %c0.go = %c1.out, %_1_1 ? : i1
-=======
     calyx.assign %c0.go = %c1.out, %_1_1.out ? : i1
->>>>>>> 53c50174
   }
 
   calyx.control {
