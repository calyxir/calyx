--- conflicted
+++ resolved
@@ -28,13 +28,6 @@
   comb primitive std_lsh<"share"=1>[WIDTH](@data left: WIDTH, @data right: WIDTH) -> (out: WIDTH);
   comb primitive std_rsh<"share"=1>[WIDTH](@data left: WIDTH, @data right: WIDTH) -> (out: WIDTH);
   comb primitive std_mux<"share"=1>[WIDTH](@data cond: 1, @data tru: WIDTH, @data fal: WIDTH) -> (out: WIDTH);
-<<<<<<< HEAD
-  primitive std_mem_d1[WIDTH, SIZE, IDX_SIZE](@read_together addr0: IDX_SIZE, @write_together @data write_data: WIDTH, @write_together @interval @go write_en: 1, @clk clk: 1, @reset reset: 1) -> (@read_together read_data: WIDTH, @done done: 1);
-  primitive std_mem_d2[WIDTH, D0_SIZE, D1_SIZE, D0_IDX_SIZE, D1_IDX_SIZE](@read_together @write_together(2) addr0: D0_IDX_SIZE, @read_together @write_together(2) addr1: D1_IDX_SIZE, @write_together @data write_data: WIDTH, @write_together @interval @go write_en: 1, @clk clk: 1, @reset reset: 1) -> (@read_together read_data: WIDTH, @done done: 1);
-  primitive std_mem_d3[WIDTH, D0_SIZE, D1_SIZE, D2_SIZE, D0_IDX_SIZE, D1_IDX_SIZE, D2_IDX_SIZE](@read_together @write_together(2) addr0: D0_IDX_SIZE, @read_together @write_together(2) addr1: D1_IDX_SIZE, @read_together @write_together(2) addr2: D2_IDX_SIZE, @write_together @data write_data: WIDTH, @write_together @interval @go write_en: 1, @clk clk: 1, @reset reset: 1) -> (@read_together read_data: WIDTH, @done done: 1);
-  primitive std_mem_d4[WIDTH, D0_SIZE, D1_SIZE, D2_SIZE, D3_SIZE, D0_IDX_SIZE, D1_IDX_SIZE, D2_IDX_SIZE, D3_IDX_SIZE](@read_together @write_together(2) addr0: D0_IDX_SIZE, @read_together @write_together(2) addr1: D1_IDX_SIZE, @read_together @write_together(2) addr2: D2_IDX_SIZE, @read_together @write_together(2) addr3: D3_IDX_SIZE, @write_together @data write_data: WIDTH, @write_together @interval @go write_en: 1, @clk clk: 1) -> (@read_together read_data: WIDTH, @done done: 1);
-=======
->>>>>>> e7b1fbba
 }
 primitive undef<"share"=1>[WIDTH]() -> (out: WIDTH) {
   assign out = 'x;
