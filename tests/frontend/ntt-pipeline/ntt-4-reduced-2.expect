// +---+-----------------------+-----------------------+
// | a |        Stage 0        |        Stage 1        |
// +---+-----------------------+-----------------------+
// | 0 | a[0] + a[2] * phis[1] | a[0] + a[1] * phis[2] |
// | 1 | a[1] + a[3] * phis[1] | a[0] - a[1] * phis[2] |
// | 2 | a[0] - a[2] * phis[1] | a[2] + a[3] * phis[3] |
// | 3 | a[1] - a[3] * phis[1] | a[2] - a[3] * phis[3] |
// +---+-----------------------+-----------------------+
import "primitives/core.futil";
import "primitives/memories/seq.futil";
import "primitives/binary_operators.futil";
component main() -> () {
  cells {
    @external a = seq_mem_d1(32, 4, 3);
    @external phis = seq_mem_d1(32, 4, 3);
    r0 = std_reg(32);
    A0 = std_reg(32);
    phi0 = std_reg(32);
    mod_pipe0 = std_sdiv_pipe(32);
    r1 = std_reg(32);
    A1 = std_reg(32);
    phi1 = std_reg(32);
    mod_pipe1 = std_sdiv_pipe(32);
    r2 = std_reg(32);
    A2 = std_reg(32);
    phi2 = std_reg(32);
    mod_pipe2 = std_sdiv_pipe(32);
    r3 = std_reg(32);
    A3 = std_reg(32);
    phi3 = std_reg(32);
    mod_pipe3 = std_sdiv_pipe(32);
    mult0 = std_reg(32);
    mult_pipe0 = std_smult_pipe(32);
    add0 = std_sadd(32);
    sub0 = std_ssub(32);
    mult1 = std_reg(32);
    mult_pipe1 = std_smult_pipe(32);
    add1 = std_sadd(32);
    sub1 = std_ssub(32);
  }
  wires {
    group preamble_0_reg {
      a.addr0 = 3'd0;
<<<<<<< HEAD
      phis.addr0 = 3'd0;
      a.content_en = 1'd1;
      phis.content_en = 1'd1;
      r0.write_en = a.done ? 1'd1;
      r0.in = a.done ? a.read_data;
      phi0.write_en = a.done ? 1'd1;
      phi0.in = phis.done ? phis.read_data;
      preamble_0[done] = (r0.done & phi0.done) ? 1'd1;
=======
      r0.write_en = 1'd1;
      r0.in = a.read_data;
      preamble_0_reg[done] = r0.done;
    }
    group preamble_0_phi {
      phis.addr0 = 3'd0;
      phi0.write_en = 1'd1;
      phi0.in = phis.read_data;
      preamble_0_phi[done] = phi0.done;
>>>>>>> 87f84624
    }
    group preamble_1_reg {
      a.addr0 = 3'd1;
<<<<<<< HEAD
      phis.addr0 = 3'd1;
      a.content_en = 1'd1;
      phis.content_en = 1'd1;
      r1.write_en = a.done ? 1'd1;
      r1.in = a.done ? a.read_data;
      phi1.write_en = a.done ? 1'd1;
      phi1.in = phis.done ? phis.read_data;
      preamble_1[done] = (r1.done & phi1.done) ? 1'd1;
=======
      r1.write_en = 1'd1;
      r1.in = a.read_data;
      preamble_1_reg[done] = r1.done;
    }
    group preamble_1_phi {
      phis.addr0 = 3'd1;
      phi1.write_en = 1'd1;
      phi1.in = phis.read_data;
      preamble_1_phi[done] = phi1.done;
>>>>>>> 87f84624
    }
    group preamble_2_reg {
      a.addr0 = 3'd2;
<<<<<<< HEAD
      phis.addr0 = 3'd2;
      a.content_en = 1'd1;
      phis.content_en = 1'd1;
      r2.write_en = a.done ? 1'd1;
      r2.in = a.done ? a.read_data;
      phi2.write_en = a.done ? 1'd1;
      phi2.in = phis.done ? phis.read_data;
      preamble_2[done] = (r2.done & phi2.done) ? 1'd1;
=======
      r2.write_en = 1'd1;
      r2.in = a.read_data;
      preamble_2_reg[done] = r2.done;
    }
    group preamble_2_phi {
      phis.addr0 = 3'd2;
      phi2.write_en = 1'd1;
      phi2.in = phis.read_data;
      preamble_2_phi[done] = phi2.done;
>>>>>>> 87f84624
    }
    group preamble_3_reg {
      a.addr0 = 3'd3;
<<<<<<< HEAD
      phis.addr0 = 3'd3;
      a.content_en = 1'd1;
      phis.content_en = 1'd1;
      r3.write_en = a.done ? 1'd1;
      r3.in = a.done ? a.read_data;
      phi3.write_en = a.done ? 1'd1;
      phi3.in = phis.done ? phis.read_data;
      preamble_3[done] = (r3.done & phi3.done) ? 1'd1;
=======
      r3.write_en = 1'd1;
      r3.in = a.read_data;
      preamble_3_reg[done] = r3.done;
    }
    group preamble_3_phi {
      phis.addr0 = 3'd3;
      phi3.write_en = 1'd1;
      phi3.in = phis.read_data;
      preamble_3_phi[done] = phi3.done;
>>>>>>> 87f84624
    }
    group precursor_0 {
      r0.in = A0.out;
      r0.write_en = 1'd1;
      precursor_0[done] = r0.done;
    }
    group precursor_1 {
      r1.in = A1.out;
      r1.write_en = 1'd1;
      precursor_1[done] = r1.done;
    }
    group precursor_2 {
      r2.in = A2.out;
      r2.write_en = 1'd1;
      precursor_2[done] = r2.done;
    }
    group precursor_3 {
      r3.in = A3.out;
      r3.write_en = 1'd1;
      precursor_3[done] = r3.done;
    }
    group s0_mul0 {
      mult_pipe0.left = phi1.out;
      mult_pipe0.right = r2.out;
      mult_pipe0.go = 1'd1;
      s0_mul0[done] = mult_pipe0.done;
    }
    group s0_mul1 {
      mult_pipe1.left = phi1.out;
      mult_pipe1.right = r3.out;
      mult_pipe1.go = 1'd1;
      s0_mul1[done] = mult_pipe1.done;
    }
    group s1_mul0 {
      mult_pipe0.left = phi2.out;
      mult_pipe0.right = r1.out;
      mult_pipe0.go = 1'd1;
      s1_mul0[done] = mult_pipe0.done;
    }
    group s1_mul1 {
      mult_pipe1.left = phi3.out;
      mult_pipe1.right = r3.out;
      mult_pipe1.go = 1'd1;
      s1_mul1[done] = mult_pipe1.done;
    }
    group s0_r0_op_mod {
      add0.left = r0.out;
      add0.right = mult_pipe0.out;
      mod_pipe0.left = add0.out;
      mod_pipe0.right = 32'd97;
      mod_pipe0.go = !mod_pipe0.done ? 1'd1;
      A0.write_en = mod_pipe0.done;
      A0.in = mod_pipe0.out_remainder;
      s0_r0_op_mod[done] = A0.done;
    }
    group s0_r1_op_mod {
      add1.left = r1.out;
      add1.right = mult_pipe1.out;
      mod_pipe1.left = add1.out;
      mod_pipe1.right = 32'd97;
      mod_pipe1.go = !mod_pipe1.done ? 1'd1;
      A1.write_en = mod_pipe1.done;
      A1.in = mod_pipe1.out_remainder;
      s0_r1_op_mod[done] = A1.done;
    }
    group s0_r2_op_mod {
      sub0.left = r0.out;
      sub0.right = mult_pipe0.out;
      mod_pipe2.left = sub0.out;
      mod_pipe2.right = 32'd97;
      mod_pipe2.go = !mod_pipe2.done ? 1'd1;
      A2.write_en = mod_pipe2.done;
      A2.in = mod_pipe2.out_remainder;
      s0_r2_op_mod[done] = A2.done;
    }
    group s0_r3_op_mod {
      sub1.left = r1.out;
      sub1.right = mult_pipe1.out;
      mod_pipe3.left = sub1.out;
      mod_pipe3.right = 32'd97;
      mod_pipe3.go = !mod_pipe3.done ? 1'd1;
      A3.write_en = mod_pipe3.done;
      A3.in = mod_pipe3.out_remainder;
      s0_r3_op_mod[done] = A3.done;
    }
    group s1_r0_op_mod {
      add0.left = r0.out;
      add0.right = mult_pipe0.out;
      mod_pipe0.left = add0.out;
      mod_pipe0.right = 32'd97;
      mod_pipe0.go = !mod_pipe0.done ? 1'd1;
      A0.write_en = mod_pipe0.done;
      A0.in = mod_pipe0.out_remainder;
      s1_r0_op_mod[done] = A0.done;
    }
    group s1_r1_op_mod {
      sub0.left = r0.out;
      sub0.right = mult_pipe0.out;
      mod_pipe1.left = sub0.out;
      mod_pipe1.right = 32'd97;
      mod_pipe1.go = !mod_pipe1.done ? 1'd1;
      A1.write_en = mod_pipe1.done;
      A1.in = mod_pipe1.out_remainder;
      s1_r1_op_mod[done] = A1.done;
    }
    group s1_r2_op_mod {
      add1.left = r2.out;
      add1.right = mult_pipe1.out;
      mod_pipe2.left = add1.out;
      mod_pipe2.right = 32'd97;
      mod_pipe2.go = !mod_pipe2.done ? 1'd1;
      A2.write_en = mod_pipe2.done;
      A2.in = mod_pipe2.out_remainder;
      s1_r2_op_mod[done] = A2.done;
    }
    group s1_r3_op_mod {
      sub1.left = r2.out;
      sub1.right = mult_pipe1.out;
      mod_pipe3.left = sub1.out;
      mod_pipe3.right = 32'd97;
      mod_pipe3.go = !mod_pipe3.done ? 1'd1;
      A3.write_en = mod_pipe3.done;
      A3.in = mod_pipe3.out_remainder;
      s1_r3_op_mod[done] = A3.done;
    }
    group epilogue_0 {
      a.addr0 = 3'd0;
      a.write_en = 1'd1;
      a.write_data = A0.out;
      epilogue_0[done] = a.done;
      a.content_en = 1'd1;
    }
    group epilogue_1 {
      a.addr0 = 3'd1;
      a.write_en = 1'd1;
      a.write_data = A1.out;
      epilogue_1[done] = a.done;
      a.content_en = 1'd1;
    }
    group epilogue_2 {
      a.addr0 = 3'd2;
      a.write_en = 1'd1;
      a.write_data = A2.out;
      epilogue_2[done] = a.done;
      a.content_en = 1'd1;
    }
    group epilogue_3 {
      a.addr0 = 3'd3;
      a.write_en = 1'd1;
      a.write_data = A3.out;
      epilogue_3[done] = a.done;
      a.content_en = 1'd1;
    }
  }
  control {
    seq {
      seq {
        par {
          preamble_0_reg;
          preamble_0_phi;
        }
        par {
          preamble_1_reg;
          preamble_1_phi;
        }
        par {
          preamble_2_reg;
          preamble_2_phi;
        }
        par {
          preamble_3_reg;
          preamble_3_phi;
        }
      }
      par {
        s0_mul0;
        s0_mul1;
      }
      par {
        s0_r0_op_mod;
        s0_r1_op_mod;
      }
      par {
        s0_r2_op_mod;
        s0_r3_op_mod;
      }
      par {
        precursor_0;
        precursor_1;
      }
      par {
        precursor_2;
        precursor_3;
      }
      par {
        s1_mul0;
        s1_mul1;
      }
      par {
        s1_r0_op_mod;
        s1_r1_op_mod;
      }
      par {
        s1_r2_op_mod;
        s1_r3_op_mod;
      }
      seq {
        epilogue_0;
        epilogue_1;
        epilogue_2;
        epilogue_3;
      }
    }
  }
}
<|MERGE_RESOLUTION|>--- conflicted
+++ resolved
@@ -41,95 +41,59 @@
   wires {
     group preamble_0_reg {
       a.addr0 = 3'd0;
-<<<<<<< HEAD
-      phis.addr0 = 3'd0;
-      a.content_en = 1'd1;
-      phis.content_en = 1'd1;
+      a.content_en = 1'd1;
       r0.write_en = a.done ? 1'd1;
       r0.in = a.done ? a.read_data;
+      preamble_0_reg[done] = r0.done;
+    }
+    group preamble_0_phi {
+      phis.addr0 = 3'd0;
+      phis.content_en = 1'd1;
       phi0.write_en = a.done ? 1'd1;
       phi0.in = phis.done ? phis.read_data;
-      preamble_0[done] = (r0.done & phi0.done) ? 1'd1;
-=======
-      r0.write_en = 1'd1;
-      r0.in = a.read_data;
-      preamble_0_reg[done] = r0.done;
-    }
-    group preamble_0_phi {
-      phis.addr0 = 3'd0;
-      phi0.write_en = 1'd1;
-      phi0.in = phis.read_data;
       preamble_0_phi[done] = phi0.done;
->>>>>>> 87f84624
     }
     group preamble_1_reg {
       a.addr0 = 3'd1;
-<<<<<<< HEAD
-      phis.addr0 = 3'd1;
-      a.content_en = 1'd1;
-      phis.content_en = 1'd1;
+      a.content_en = 1'd1;
       r1.write_en = a.done ? 1'd1;
       r1.in = a.done ? a.read_data;
+      preamble_1_reg[done] = r1.done;
+    }
+    group preamble_1_phi {
+      phis.addr0 = 3'd1;
+      phis.content_en = 1'd1;
       phi1.write_en = a.done ? 1'd1;
       phi1.in = phis.done ? phis.read_data;
-      preamble_1[done] = (r1.done & phi1.done) ? 1'd1;
-=======
-      r1.write_en = 1'd1;
-      r1.in = a.read_data;
-      preamble_1_reg[done] = r1.done;
-    }
-    group preamble_1_phi {
-      phis.addr0 = 3'd1;
-      phi1.write_en = 1'd1;
-      phi1.in = phis.read_data;
       preamble_1_phi[done] = phi1.done;
->>>>>>> 87f84624
     }
     group preamble_2_reg {
       a.addr0 = 3'd2;
-<<<<<<< HEAD
-      phis.addr0 = 3'd2;
-      a.content_en = 1'd1;
-      phis.content_en = 1'd1;
+      a.content_en = 1'd1;
       r2.write_en = a.done ? 1'd1;
       r2.in = a.done ? a.read_data;
+      preamble_2_reg[done] = r2.done;
+    }
+    group preamble_2_phi {
+      phis.addr0 = 3'd2;
+      phis.content_en = 1'd1;
       phi2.write_en = a.done ? 1'd1;
       phi2.in = phis.done ? phis.read_data;
-      preamble_2[done] = (r2.done & phi2.done) ? 1'd1;
-=======
-      r2.write_en = 1'd1;
-      r2.in = a.read_data;
-      preamble_2_reg[done] = r2.done;
-    }
-    group preamble_2_phi {
-      phis.addr0 = 3'd2;
-      phi2.write_en = 1'd1;
-      phi2.in = phis.read_data;
       preamble_2_phi[done] = phi2.done;
->>>>>>> 87f84624
     }
     group preamble_3_reg {
       a.addr0 = 3'd3;
-<<<<<<< HEAD
-      phis.addr0 = 3'd3;
-      a.content_en = 1'd1;
-      phis.content_en = 1'd1;
+      a.content_en = 1'd1;
       r3.write_en = a.done ? 1'd1;
       r3.in = a.done ? a.read_data;
+      preamble_3_reg[done] = r3.done;
+    }
+    group preamble_3_phi {
+      phis.addr0 = 3'd3;
+      phis.content_en = 1'd1;
       phi3.write_en = a.done ? 1'd1;
       phi3.in = phis.done ? phis.read_data;
-      preamble_3[done] = (r3.done & phi3.done) ? 1'd1;
-=======
-      r3.write_en = 1'd1;
-      r3.in = a.read_data;
-      preamble_3_reg[done] = r3.done;
-    }
-    group preamble_3_phi {
-      phis.addr0 = 3'd3;
-      phi3.write_en = 1'd1;
-      phi3.in = phis.read_data;
       preamble_3_phi[done] = phi3.done;
->>>>>>> 87f84624
     }
     group precursor_0 {
       r0.in = A0.out;
