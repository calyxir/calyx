import "primitives/core.futil";
import "primitives/memories.futil";
import "primitives/binary_operators.futil";
import "primitives/math.futil";
component dense_1x10() -> () {
  cells {
<<<<<<< HEAD
    ref x = std_mem_d2(32,1,4096,1,13);
    ref y = std_mem_d2(32,10,4096,4,13);
    ref x1 = std_mem_d2(32,1,10,1,4);
    __i0 = std_reg(4);
    __i1 = std_reg(1);
    __j0 = std_reg(13);
    __j1 = std_reg(4);
=======
    ref x0_0 = seq_mem_d2(32,1,4096,1,13);
    ref y0_0 = seq_mem_d2(32,10,4096,4,13);
    ref x10_0 = seq_mem_d2(32,1,10,1,4);
    __i0 = std_reg(1);
    __j0 = std_reg(4);
>>>>>>> 5ed9582c
    __k0 = std_reg(13);
    __product_0 = std_reg(32);
    add0 = std_sadd(32);
    add1 = std_add(13);
    add2 = std_add(4);
    add3 = std_add(1);
    bin_read0_0 = std_reg(32);
    const0 = std_const(1,0);
    const1 = std_const(1,0);
    const2 = std_const(4,0);
    const3 = std_const(4,9);
    const4 = std_const(13,0);
    const5 = std_const(13,4095);
    const6 = std_const(13,1);
    const7 = std_const(4,1);
    const8 = std_const(1,1);
    le0 = std_le(1);
    le1 = std_le(4);
    le2 = std_le(13);
    mult_pipe0 = std_smult_pipe(32);
    red_read00 = std_reg(32);
    x_read00 = std_reg(32);
    y_read00 = std_reg(32);
  }
  wires {
    comb group cond0 {
      le0.left = __i0.out;
      le0.right = const1.out;
    }
    comb group cond1 {
      le1.left = __j0.out;
      le1.right = const3.out;
    }
    comb group cond2 {
      le2.left = __k0.out;
      le2.right = const5.out;
    }
    group let0<"static"=1> {
      __i0.in = const0.out;
      __i0.write_en = 1'd1;
      let0[done] = __i0.done;
    }
    group let1<"static"=1> {
      __j0.in = const2.out;
      __j0.write_en = 1'd1;
      let1[done] = __j0.done;
    }
    group let2<"static"=1> {
<<<<<<< HEAD
      y_read00.in = y.read_data;
      y_read00.write_en = 1'd1;
      let2[done] = y_read00.done;
      y.addr1 = __j0.out;
      y.addr0 = __i0.out;
    }
    group let3<"static"=1> {
      __i1.in = const6.out;
      __i1.write_en = 1'd1;
      let3[done] = __i1.done;
    }
    group let4<"static"=1> {
      __j1.in = const8.out;
      __j1.write_en = 1'd1;
      let4[done] = __j1.done;
    }
    group let5<"static"=1> {
      __k0.in = const10.out;
      __k0.write_en = 1'd1;
      let5[done] = __k0.done;
    }
    group let6<"static"=1> {
      x_read00.in = x.read_data;
      x_read00.write_en = 1'd1;
      let6[done] = x_read00.done;
      x.addr1 = __k0.out;
      x.addr0 = __i1.out;
    }
    group let7<"static"=4> {
      bin_read0_0.in = mult_pipe0.out;
      bin_read0_0.write_en = mult_pipe0.done;
      let7[done] = bin_read0_0.done;
      mult_pipe0.left = x_read00.out;
      mult_pipe0.right = __transpose_y_read0_0.out;
      mult_pipe0.go = !mult_pipe0.done ? 1'd1;
    }
    group let8<"static"=1> {
      __product_0.in = bin_read0_0.out;
      __product_0.write_en = 1'd1;
      let8[done] = __product_0.done;
    }
    group let9<"static"=1> {
      red_read00.in = x1.read_data;
      red_read00.write_en = 1'd1;
      let9[done] = red_read00.done;
      x1.addr1 = __j1.out;
      x1.addr0 = __i1.out;
    }
    group upd0<"static"=1> {
      __transpose_y0_0.addr1 = __i0.out;
      __transpose_y0_0.addr0 = __j0.out;
      __transpose_y0_0.write_en = 1'd1;
      __transpose_y0_0.write_data = y_read00.out;
      upd0[done] = __transpose_y0_0.done;
    }
    group upd1<"static"=1> {
      __j0.write_en = 1'd1;
      add0.left = __j0.out;
      add0.right = const4.out;
      __j0.in = add0.out;
      upd1[done] = __j0.done;
    }
    group upd2<"static"=1> {
      __i0.write_en = 1'd1;
      add1.left = __i0.out;
      add1.right = const5.out;
      __i0.in = add1.out;
      upd2[done] = __i0.done;
    }
    group upd3<"static"=1> {
      __transpose_y_read0_0.write_en = 1'd1;
      __transpose_y0_0.addr1 = __j1.out;
      __transpose_y0_0.addr0 = __k0.out;
      __transpose_y_read0_0.in = __transpose_y0_0.read_data;
      upd3[done] = __transpose_y_read0_0.done;
    }
    group upd4<"static"=1> {
      x1.addr1 = __j1.out;
      x1.addr0 = __i1.out;
      x1.write_en = 1'd1;
      add2.left = red_read00.out;
      add2.right = __product_0.out;
      x1.write_data = add2.out;
      upd4[done] = x1.done;
    }
    group upd5<"static"=1> {
      __k0.write_en = 1'd1;
      add3.left = __k0.out;
      add3.right = const12.out;
      __k0.in = add3.out;
      upd5[done] = __k0.done;
    }
    group upd6<"static"=1> {
      __j1.write_en = 1'd1;
      add4.left = __j1.out;
      add4.right = const13.out;
      __j1.in = add4.out;
      upd6[done] = __j1.done;
    }
    group upd7<"static"=1> {
      __i1.write_en = 1'd1;
      add5.left = __i1.out;
      add5.right = const14.out;
      __i1.in = add5.out;
      upd7[done] = __i1.done;
=======
      __k0.in = const4.out;
      __k0.write_en = 1'd1;
      let2[done] = __k0.done;
    }
    group let3<"static"=4> {
      bin_read0_0.in = mult_pipe0.out;
      bin_read0_0.write_en = mult_pipe0.done;
      let3[done] = bin_read0_0.done;
      mult_pipe0.left = x_read0_0.out;
      mult_pipe0.right = y_read0_0.out;
      mult_pipe0.go = !mult_pipe0.done ? 1'd1;
    }
    group let4<"static"=1> {
      __product_0.in = bin_read0_0.out;
      __product_0.write_en = 1'd1;
      let4[done] = __product_0.done;
    }
    group let5<"static"=2> {
      red_read00.in = x10_0.out;
      red_read00.write_en = x10_0.read_done;
      let5[done] = red_read00.done;
      x10_0.addr1 = __j0.out;
      x10_0.addr0 = __i0.out;
      x10_0.read_en = 1'd1;
    }
    group upd0<"static"=2> {
      x_read0_0.write_en = x0_0.read_done;
      x0_0.addr1 = __k0.out;
      x0_0.addr0 = __i0.out;
      x0_0.read_en = 1'd1;
      x_read0_0.in = x0_0.out;
      upd0[done] = x_read0_0.done;
    }
    group upd1<"static"=2> {
      y_read0_0.write_en = y0_0.read_done;
      y0_0.addr1 = __k0.out;
      y0_0.addr0 = __j0.out;
      y0_0.read_en = 1'd1;
      y_read0_0.in = y0_0.out;
      upd1[done] = y_read0_0.done;
    }
    group upd2<"static"=1> {
      x10_0.addr1 = __j0.out;
      x10_0.addr0 = __i0.out;
      x10_0.write_en = 1'd1;
      add0.left = red_read00.out;
      add0.right = __product_0.out;
      x10_0.in = add0.out;
      upd2[done] = x10_0.write_done;
    }
    group upd3<"static"=1> {
      __k0.write_en = 1'd1;
      add1.left = __k0.out;
      add1.right = const6.out;
      __k0.in = add1.out;
      upd3[done] = __k0.done;
    }
    group upd4<"static"=1> {
      __j0.write_en = 1'd1;
      add2.left = __j0.out;
      add2.right = const7.out;
      __j0.in = add2.out;
      upd4[done] = __j0.done;
    }
    group upd5<"static"=1> {
      __i0.write_en = 1'd1;
      add3.left = __i0.out;
      add3.right = const8.out;
      __i0.in = add3.out;
      upd5[done] = __i0.done;
>>>>>>> 5ed9582c
    }
  }
  control {
    seq {
      @pos(0) let0;
      @bound(1) while le0.out with cond0 {
        seq {
          @pos(1) let1;
<<<<<<< HEAD
          @bound(4096) while le1.out with cond1 {
            seq {
              @pos(2) let2;
              @pos(3) upd0;
              @pos(1) upd1;
            }
          }
          @pos(0) upd2;
        }
      }
      @pos(4) let3;
      @bound(1) while le2.out with cond2 {
        seq {
          @pos(5) let4;
          @bound(10) while le3.out with cond3 {
            seq {
              @pos(6) let5;
              @bound(4096) while le4.out with cond4 {
                seq {
                  par {
                    @pos(7) let6;
                    @pos(8) upd3;
                  }
                  let7;
                  let8;
                  let9;
                  upd4;
                  @pos(6) upd5;
                }
              }
              @pos(5) upd6;
            }
          }
          @pos(4) upd7;
=======
          @bound(10) while le1.out with cond1 {
            seq {
              @pos(2) let2;
              @bound(4096) while le2.out with cond2 {
                seq {
                  par {
                    @pos(3) upd0;
                    @pos(4) upd1;
                  }
                  let3;
                  let4;
                  let5;
                  upd2;
                  @pos(2) upd3;
                }
              }
              @pos(1) upd4;
            }
          }
          @pos(0) upd5;
>>>>>>> 5ed9582c
        }
      }
    }
  }
}

component main() -> () {
  cells {
    @external x = seq_mem_d2(32, 1, 4096, 1, 13);
    @external y = seq_mem_d2(32, 10, 4096, 4, 13);
    @external x1 = seq_mem_d2(32, 1, 10, 1, 4);
    dense_1x10_ = dense_1x10();
  }
  wires {

  }
  control {
    seq {
      @pos(0) invoke dense_1x10_[x=x, y=y, x1=x1]()();
    }
  }
}
metadata #{
0: let %x1: Tensor[(1, 10), int32] /* ty=Tensor[(1, 10), int32] span=from_string:4:3 */ = nn.dense(%x, %y, units=10) /* ty=Tensor[(1, 10), int32] span=from_string:3:39 */;
}#<|MERGE_RESOLUTION|>--- conflicted
+++ resolved
@@ -4,21 +4,11 @@
 import "primitives/math.futil";
 component dense_1x10() -> () {
   cells {
-<<<<<<< HEAD
-    ref x = std_mem_d2(32,1,4096,1,13);
-    ref y = std_mem_d2(32,10,4096,4,13);
-    ref x1 = std_mem_d2(32,1,10,1,4);
-    __i0 = std_reg(4);
-    __i1 = std_reg(1);
-    __j0 = std_reg(13);
-    __j1 = std_reg(4);
-=======
-    ref x0_0 = seq_mem_d2(32,1,4096,1,13);
-    ref y0_0 = seq_mem_d2(32,10,4096,4,13);
-    ref x10_0 = seq_mem_d2(32,1,10,1,4);
+    ref x = seq_mem_d2(32,1,4096,1,13);
+    ref y = seq_mem_d2(32,10,4096,4,13);
+    ref x1 = seq_mem_d2(32,1,10,1,4);
     __i0 = std_reg(1);
     __j0 = std_reg(4);
->>>>>>> 5ed9582c
     __k0 = std_reg(13);
     __product_0 = std_reg(32);
     add0 = std_sadd(32);
@@ -40,8 +30,8 @@
     le2 = std_le(13);
     mult_pipe0 = std_smult_pipe(32);
     red_read00 = std_reg(32);
-    x_read00 = std_reg(32);
-    y_read00 = std_reg(32);
+    x_read0_0 = std_reg(32);
+    y_read0_0 = std_reg(32);
   }
   wires {
     comb group cond0 {
@@ -67,184 +57,76 @@
       let1[done] = __j0.done;
     }
     group let2<"static"=1> {
-<<<<<<< HEAD
-      y_read00.in = y.read_data;
-      y_read00.write_en = 1'd1;
-      let2[done] = y_read00.done;
-      y.addr1 = __j0.out;
-      y.addr0 = __i0.out;
-    }
-    group let3<"static"=1> {
-      __i1.in = const6.out;
-      __i1.write_en = 1'd1;
-      let3[done] = __i1.done;
-    }
-    group let4<"static"=1> {
-      __j1.in = const8.out;
-      __j1.write_en = 1'd1;
-      let4[done] = __j1.done;
-    }
-    group let5<"static"=1> {
-      __k0.in = const10.out;
-      __k0.write_en = 1'd1;
-      let5[done] = __k0.done;
-    }
-    group let6<"static"=1> {
-      x_read00.in = x.read_data;
-      x_read00.write_en = 1'd1;
-      let6[done] = x_read00.done;
-      x.addr1 = __k0.out;
-      x.addr0 = __i1.out;
-    }
-    group let7<"static"=4> {
-      bin_read0_0.in = mult_pipe0.out;
-      bin_read0_0.write_en = mult_pipe0.done;
-      let7[done] = bin_read0_0.done;
-      mult_pipe0.left = x_read00.out;
-      mult_pipe0.right = __transpose_y_read0_0.out;
-      mult_pipe0.go = !mult_pipe0.done ? 1'd1;
-    }
-    group let8<"static"=1> {
-      __product_0.in = bin_read0_0.out;
-      __product_0.write_en = 1'd1;
-      let8[done] = __product_0.done;
-    }
-    group let9<"static"=1> {
-      red_read00.in = x1.read_data;
-      red_read00.write_en = 1'd1;
-      let9[done] = red_read00.done;
-      x1.addr1 = __j1.out;
-      x1.addr0 = __i1.out;
-    }
-    group upd0<"static"=1> {
-      __transpose_y0_0.addr1 = __i0.out;
-      __transpose_y0_0.addr0 = __j0.out;
-      __transpose_y0_0.write_en = 1'd1;
-      __transpose_y0_0.write_data = y_read00.out;
-      upd0[done] = __transpose_y0_0.done;
-    }
-    group upd1<"static"=1> {
-      __j0.write_en = 1'd1;
-      add0.left = __j0.out;
-      add0.right = const4.out;
-      __j0.in = add0.out;
-      upd1[done] = __j0.done;
-    }
-    group upd2<"static"=1> {
-      __i0.write_en = 1'd1;
-      add1.left = __i0.out;
-      add1.right = const5.out;
-      __i0.in = add1.out;
-      upd2[done] = __i0.done;
-    }
-    group upd3<"static"=1> {
-      __transpose_y_read0_0.write_en = 1'd1;
-      __transpose_y0_0.addr1 = __j1.out;
-      __transpose_y0_0.addr0 = __k0.out;
-      __transpose_y_read0_0.in = __transpose_y0_0.read_data;
-      upd3[done] = __transpose_y_read0_0.done;
-    }
-    group upd4<"static"=1> {
-      x1.addr1 = __j1.out;
-      x1.addr0 = __i1.out;
-      x1.write_en = 1'd1;
-      add2.left = red_read00.out;
-      add2.right = __product_0.out;
-      x1.write_data = add2.out;
-      upd4[done] = x1.done;
-    }
-    group upd5<"static"=1> {
-      __k0.write_en = 1'd1;
-      add3.left = __k0.out;
-      add3.right = const12.out;
-      __k0.in = add3.out;
-      upd5[done] = __k0.done;
-    }
-    group upd6<"static"=1> {
-      __j1.write_en = 1'd1;
-      add4.left = __j1.out;
-      add4.right = const13.out;
-      __j1.in = add4.out;
-      upd6[done] = __j1.done;
-    }
-    group upd7<"static"=1> {
-      __i1.write_en = 1'd1;
-      add5.left = __i1.out;
-      add5.right = const14.out;
-      __i1.in = add5.out;
-      upd7[done] = __i1.done;
-=======
       __k0.in = const4.out;
       __k0.write_en = 1'd1;
       let2[done] = __k0.done;
     }
-    group let3<"static"=4> {
+    group let3<"static"=2> {
+      x_read0_0.in = x.out;
+      x_read0_0.write_en = x.read_done;
+      let3[done] = x_read0_0.done;
+      x.addr1 = __k0.out;
+      x.addr0 = __i0.out;
+      x.read_en = 1'd1;
+    }
+    group let4<"static"=2> {
+      y_read0_0.in = y.out;
+      y_read0_0.write_en = y.read_done;
+      let4[done] = y_read0_0.done;
+      y.addr1 = __k0.out;
+      y.addr0 = __j0.out;
+      y.read_en = 1'd1;
+    }
+    group let5<"static"=4> {
       bin_read0_0.in = mult_pipe0.out;
       bin_read0_0.write_en = mult_pipe0.done;
-      let3[done] = bin_read0_0.done;
+      let5[done] = bin_read0_0.done;
       mult_pipe0.left = x_read0_0.out;
       mult_pipe0.right = y_read0_0.out;
       mult_pipe0.go = !mult_pipe0.done ? 1'd1;
     }
-    group let4<"static"=1> {
+    group let6<"static"=1> {
       __product_0.in = bin_read0_0.out;
       __product_0.write_en = 1'd1;
-      let4[done] = __product_0.done;
+      let6[done] = __product_0.done;
     }
-    group let5<"static"=2> {
-      red_read00.in = x10_0.out;
-      red_read00.write_en = x10_0.read_done;
-      let5[done] = red_read00.done;
-      x10_0.addr1 = __j0.out;
-      x10_0.addr0 = __i0.out;
-      x10_0.read_en = 1'd1;
+    group let7<"static"=2> {
+      red_read00.in = x1.out;
+      red_read00.write_en = x1.read_done;
+      let7[done] = red_read00.done;
+      x1.addr1 = __j0.out;
+      x1.addr0 = __i0.out;
+      x1.read_en = 1'd1;
     }
-    group upd0<"static"=2> {
-      x_read0_0.write_en = x0_0.read_done;
-      x0_0.addr1 = __k0.out;
-      x0_0.addr0 = __i0.out;
-      x0_0.read_en = 1'd1;
-      x_read0_0.in = x0_0.out;
-      upd0[done] = x_read0_0.done;
-    }
-    group upd1<"static"=2> {
-      y_read0_0.write_en = y0_0.read_done;
-      y0_0.addr1 = __k0.out;
-      y0_0.addr0 = __j0.out;
-      y0_0.read_en = 1'd1;
-      y_read0_0.in = y0_0.out;
-      upd1[done] = y_read0_0.done;
-    }
-    group upd2<"static"=1> {
-      x10_0.addr1 = __j0.out;
-      x10_0.addr0 = __i0.out;
-      x10_0.write_en = 1'd1;
+    group upd0<"static"=1> {
+      x1.addr1 = __j0.out;
+      x1.addr0 = __i0.out;
+      x1.write_en = 1'd1;
       add0.left = red_read00.out;
       add0.right = __product_0.out;
-      x10_0.in = add0.out;
-      upd2[done] = x10_0.write_done;
+      x1.in = add0.out;
+      upd0[done] = x1.write_done;
     }
-    group upd3<"static"=1> {
+    group upd1<"static"=1> {
       __k0.write_en = 1'd1;
       add1.left = __k0.out;
       add1.right = const6.out;
       __k0.in = add1.out;
-      upd3[done] = __k0.done;
+      upd1[done] = __k0.done;
     }
-    group upd4<"static"=1> {
+    group upd2<"static"=1> {
       __j0.write_en = 1'd1;
       add2.left = __j0.out;
       add2.right = const7.out;
       __j0.in = add2.out;
-      upd4[done] = __j0.done;
+      upd2[done] = __j0.done;
     }
-    group upd5<"static"=1> {
+    group upd3<"static"=1> {
       __i0.write_en = 1'd1;
       add3.left = __i0.out;
       add3.right = const8.out;
       __i0.in = add3.out;
-      upd5[done] = __i0.done;
->>>>>>> 5ed9582c
+      upd3[done] = __i0.done;
     }
   }
   control {
@@ -253,63 +135,26 @@
       @bound(1) while le0.out with cond0 {
         seq {
           @pos(1) let1;
-<<<<<<< HEAD
-          @bound(4096) while le1.out with cond1 {
-            seq {
-              @pos(2) let2;
-              @pos(3) upd0;
-              @pos(1) upd1;
-            }
-          }
-          @pos(0) upd2;
-        }
-      }
-      @pos(4) let3;
-      @bound(1) while le2.out with cond2 {
-        seq {
-          @pos(5) let4;
-          @bound(10) while le3.out with cond3 {
-            seq {
-              @pos(6) let5;
-              @bound(4096) while le4.out with cond4 {
-                seq {
-                  par {
-                    @pos(7) let6;
-                    @pos(8) upd3;
-                  }
-                  let7;
-                  let8;
-                  let9;
-                  upd4;
-                  @pos(6) upd5;
-                }
-              }
-              @pos(5) upd6;
-            }
-          }
-          @pos(4) upd7;
-=======
           @bound(10) while le1.out with cond1 {
             seq {
               @pos(2) let2;
               @bound(4096) while le2.out with cond2 {
                 seq {
                   par {
-                    @pos(3) upd0;
-                    @pos(4) upd1;
+                    @pos(3) let3;
+                    @pos(4) let4;
                   }
-                  let3;
-                  let4;
                   let5;
-                  upd2;
-                  @pos(2) upd3;
+                  let6;
+                  let7;
+                  upd0;
+                  @pos(2) upd1;
                 }
               }
-              @pos(1) upd4;
+              @pos(1) upd2;
             }
           }
-          @pos(0) upd5;
->>>>>>> 5ed9582c
+          @pos(0) upd3;
         }
       }
     }
