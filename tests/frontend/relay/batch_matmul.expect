--- conflicted
+++ resolved
@@ -4,15 +4,9 @@
 import "primitives/math.futil";
 component batch_matmul_4x7x7() -> () {
   cells {
-<<<<<<< HEAD
-    ref a = std_mem_d3(32,4,7,5,3,3,3);
-    ref b = std_mem_d3(32,4,7,5,3,3,3);
-    ref x = std_mem_d3(32,4,7,7,3,3,3);
-=======
-    ref a0_0_0 = seq_mem_d3(32,4,7,5,3,3,3);
-    ref b0_0_0 = seq_mem_d3(32,4,7,5,3,3,3);
-    ref x0_0_0 = seq_mem_d3(32,4,7,7,3,3,3);
->>>>>>> 5ed9582c
+    ref a = seq_mem_d3(32,4,7,5,3,3,3);
+    ref b = seq_mem_d3(32,4,7,5,3,3,3);
+    ref x = seq_mem_d3(32,4,7,7,3,3,3);
     __batch0 = std_reg(3);
     __batch1 = std_reg(3);
     __i0 = std_reg(3);
@@ -23,7 +17,7 @@
     __product_0 = std_reg(32);
     __transpose_b0_0_0 = seq_mem_d3(32,4,5,7,3,3,3);
     __transpose_b_read0_0 = std_reg(32);
-    a_read00 = std_reg(32);
+    a_read0_0 = std_reg(32);
     add0 = std_add(3);
     add1 = std_add(3);
     add2 = std_add(3);
@@ -32,7 +26,7 @@
     add5 = std_add(3);
     add6 = std_add(3);
     add7 = std_add(3);
-    b_read00 = std_reg(32);
+    b_read0_0 = std_reg(32);
     bin_read0_0 = std_reg(32);
     const0 = std_const(3,0);
     const1 = std_const(3,3);
@@ -109,26 +103,28 @@
       __product_0.write_en = 1'd1;
       let10[done] = __product_0.done;
     }
-    group let11<"static"=1> {
-      red_read00.in = x.read_data;
-      red_read00.write_en = 1'd1;
+    group let11<"static"=2> {
+      red_read00.in = x.out;
+      red_read00.write_en = x.read_done;
       let11[done] = red_read00.done;
       x.addr2 = __j1.out;
       x.addr1 = __i1.out;
       x.addr0 = __batch1.out;
+      x.read_en = 1'd1;
     }
     group let2<"static"=1> {
       __j0.in = const4.out;
       __j0.write_en = 1'd1;
       let2[done] = __j0.done;
     }
-    group let3<"static"=1> {
-      b_read00.in = b.read_data;
-      b_read00.write_en = 1'd1;
-      let3[done] = b_read00.done;
+    group let3<"static"=2> {
+      b_read0_0.in = b.out;
+      b_read0_0.write_en = b.read_done;
+      let3[done] = b_read0_0.done;
       b.addr2 = __j0.out;
       b.addr1 = __i0.out;
       b.addr0 = __batch0.out;
+      b.read_en = 1'd1;
     }
     group let4<"static"=1> {
       __batch1.in = const9.out;
@@ -150,75 +146,30 @@
       __k0.write_en = 1'd1;
       let7[done] = __k0.done;
     }
-    group let8<"static"=1> {
-      a_read00.in = a.read_data;
-      a_read00.write_en = 1'd1;
-      let8[done] = a_read00.done;
+    group let8<"static"=2> {
+      a_read0_0.in = a.out;
+      a_read0_0.write_en = a.read_done;
+      let8[done] = a_read0_0.done;
       a.addr2 = __k0.out;
       a.addr1 = __i1.out;
       a.addr0 = __batch1.out;
+      a.read_en = 1'd1;
     }
     group let9<"static"=4> {
       bin_read0_0.in = mult_pipe0.out;
       bin_read0_0.write_en = mult_pipe0.done;
       let9[done] = bin_read0_0.done;
-      mult_pipe0.left = a_read00.out;
+      mult_pipe0.left = a_read0_0.out;
       mult_pipe0.right = __transpose_b_read0_0.out;
       mult_pipe0.go = !mult_pipe0.done ? 1'd1;
     }
-<<<<<<< HEAD
     group upd0<"static"=1> {
-=======
-    group let8<"static"=1> {
-      __product_0.in = bin_read0_0.out;
-      __product_0.write_en = 1'd1;
-      let8[done] = __product_0.done;
-    }
-    group let9<"static"=2> {
-      red_read00.in = x0_0_0.out;
-      red_read00.write_en = x0_0_0.read_done;
-      let9[done] = red_read00.done;
-      x0_0_0.addr2 = __j1.out;
-      x0_0_0.addr1 = __i1.out;
-      x0_0_0.addr0 = __batch1.out;
-      x0_0_0.read_en = 1'd1;
-    }
-    group upd0<"static"=2> {
-      b_read0_0.write_en = b0_0_0.read_done;
-      b0_0_0.addr2 = __j0.out;
-      b0_0_0.addr1 = __i0.out;
-      b0_0_0.addr0 = __batch0.out;
-      b0_0_0.read_en = 1'd1;
-      b_read0_0.in = b0_0_0.out;
-      upd0[done] = b_read0_0.done;
-    }
-    group upd1<"static"=1> {
->>>>>>> 5ed9582c
       __transpose_b0_0_0.addr2 = __i0.out;
       __transpose_b0_0_0.addr1 = __j0.out;
       __transpose_b0_0_0.addr0 = __batch0.out;
       __transpose_b0_0_0.write_en = 1'd1;
-<<<<<<< HEAD
-      __transpose_b0_0_0.write_data = b_read00.out;
-      upd0[done] = __transpose_b0_0_0.done;
-=======
       __transpose_b0_0_0.in = b_read0_0.out;
-      upd1[done] = __transpose_b0_0_0.write_done;
-    }
-    group upd10<"static"=1> {
-      __i1.write_en = 1'd1;
-      add6.left = __i1.out;
-      add6.right = const19.out;
-      __i1.in = add6.out;
-      upd10[done] = __i1.done;
-    }
-    group upd11<"static"=1> {
-      __batch1.write_en = 1'd1;
-      add7.left = __batch1.out;
-      add7.right = const20.out;
-      __batch1.in = add7.out;
-      upd11[done] = __batch1.done;
->>>>>>> 5ed9582c
+      upd0[done] = __transpose_b0_0_0.write_done;
     }
     group upd1<"static"=1> {
       __j0.write_en = 1'd1;
@@ -241,33 +192,14 @@
       __batch0.in = add2.out;
       upd3[done] = __batch0.done;
     }
-<<<<<<< HEAD
-    group upd4<"static"=1> {
-      __transpose_b_read0_0.write_en = 1'd1;
-      __transpose_b0_0_0.addr2 = __j1.out;
-      __transpose_b0_0_0.addr1 = __k0.out;
-      __transpose_b0_0_0.addr0 = __batch1.out;
-      __transpose_b_read0_0.in = __transpose_b0_0_0.read_data;
-      upd4[done] = __transpose_b_read0_0.done;
-=======
-    group upd5<"static"=2> {
-      a_read0_0.write_en = a0_0_0.read_done;
-      a0_0_0.addr2 = __k0.out;
-      a0_0_0.addr1 = __i1.out;
-      a0_0_0.addr0 = __batch1.out;
-      a0_0_0.read_en = 1'd1;
-      a_read0_0.in = a0_0_0.out;
-      upd5[done] = a_read0_0.done;
-    }
-    group upd6<"static"=2> {
+    group upd4<"static"=2> {
       __transpose_b_read0_0.write_en = __transpose_b0_0_0.read_done;
       __transpose_b0_0_0.addr2 = __j1.out;
       __transpose_b0_0_0.addr1 = __k0.out;
       __transpose_b0_0_0.addr0 = __batch1.out;
       __transpose_b0_0_0.read_en = 1'd1;
       __transpose_b_read0_0.in = __transpose_b0_0_0.out;
-      upd6[done] = __transpose_b_read0_0.done;
->>>>>>> 5ed9582c
+      upd4[done] = __transpose_b_read0_0.done;
     }
     group upd5<"static"=1> {
       x.addr2 = __j1.out;
@@ -276,13 +208,8 @@
       x.write_en = 1'd1;
       add3.left = red_read00.out;
       add3.right = __product_0.out;
-<<<<<<< HEAD
-      x.write_data = add3.out;
-      upd5[done] = x.done;
-=======
-      x0_0_0.in = add3.out;
-      upd7[done] = x0_0_0.write_done;
->>>>>>> 5ed9582c
+      x.in = add3.out;
+      upd5[done] = x.write_done;
     }
     group upd6<"static"=1> {
       __k0.write_en = 1'd1;
