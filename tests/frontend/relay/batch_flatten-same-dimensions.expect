import "primitives/core.futil";
import "primitives/memories.futil";
import "primitives/binary_operators.futil";
import "primitives/math.futil";
component batch_flatten_2x4096() -> () {
  cells {
<<<<<<< HEAD
    ref x = std_mem_d2(32,2,4096,2,13);
    ref x1 = std_mem_d2(32,2,4096,2,13);
=======
    ref x0_0 = seq_mem_d2(32,2,4096,2,13);
    ref x10_0 = seq_mem_d2(32,2,4096,2,13);
>>>>>>> 5ed9582c
    __i0 = std_reg(2);
    __j0 = std_reg(13);
    __k_0 = std_reg(13);
    add0 = std_add(13);
    add1 = std_add(13);
    add2 = std_add(2);
    const0 = std_const(13,0);
    const1 = std_const(2,0);
    const2 = std_const(2,1);
    const3 = std_const(13,0);
    const4 = std_const(13,4095);
    const5 = std_const(13,1);
    const6 = std_const(13,1);
    const7 = std_const(2,1);
    le0 = std_le(2);
    le1 = std_le(13);
    x_read00 = std_reg(32);
  }
  wires {
    comb group cond0 {
      le0.left = __i0.out;
      le0.right = const2.out;
    }
    comb group cond1 {
      le1.left = __j0.out;
      le1.right = const4.out;
    }
    group let0<"static"=1> {
      __k_0.in = const0.out;
      __k_0.write_en = 1'd1;
      let0[done] = __k_0.done;
    }
    group let1<"static"=1> {
      __i0.in = const1.out;
      __i0.write_en = 1'd1;
      let1[done] = __i0.done;
    }
    group let2<"static"=1> {
      __j0.in = const3.out;
      __j0.write_en = 1'd1;
      let2[done] = __j0.done;
    }
<<<<<<< HEAD
    group let3<"static"=1> {
      x_read00.in = x.read_data;
      x_read00.write_en = 1'd1;
      let3[done] = x_read00.done;
      x.addr1 = __j0.out;
      x.addr0 = __i0.out;
    }
    group upd0<"static"=1> {
      x1.addr1 = __k_0.out;
      x1.addr0 = __i0.out;
      x1.write_en = 1'd1;
      x1.write_data = x_read00.out;
      upd0[done] = x1.done;
    }
    group upd1<"static"=1> {
=======
    group upd0<"static"=2> {
      x_read0_0.write_en = x0_0.read_done;
      x0_0.addr1 = __j0.out;
      x0_0.addr0 = __i0.out;
      x0_0.read_en = 1'd1;
      x_read0_0.in = x0_0.out;
      upd0[done] = x_read0_0.done;
    }
    group upd1<"static"=1> {
      x10_0.addr1 = __k_0.out;
      x10_0.addr0 = __i0.out;
      x10_0.write_en = 1'd1;
      x10_0.in = x_read0_0.out;
      upd1[done] = x10_0.write_done;
    }
    group upd2<"static"=1> {
>>>>>>> 5ed9582c
      __k_0.write_en = 1'd1;
      add0.left = __k_0.out;
      add0.right = const5.out;
      __k_0.in = add0.out;
      upd1[done] = __k_0.done;
    }
    group upd2<"static"=1> {
      __j0.write_en = 1'd1;
      add1.left = __j0.out;
      add1.right = const6.out;
      __j0.in = add1.out;
      upd2[done] = __j0.done;
    }
    group upd3<"static"=1> {
      __i0.write_en = 1'd1;
      add2.left = __i0.out;
      add2.right = const7.out;
      __i0.in = add2.out;
      upd3[done] = __i0.done;
    }
  }
  control {
    seq {
      @pos(0) let0;
      @pos(1) let1;
      @bound(2) while le0.out with cond0 {
        seq {
          @pos(2) let2;
          @bound(4096) while le1.out with cond1 {
            seq {
              @pos(3) let3;
              @pos(4) upd0;
              @pos(5) upd1;
              @pos(2) upd2;
            }
          }
          @pos(1) upd3;
        }
      }
    }
  }
}

component main() -> () {
  cells {
    @external x = seq_mem_d2(32, 2, 4096, 2, 13);
    @external x1 = seq_mem_d2(32, 2, 4096, 2, 13);
    batch_flatten_2x4096_ = batch_flatten_2x4096();
  }
  wires {

  }
  control {
    seq {
      @pos(0) invoke batch_flatten_2x4096_[x=x, x1=x1]()();
    }
  }
}
metadata #{
0: let %x1: Tensor[(2, 4096), int32] /* ty=Tensor[(2, 4096), int32] span=from_string:4:3 */ = nn.batch_flatten(%x) /* ty=Tensor[(2, 4096), int32] span=from_string:3:41 */;
}#<|MERGE_RESOLUTION|>--- conflicted
+++ resolved
@@ -4,13 +4,8 @@
 import "primitives/math.futil";
 component batch_flatten_2x4096() -> () {
   cells {
-<<<<<<< HEAD
-    ref x = std_mem_d2(32,2,4096,2,13);
-    ref x1 = std_mem_d2(32,2,4096,2,13);
-=======
-    ref x0_0 = seq_mem_d2(32,2,4096,2,13);
-    ref x10_0 = seq_mem_d2(32,2,4096,2,13);
->>>>>>> 5ed9582c
+    ref x = seq_mem_d2(32,2,4096,2,13);
+    ref x1 = seq_mem_d2(32,2,4096,2,13);
     __i0 = std_reg(2);
     __j0 = std_reg(13);
     __k_0 = std_reg(13);
@@ -27,7 +22,7 @@
     const7 = std_const(2,1);
     le0 = std_le(2);
     le1 = std_le(13);
-    x_read00 = std_reg(32);
+    x_read0_0 = std_reg(32);
   }
   wires {
     comb group cond0 {
@@ -53,40 +48,22 @@
       __j0.write_en = 1'd1;
       let2[done] = __j0.done;
     }
-<<<<<<< HEAD
-    group let3<"static"=1> {
-      x_read00.in = x.read_data;
-      x_read00.write_en = 1'd1;
-      let3[done] = x_read00.done;
+    group let3<"static"=2> {
+      x_read0_0.in = x.out;
+      x_read0_0.write_en = x.read_done;
+      let3[done] = x_read0_0.done;
       x.addr1 = __j0.out;
       x.addr0 = __i0.out;
+      x.read_en = 1'd1;
     }
     group upd0<"static"=1> {
       x1.addr1 = __k_0.out;
       x1.addr0 = __i0.out;
       x1.write_en = 1'd1;
-      x1.write_data = x_read00.out;
-      upd0[done] = x1.done;
+      x1.in = x_read0_0.out;
+      upd0[done] = x1.write_done;
     }
     group upd1<"static"=1> {
-=======
-    group upd0<"static"=2> {
-      x_read0_0.write_en = x0_0.read_done;
-      x0_0.addr1 = __j0.out;
-      x0_0.addr0 = __i0.out;
-      x0_0.read_en = 1'd1;
-      x_read0_0.in = x0_0.out;
-      upd0[done] = x_read0_0.done;
-    }
-    group upd1<"static"=1> {
-      x10_0.addr1 = __k_0.out;
-      x10_0.addr0 = __i0.out;
-      x10_0.write_en = 1'd1;
-      x10_0.in = x_read0_0.out;
-      upd1[done] = x10_0.write_done;
-    }
-    group upd2<"static"=1> {
->>>>>>> 5ed9582c
       __k_0.write_en = 1'd1;
       add0.left = __k_0.out;
       add0.right = const5.out;
