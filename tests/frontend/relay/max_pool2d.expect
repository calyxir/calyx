import "primitives/core.futil";
import "primitives/memories.futil";
import "primitives/binary_operators.futil";
import "primitives/math.futil";
component max_pool2d_2x2x2x2() -> () {
  cells {
<<<<<<< HEAD
    ref data = std_mem_d4(32,2,2,4,4,2,2,3,3);
    ref result = std_mem_d4(32,2,2,2,2,2,2,2,2);
=======
    ref data0_0_0_0 = seq_mem_d4(32,2,2,4,4,2,2,3,3);
    ref result0_0_0_0 = seq_mem_d4(32,2,2,2,2,2,2,2,2);
>>>>>>> 5ed9582c
    __b0 = std_reg(32);
    __c0 = std_reg(32);
    __current0 = std_reg(32);
    __m0 = std_reg(32);
    __max0 = std_reg(32);
    __n0 = std_reg(32);
    __pool_x_0 = std_reg(32);
    __pool_y_0 = std_reg(32);
    __stride_x_0 = std_reg(32);
    __stride_y_0 = std_reg(32);
    __x0 = std_reg(32);
    __y0 = std_reg(32);
    add0 = std_add(32);
    add1 = std_add(32);
    add2 = std_add(32);
    add3 = std_add(32);
    add4 = std_add(32);
    add5 = std_add(32);
    add6 = std_add(32);
    add7 = std_add(32);
    bin_read0_0 = std_reg(32);
    bin_read1_0 = std_reg(32);
    const0 = std_const(32,0);
    const1 = std_const(32,1);
    const10 = std_const(32,0);
    const11 = std_const(32,1);
    const12 = std_const(32,0);
    const13 = std_const(32,1);
    const14 = std_const(32,1);
    const15 = std_const(32,1);
    const16 = std_const(32,1);
    const17 = std_const(32,1);
    const18 = std_const(32,1);
    const19 = std_const(32,1);
    const2 = std_const(32,0);
    const3 = std_const(32,1);
    const4 = std_const(32,0);
    const5 = std_const(32,1);
    const6 = std_const(32,0);
    const7 = std_const(32,1);
    const8 = std_const(32,2);
    const9 = std_const(32,2);
    gt0 = std_sgt(32);
    le0 = std_le(32);
    le1 = std_le(32);
    le2 = std_le(32);
    le3 = std_le(32);
    le4 = std_le(32);
    le5 = std_le(32);
    mult_pipe0 = std_mult_pipe(32);
    mult_pipe1 = std_mult_pipe(32);
    slice0 = std_slice(32,2);
    slice1 = std_slice(32,2);
    slice10 = std_slice(32,2);
    slice11 = std_slice(32,2);
    slice2 = std_slice(32,3);
    slice3 = std_slice(32,3);
    slice4 = std_slice(32,2);
    slice5 = std_slice(32,2);
    slice6 = std_slice(32,3);
    slice7 = std_slice(32,3);
    slice8 = std_slice(32,2);
    slice9 = std_slice(32,2);
  }
  wires {
    comb group cond0 {
      le0.left = __b0.out;
      le0.right = const1.out;
    }
    comb group cond1 {
      le1.left = __c0.out;
      le1.right = const3.out;
    }
    comb group cond2 {
      le2.left = __y0.out;
      le2.right = const5.out;
    }
    comb group cond3 {
      le3.left = __x0.out;
      le3.right = const7.out;
    }
    comb group cond4 {
      le4.left = __m0.out;
      le4.right = const11.out;
    }
    comb group cond5 {
      le5.left = __n0.out;
      le5.right = const13.out;
    }
    comb group cond6 {
      gt0.left = __current0.out;
      gt0.right = __max0.out;
    }
    group let0<"static"=1> {
      __b0.in = const0.out;
      __b0.write_en = 1'd1;
      let0[done] = __b0.done;
    }
    group let1<"static"=1> {
      __c0.in = const2.out;
      __c0.write_en = 1'd1;
      let1[done] = __c0.done;
    }
    group let10<"static"=1> {
      __n0.in = const12.out;
      __n0.write_en = 1'd1;
      let10[done] = __n0.done;
    }
    group let11<"static"=1> {
      __pool_y_0.in = add0.out;
      __pool_y_0.write_en = 1'd1;
      let11[done] = __pool_y_0.done;
      add0.left = __stride_y_0.out;
      add0.right = __m0.out;
    }
    group let12<"static"=1> {
      __pool_x_0.in = add1.out;
      __pool_x_0.write_en = 1'd1;
      let12[done] = __pool_x_0.done;
      add1.left = __stride_x_0.out;
      add1.right = __n0.out;
    }
    group let13<"static"=1> {
      __current0.in = data.read_data;
      __current0.write_en = 1'd1;
      let13[done] = __current0.done;
      data.addr3 = slice7.out;
      slice7.in = __pool_x_0.out;
      data.addr2 = slice6.out;
      slice6.in = __pool_y_0.out;
      data.addr1 = slice5.out;
      slice5.in = __c0.out;
      data.addr0 = slice4.out;
      slice4.in = __b0.out;
    }
    group let2<"static"=1> {
      __y0.in = const4.out;
      __y0.write_en = 1'd1;
      let2[done] = __y0.done;
    }
    group let3<"static"=1> {
      __x0.in = const6.out;
      __x0.write_en = 1'd1;
      let3[done] = __x0.done;
    }
    group let4<"static"=4> {
      bin_read0_0.in = mult_pipe0.out;
      bin_read0_0.write_en = mult_pipe0.done;
      let4[done] = bin_read0_0.done;
      mult_pipe0.left = __y0.out;
      mult_pipe0.right = const8.out;
      mult_pipe0.go = !mult_pipe0.done ? 1'd1;
    }
    group let5<"static"=1> {
      __stride_y_0.in = bin_read0_0.out;
      __stride_y_0.write_en = 1'd1;
      let5[done] = __stride_y_0.done;
    }
    group let6<"static"=4> {
      bin_read1_0.in = mult_pipe1.out;
      bin_read1_0.write_en = mult_pipe1.done;
      let6[done] = bin_read1_0.done;
      mult_pipe1.left = __x0.out;
      mult_pipe1.right = const9.out;
      mult_pipe1.go = !mult_pipe1.done ? 1'd1;
    }
    group let7<"static"=1> {
      __stride_x_0.in = bin_read1_0.out;
      __stride_x_0.write_en = 1'd1;
      let7[done] = __stride_x_0.done;
    }
    group let8<"static"=1> {
<<<<<<< HEAD
      __max0.in = data.read_data;
      __max0.write_en = 1'd1;
      let8[done] = __max0.done;
      data.addr3 = slice3.out;
=======
      __m0.in = const10.out;
      __m0.write_en = 1'd1;
      let8[done] = __m0.done;
    }
    group let9<"static"=1> {
      __n0.in = const12.out;
      __n0.write_en = 1'd1;
      let9[done] = __n0.done;
    }
    group upd0<"static"=2> {
      __max_0.write_en = data0_0_0_0.read_done;
      data0_0_0_0.addr3 = slice3.out;
>>>>>>> 5ed9582c
      slice3.in = __stride_x_0.out;
      data.addr2 = slice2.out;
      slice2.in = __stride_y_0.out;
      data.addr1 = slice1.out;
      slice1.in = __c0.out;
      data.addr0 = slice0.out;
      slice0.in = __b0.out;
<<<<<<< HEAD
    }
    group let9<"static"=1> {
      __m0.in = const10.out;
      __m0.write_en = 1'd1;
      let9[done] = __m0.done;
=======
      data0_0_0_0.read_en = 1'd1;
      __max_0.in = data0_0_0_0.out;
      upd0[done] = __max_0.done;
    }
    group upd1<"static"=2> {
      __current_0.write_en = data0_0_0_0.read_done;
      data0_0_0_0.addr3 = slice7.out;
      slice7.in = __pool_x_0.out;
      data0_0_0_0.addr2 = slice6.out;
      slice6.in = __pool_y_0.out;
      data0_0_0_0.addr1 = slice5.out;
      slice5.in = __c0.out;
      data0_0_0_0.addr0 = slice4.out;
      slice4.in = __b0.out;
      data0_0_0_0.read_en = 1'd1;
      __current_0.in = data0_0_0_0.out;
      upd1[done] = __current_0.done;
>>>>>>> 5ed9582c
    }
    group upd0<"static"=1> {
      __max0.write_en = 1'd1;
      __max0.in = __current0.out;
      upd0[done] = __max0.done;
    }
    group upd1<"static"=1> {
      __n0.write_en = 1'd1;
      add2.left = __n0.out;
      add2.right = const14.out;
      __n0.in = add2.out;
      upd1[done] = __n0.done;
    }
    group upd2<"static"=1> {
      __m0.write_en = 1'd1;
      add3.left = __m0.out;
      add3.right = const15.out;
      __m0.in = add3.out;
      upd2[done] = __m0.done;
    }
    group upd3<"static"=1> {
      result.addr3 = slice11.out;
      slice11.in = __x0.out;
      result.addr2 = slice10.out;
      slice10.in = __y0.out;
      result.addr1 = slice9.out;
      slice9.in = __c0.out;
      result.addr0 = slice8.out;
      slice8.in = __b0.out;
<<<<<<< HEAD
      result.write_en = 1'd1;
      result.write_data = __max0.out;
      upd3[done] = result.done;
=======
      result0_0_0_0.write_en = 1'd1;
      result0_0_0_0.in = __max_0.out;
      upd5[done] = result0_0_0_0.write_done;
>>>>>>> 5ed9582c
    }
    group upd4<"static"=1> {
      __x0.write_en = 1'd1;
      add4.left = __x0.out;
      add4.right = const16.out;
      __x0.in = add4.out;
      upd4[done] = __x0.done;
    }
    group upd5<"static"=1> {
      __y0.write_en = 1'd1;
      add5.left = __y0.out;
      add5.right = const17.out;
      __y0.in = add5.out;
      upd5[done] = __y0.done;
    }
    group upd6<"static"=1> {
      __c0.write_en = 1'd1;
      add6.left = __c0.out;
      add6.right = const18.out;
      __c0.in = add6.out;
      upd6[done] = __c0.done;
    }
    group upd7<"static"=1> {
      __b0.write_en = 1'd1;
      add7.left = __b0.out;
      add7.right = const19.out;
      __b0.in = add7.out;
      upd7[done] = __b0.done;
    }
  }
  control {
    seq {
      @pos(0) let0;
      @bound(2) while le0.out with cond0 {
        seq {
          @pos(1) let1;
          @bound(2) while le1.out with cond1 {
            seq {
              @pos(2) let2;
              @bound(2) while le2.out with cond2 {
                seq {
                  @pos(3) let3;
                  @bound(2) while le3.out with cond3 {
                    seq {
                      par {
                        seq {
                          let4;
                          let5;
                        }
                        seq {
                          let6;
                          let7;
                        }
                      }
                      @pos(4) let8;
                      @pos(5) let9;
                      @bound(2) while le4.out with cond4 {
                        seq {
                          @pos(6) let10;
                          @bound(2) while le5.out with cond5 {
                            seq {
                              par {
                                @pos(7) let11;
                                @pos(8) let12;
                              }
                              @pos(9) let13;
                              if gt0.out with cond6 {
                                @pos(10) upd0;
                              }
                              @pos(6) upd1;
                            }
                          }
                          @pos(5) upd2;
                        }
                      }
                      @pos(11) upd3;
                      @pos(3) upd4;
                    }
                  }
                  @pos(2) upd5;
                }
              }
              @pos(1) upd6;
            }
          }
          @pos(0) upd7;
        }
      }
    }
  }
}

component main() -> () {
  cells {
    @external data = seq_mem_d4(32, 2, 2, 4, 4, 2, 2, 3, 3);
    @external result = seq_mem_d4(32, 2, 2, 2, 2, 2, 2, 2, 2);
    max_pool2d_2x2x2x2_ = max_pool2d_2x2x2x2();
  }
  wires {

  }
  control {
    seq {
      @pos(0) invoke max_pool2d_2x2x2x2_[data=data, result=result]()();
    }
  }
}
metadata #{
0: let %result: Tensor[(2, 2, 2, 2), int32] /* ty=Tensor[(2, 2, 2, 2), int32] span=from_string:4:3 */ = nn.max_pool2d(%data, pool_size=[2, 2], strides=[2, 2], padding=[0, 0, 0, 0]) /* ty=Tensor[(2, 2, 2, 2), int32] span=from_string:3:48 */;
}#<|MERGE_RESOLUTION|>--- conflicted
+++ resolved
@@ -4,18 +4,13 @@
 import "primitives/math.futil";
 component max_pool2d_2x2x2x2() -> () {
   cells {
-<<<<<<< HEAD
-    ref data = std_mem_d4(32,2,2,4,4,2,2,3,3);
-    ref result = std_mem_d4(32,2,2,2,2,2,2,2,2);
-=======
-    ref data0_0_0_0 = seq_mem_d4(32,2,2,4,4,2,2,3,3);
-    ref result0_0_0_0 = seq_mem_d4(32,2,2,2,2,2,2,2,2);
->>>>>>> 5ed9582c
+    ref data = seq_mem_d4(32,2,2,4,4,2,2,3,3);
+    ref result = seq_mem_d4(32,2,2,2,2,2,2,2,2);
     __b0 = std_reg(32);
     __c0 = std_reg(32);
-    __current0 = std_reg(32);
+    __current_0 = std_reg(32);
     __m0 = std_reg(32);
-    __max0 = std_reg(32);
+    __max_0 = std_reg(32);
     __n0 = std_reg(32);
     __pool_x_0 = std_reg(32);
     __pool_y_0 = std_reg(32);
@@ -101,8 +96,8 @@
       le5.right = const13.out;
     }
     comb group cond6 {
-      gt0.left = __current0.out;
-      gt0.right = __max0.out;
+      gt0.left = __current_0.out;
+      gt0.right = __max_0.out;
     }
     group let0<"static"=1> {
       __b0.in = const0.out;
@@ -133,10 +128,10 @@
       add1.left = __stride_x_0.out;
       add1.right = __n0.out;
     }
-    group let13<"static"=1> {
-      __current0.in = data.read_data;
-      __current0.write_en = 1'd1;
-      let13[done] = __current0.done;
+    group let13<"static"=2> {
+      __current_0.in = data.out;
+      __current_0.write_en = data.read_done;
+      let13[done] = __current_0.done;
       data.addr3 = slice7.out;
       slice7.in = __pool_x_0.out;
       data.addr2 = slice6.out;
@@ -145,6 +140,7 @@
       slice5.in = __c0.out;
       data.addr0 = slice4.out;
       slice4.in = __b0.out;
+      data.read_en = 1'd1;
     }
     group let2<"static"=1> {
       __y0.in = const4.out;
@@ -182,26 +178,11 @@
       __stride_x_0.write_en = 1'd1;
       let7[done] = __stride_x_0.done;
     }
-    group let8<"static"=1> {
-<<<<<<< HEAD
-      __max0.in = data.read_data;
-      __max0.write_en = 1'd1;
-      let8[done] = __max0.done;
+    group let8<"static"=2> {
+      __max_0.in = data.out;
+      __max_0.write_en = data.read_done;
+      let8[done] = __max_0.done;
       data.addr3 = slice3.out;
-=======
-      __m0.in = const10.out;
-      __m0.write_en = 1'd1;
-      let8[done] = __m0.done;
-    }
-    group let9<"static"=1> {
-      __n0.in = const12.out;
-      __n0.write_en = 1'd1;
-      let9[done] = __n0.done;
-    }
-    group upd0<"static"=2> {
-      __max_0.write_en = data0_0_0_0.read_done;
-      data0_0_0_0.addr3 = slice3.out;
->>>>>>> 5ed9582c
       slice3.in = __stride_x_0.out;
       data.addr2 = slice2.out;
       slice2.in = __stride_y_0.out;
@@ -209,36 +190,17 @@
       slice1.in = __c0.out;
       data.addr0 = slice0.out;
       slice0.in = __b0.out;
-<<<<<<< HEAD
+      data.read_en = 1'd1;
     }
     group let9<"static"=1> {
       __m0.in = const10.out;
       __m0.write_en = 1'd1;
       let9[done] = __m0.done;
-=======
-      data0_0_0_0.read_en = 1'd1;
-      __max_0.in = data0_0_0_0.out;
+    }
+    group upd0<"static"=1> {
+      __max_0.write_en = 1'd1;
+      __max_0.in = __current_0.out;
       upd0[done] = __max_0.done;
-    }
-    group upd1<"static"=2> {
-      __current_0.write_en = data0_0_0_0.read_done;
-      data0_0_0_0.addr3 = slice7.out;
-      slice7.in = __pool_x_0.out;
-      data0_0_0_0.addr2 = slice6.out;
-      slice6.in = __pool_y_0.out;
-      data0_0_0_0.addr1 = slice5.out;
-      slice5.in = __c0.out;
-      data0_0_0_0.addr0 = slice4.out;
-      slice4.in = __b0.out;
-      data0_0_0_0.read_en = 1'd1;
-      __current_0.in = data0_0_0_0.out;
-      upd1[done] = __current_0.done;
->>>>>>> 5ed9582c
-    }
-    group upd0<"static"=1> {
-      __max0.write_en = 1'd1;
-      __max0.in = __current0.out;
-      upd0[done] = __max0.done;
     }
     group upd1<"static"=1> {
       __n0.write_en = 1'd1;
@@ -263,15 +225,9 @@
       slice9.in = __c0.out;
       result.addr0 = slice8.out;
       slice8.in = __b0.out;
-<<<<<<< HEAD
       result.write_en = 1'd1;
-      result.write_data = __max0.out;
-      upd3[done] = result.done;
-=======
-      result0_0_0_0.write_en = 1'd1;
-      result0_0_0_0.in = __max_0.out;
-      upd5[done] = result0_0_0_0.write_done;
->>>>>>> 5ed9582c
+      result.in = __max_0.out;
+      upd3[done] = result.write_done;
     }
     group upd4<"static"=1> {
       __x0.write_en = 1'd1;
