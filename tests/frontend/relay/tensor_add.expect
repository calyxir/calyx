import "primitives/core.futil";
import "primitives/memories.futil";
import "primitives/binary_operators.futil";
import "primitives/math.futil";
component add_2x4() -> () {
  cells {
<<<<<<< HEAD
    ref x = std_mem_d2(32,2,4,2,3);
    ref y = std_mem_d2(32,2,4,2,3);
    ref x1 = std_mem_d2(32,2,4,2,3);
=======
    ref x0_0 = seq_mem_d2(32,2,4,2,3);
    ref y0_0 = seq_mem_d2(32,2,4,2,3);
    ref x10_0 = seq_mem_d2(32,2,4,2,3);
>>>>>>> 5ed9582c
    __i0 = std_reg(2);
    __j0 = std_reg(3);
    add0 = std_sadd(32);
    add1 = std_add(3);
    add2 = std_add(2);
    const0 = std_const(2,0);
    const1 = std_const(2,1);
    const2 = std_const(3,0);
    const3 = std_const(3,3);
    const4 = std_const(3,1);
    const5 = std_const(2,1);
    le0 = std_le(2);
    le1 = std_le(3);
    x_read00 = std_reg(32);
    y_read00 = std_reg(32);
  }
  wires {
    comb group cond0 {
      le0.left = __i0.out;
      le0.right = const1.out;
    }
    comb group cond1 {
      le1.left = __j0.out;
      le1.right = const3.out;
    }
    group let0<"static"=1> {
      __i0.in = const0.out;
      __i0.write_en = 1'd1;
      let0[done] = __i0.done;
    }
    group let1<"static"=1> {
      __j0.in = const2.out;
      __j0.write_en = 1'd1;
      let1[done] = __j0.done;
    }
<<<<<<< HEAD
    group let2<"static"=1> {
      x_read00.in = x.read_data;
      x_read00.write_en = 1'd1;
      let2[done] = x_read00.done;
      x.addr1 = __j0.out;
      x.addr0 = __i0.out;
    }
    group let3<"static"=1> {
      y_read00.in = y.read_data;
      y_read00.write_en = 1'd1;
      let3[done] = y_read00.done;
      y.addr1 = __j0.out;
      y.addr0 = __i0.out;
    }
    group upd0<"static"=1> {
      x1.addr1 = __j0.out;
      x1.addr0 = __i0.out;
      x1.write_en = 1'd1;
      add0.left = x_read00.out;
      add0.right = y_read00.out;
      x1.write_data = add0.out;
      upd0[done] = x1.done;
=======
    group upd0<"static"=2> {
      x_read0_0.write_en = x0_0.read_done;
      x0_0.addr1 = __j0.out;
      x0_0.addr0 = __i0.out;
      x0_0.read_en = 1'd1;
      x_read0_0.in = x0_0.out;
      upd0[done] = x_read0_0.done;
    }
    group upd1<"static"=2> {
      y_read0_0.write_en = y0_0.read_done;
      y0_0.addr1 = __j0.out;
      y0_0.addr0 = __i0.out;
      y0_0.read_en = 1'd1;
      y_read0_0.in = y0_0.out;
      upd1[done] = y_read0_0.done;
    }
    group upd2<"static"=1> {
      x10_0.addr1 = __j0.out;
      x10_0.addr0 = __i0.out;
      x10_0.write_en = 1'd1;
      add0.left = x_read0_0.out;
      add0.right = y_read0_0.out;
      x10_0.in = add0.out;
      upd2[done] = x10_0.write_done;
>>>>>>> 5ed9582c
    }
    group upd1<"static"=1> {
      __j0.write_en = 1'd1;
      add1.left = __j0.out;
      add1.right = const4.out;
      __j0.in = add1.out;
      upd1[done] = __j0.done;
    }
    group upd2<"static"=1> {
      __i0.write_en = 1'd1;
      add2.left = __i0.out;
      add2.right = const5.out;
      __i0.in = add2.out;
      upd2[done] = __i0.done;
    }
  }
  control {
    seq {
      @pos(0) let0;
      @bound(2) while le0.out with cond0 {
        seq {
          @pos(1) let1;
          @bound(4) while le1.out with cond1 {
            seq {
              par {
                @pos(2) let2;
                @pos(3) let3;
              }
              @pos(4) upd0;
              @pos(1) upd1;
            }
          }
          @pos(0) upd2;
        }
      }
    }
  }
}

component main() -> () {
  cells {
    @external x = seq_mem_d2(32, 2, 4, 2, 3);
    @external y = seq_mem_d2(32, 2, 4, 2, 3);
    @external x1 = seq_mem_d2(32, 2, 4, 2, 3);
    add_2x4_ = add_2x4();
  }
  wires {

  }
  control {
    seq {
      @pos(0) invoke add_2x4_[x=x, y=y, x1=x1]()();
    }
  }
}
metadata #{
0: let %x1: Tensor[(2, 4), int32] /* ty=Tensor[(2, 4), int32] span=from_string:4:3 */ = add(%x, %y) /* ty=Tensor[(2, 4), int32] span=from_string:3:13 */;
}#<|MERGE_RESOLUTION|>--- conflicted
+++ resolved
@@ -4,15 +4,9 @@
 import "primitives/math.futil";
 component add_2x4() -> () {
   cells {
-<<<<<<< HEAD
-    ref x = std_mem_d2(32,2,4,2,3);
-    ref y = std_mem_d2(32,2,4,2,3);
-    ref x1 = std_mem_d2(32,2,4,2,3);
-=======
-    ref x0_0 = seq_mem_d2(32,2,4,2,3);
-    ref y0_0 = seq_mem_d2(32,2,4,2,3);
-    ref x10_0 = seq_mem_d2(32,2,4,2,3);
->>>>>>> 5ed9582c
+    ref x = seq_mem_d2(32,2,4,2,3);
+    ref y = seq_mem_d2(32,2,4,2,3);
+    ref x1 = seq_mem_d2(32,2,4,2,3);
     __i0 = std_reg(2);
     __j0 = std_reg(3);
     add0 = std_sadd(32);
@@ -26,8 +20,8 @@
     const5 = std_const(2,1);
     le0 = std_le(2);
     le1 = std_le(3);
-    x_read00 = std_reg(32);
-    y_read00 = std_reg(32);
+    x_read0_0 = std_reg(32);
+    y_read0_0 = std_reg(32);
   }
   wires {
     comb group cond0 {
@@ -48,55 +42,30 @@
       __j0.write_en = 1'd1;
       let1[done] = __j0.done;
     }
-<<<<<<< HEAD
-    group let2<"static"=1> {
-      x_read00.in = x.read_data;
-      x_read00.write_en = 1'd1;
-      let2[done] = x_read00.done;
+    group let2<"static"=2> {
+      x_read0_0.in = x.out;
+      x_read0_0.write_en = x.read_done;
+      let2[done] = x_read0_0.done;
       x.addr1 = __j0.out;
       x.addr0 = __i0.out;
+      x.read_en = 1'd1;
     }
-    group let3<"static"=1> {
-      y_read00.in = y.read_data;
-      y_read00.write_en = 1'd1;
-      let3[done] = y_read00.done;
+    group let3<"static"=2> {
+      y_read0_0.in = y.out;
+      y_read0_0.write_en = y.read_done;
+      let3[done] = y_read0_0.done;
       y.addr1 = __j0.out;
       y.addr0 = __i0.out;
+      y.read_en = 1'd1;
     }
     group upd0<"static"=1> {
       x1.addr1 = __j0.out;
       x1.addr0 = __i0.out;
       x1.write_en = 1'd1;
-      add0.left = x_read00.out;
-      add0.right = y_read00.out;
-      x1.write_data = add0.out;
-      upd0[done] = x1.done;
-=======
-    group upd0<"static"=2> {
-      x_read0_0.write_en = x0_0.read_done;
-      x0_0.addr1 = __j0.out;
-      x0_0.addr0 = __i0.out;
-      x0_0.read_en = 1'd1;
-      x_read0_0.in = x0_0.out;
-      upd0[done] = x_read0_0.done;
-    }
-    group upd1<"static"=2> {
-      y_read0_0.write_en = y0_0.read_done;
-      y0_0.addr1 = __j0.out;
-      y0_0.addr0 = __i0.out;
-      y0_0.read_en = 1'd1;
-      y_read0_0.in = y0_0.out;
-      upd1[done] = y_read0_0.done;
-    }
-    group upd2<"static"=1> {
-      x10_0.addr1 = __j0.out;
-      x10_0.addr0 = __i0.out;
-      x10_0.write_en = 1'd1;
       add0.left = x_read0_0.out;
       add0.right = y_read0_0.out;
-      x10_0.in = add0.out;
-      upd2[done] = x10_0.write_done;
->>>>>>> 5ed9582c
+      x1.in = add0.out;
+      upd0[done] = x1.write_done;
     }
     group upd1<"static"=1> {
       __j0.write_en = 1'd1;
