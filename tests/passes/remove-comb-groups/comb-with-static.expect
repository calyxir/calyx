---CODE---
1
---STDERR---
Error: tests/passes/remove-comb-groups/comb-with-static.futil
3 |component main<"static"=1>(in: 32) -> () {
<<<<<<< HEAD
  |^^^^^^^^^^^^^^^^^^^^^^^^^^^^^^^^^^^^^^^^^^ Component main has both a top-level "static" annotations and combinational groups which is not supported because eliminating comb groups changing the timing behavior of a component.
=======
  |^^^^^^^^^^^^^^^^^^^^^^^^^^^^^^^^^^^^^^^^^^ Pass `remove-comb-groups` assumption violated: Component main has both a top-level "static" annotations and combinational groups which is not supported
>>>>>>> 59fcc786
<|MERGE_RESOLUTION|>--- conflicted
+++ resolved
@@ -3,8 +3,4 @@
 ---STDERR---
 Error: tests/passes/remove-comb-groups/comb-with-static.futil
 3 |component main<"static"=1>(in: 32) -> () {
-<<<<<<< HEAD
-  |^^^^^^^^^^^^^^^^^^^^^^^^^^^^^^^^^^^^^^^^^^ Component main has both a top-level "static" annotations and combinational groups which is not supported because eliminating comb groups changing the timing behavior of a component.
-=======
-  |^^^^^^^^^^^^^^^^^^^^^^^^^^^^^^^^^^^^^^^^^^ Pass `remove-comb-groups` assumption violated: Component main has both a top-level "static" annotations and combinational groups which is not supported
->>>>>>> 59fcc786
+  |^^^^^^^^^^^^^^^^^^^^^^^^^^^^^^^^^^^^^^^^^^ Pass `remove-comb-groups` assumption violated: Component main has both a top-level "static" annotations and combinational groups which is not supported