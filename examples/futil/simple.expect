--- conflicted
+++ resolved
@@ -7,17 +7,6 @@
     add = std_add(32);
     mult = std_mult_pipe(32);
     reg0 = std_reg(32);
-<<<<<<< HEAD
-    reg1 = std_reg(32);
-    @generated comb_reg = std_reg(32);
-    @generated fsm = std_reg(2);
-    @generated multiply_constants_go = std_wire(1);
-    @generated multiply_constants_done = std_wire(1);
-    @generated comb_invoke0_go = std_wire(1);
-    @generated comb_invoke0_done = std_wire(1);
-    @generated invoke_go = std_wire(1);
-    @generated invoke_done = std_wire(1);
-=======
     @generated fsm = std_reg(2);
     @generated beg_spl_multiply_constants_go = std_wire(1);
     @generated beg_spl_multiply_constants_done = std_wire(1);
@@ -25,31 +14,11 @@
     @generated end_spl_multiply_constants_done = std_wire(1);
     @generated add_constants_go = std_wire(1);
     @generated add_constants_done = std_wire(1);
->>>>>>> 1743c60d
     @generated tdcc_go = std_wire(1);
     @generated tdcc_done = std_wire(1);
   }
   wires {
     done = tdcc_done.out ? 1'd1;
-<<<<<<< HEAD
-    add.left = comb_invoke0_go.out ? const0.out;
-    add.right = comb_invoke0_go.out ? const1.out;
-    comb_invoke0_done.in = comb_reg.done ? 1'd1;
-    comb_invoke0_go.in = !comb_invoke0_done.out & fsm.out == 2'd0 & tdcc_go.out ? 1'd1;
-    comb_reg.clk = clk;
-    comb_reg.in = comb_invoke0_go.out ? add.out;
-    comb_reg.reset = reset;
-    comb_reg.write_en = comb_invoke0_go.out ? 1'd1;
-    fsm.clk = clk;
-    fsm.in = fsm.out == 2'd3 ? 2'd0;
-    fsm.in = fsm.out == 2'd0 & comb_invoke0_done.out & tdcc_go.out ? 2'd1;
-    fsm.in = fsm.out == 2'd1 & invoke_done.out & tdcc_go.out ? 2'd2;
-    fsm.in = fsm.out == 2'd2 & multiply_constants_done.out & tdcc_go.out ? 2'd3;
-    fsm.reset = reset;
-    fsm.write_en = fsm.out == 2'd3 | fsm.out == 2'd0 & comb_invoke0_done.out & tdcc_go.out | fsm.out == 2'd1 & invoke_done.out & tdcc_go.out | fsm.out == 2'd2 & multiply_constants_done.out & tdcc_go.out ? 1'd1;
-    invoke_done.in = reg0.done;
-    invoke_go.in = !invoke_done.out & fsm.out == 2'd1 & tdcc_go.out ? 1'd1;
-=======
     add.left = add_constants_go.out ? const0.out;
     add.right = add_constants_go.out ? const1.out;
     add_constants_done.in = reg0.done;
@@ -65,31 +34,16 @@
     fsm.in = fsm.out == 2'd2 & end_spl_multiply_constants_done.out & tdcc_go.out ? 2'd3;
     fsm.reset = reset;
     fsm.write_en = fsm.out == 2'd3 | fsm.out == 2'd0 & add_constants_done.out & tdcc_go.out | fsm.out == 2'd1 & beg_spl_multiply_constants_done.out & tdcc_go.out | fsm.out == 2'd2 & end_spl_multiply_constants_done.out & tdcc_go.out ? 1'd1;
->>>>>>> 1743c60d
     mult.clk = clk;
     mult.go = beg_spl_multiply_constants_go.out ? 1'd1;
     mult.left = beg_spl_multiply_constants_go.out ? const0.out;
     mult.reset = reset;
-<<<<<<< HEAD
-    mult.right = multiply_constants_go.out ? const1.out;
-    multiply_constants_done.in = reg1.done;
-    multiply_constants_go.in = !multiply_constants_done.out & fsm.out == 2'd2 & tdcc_go.out ? 1'd1;
-    reg0.clk = clk;
-    reg0.in = invoke_go.out ? comb_reg.out;
-    reg0.reset = reset;
-    reg0.write_en = invoke_go.out ? 1'd1;
-    reg1.clk = clk;
-    reg1.in = multiply_constants_go.out ? mult.out;
-    reg1.reset = reset;
-    reg1.write_en = multiply_constants_go.out ? mult.done;
-=======
     mult.right = beg_spl_multiply_constants_go.out ? const1.out;
     reg0.clk = clk;
     reg0.in = add_constants_go.out ? add.out;
     reg0.in = end_spl_multiply_constants_go.out ? mult.out;
     reg0.reset = reset;
     reg0.write_en = end_spl_multiply_constants_go.out | add_constants_go.out ? 1'd1;
->>>>>>> 1743c60d
     tdcc_done.in = fsm.out == 2'd3 ? 1'd1;
     tdcc_go.in = go;
   }
