use argh::FromArgs;
use calyx_frontend::{
    self as frontend, SetAttr, SetAttribute, source_info::FileId,
    source_info::PositionId, source_info::SourceInfoTable,
    source_info::SourceLocation,
};
use calyx_ir::GetAttributes;
use calyx_ir::{self as ir, Id};
use calyx_utils::{CalyxResult, OutputFile};
use core::panic;
use serde::Serialize;
use std::collections::{HashMap, HashSet};
use std::fs::read_to_string;
use std::io;
use std::path::{Path, PathBuf};

// Emits a JSON mapping components, cells, and groups to their @pos filenames and line numbers.
// Used by the profiler to (1) map Calyx components/cells/groups to ADLs (currently only)

// NOTE: Current implementation is hacky because it uses the
//

#[derive(PartialEq, Eq, Hash, Clone)]
enum Adl {
    Calyx,
    Py,
}

#[derive(FromArgs)]
/// Path for library and path for file to read from
struct Args {
    /// file path to read data from
    #[argh(positional, from_str_fn(read_path))]
    file_path: Option<PathBuf>,

    /// library path
    #[argh(option, short = 'l', default = "Path::new(\".\").into()")]
    pub lib_path: PathBuf,

    /// output file for Calyx control nodes
    #[argh(option, short = 'c', default = "OutputFile::Stdout")]
    pub control_output: OutputFile,

    /// output file for ADLs
    #[argh(option, short = 'o', default = "OutputFile::Stdout")]
    pub output: OutputFile,
}

fn read_path(path: &str) -> Result<PathBuf, String> {
    Ok(Path::new(path).into())
}

fn id_serialize_passthrough<S>(id: &Id, ser: S) -> Result<S::Ok, S::Error>
where
    S: serde::Serializer,
{
    id.to_string().serialize(ser)
}

#[derive(PartialEq, Eq, Hash, Clone, Serialize)]
struct ComponentInfo {
    #[serde(serialize_with = "id_serialize_passthrough")]
    pub component: Id,
    // components may not have metadata attached.
    pub filename: Option<String>,
    // components may not have metadata attached.
    pub linenum: Option<usize>,
    // components may not have metadata attached.
    pub varname: Option<String>,
    pub cells: Vec<PosInfo>,
    pub groups: Vec<PosInfo>,
}

#[derive(PartialEq, Eq, Hash, Clone, Serialize)]
struct PosInfo {
    #[serde(serialize_with = "id_serialize_passthrough")]
    pub name: Id,
    pub filename: String,
    pub linenum: usize,
    pub varname: String,
}

// Obtaining the original line numbers of Calyx
#[derive(PartialEq, Eq, Hash, Clone, Serialize)]
struct ControlCalyxPosInfo {
    // TODO: Probably good to add filename as well in case the Calyx component
    // TODO: Also we need to make sure that we pull out the line number from Calyx (check if file is .futil)
    // pub filename: String,
    pub pos_num: u32,
    pub linenum: u32,
    pub ctrl_node: String,
}

struct ComponentPosIds {
    pub component_pos_id: Option<u32>,
    // cell name to positions
    pub cells: HashMap<Id, u32>,
    // group name to positions
    pub groups: HashMap<Id, u32>,
}

/// Collects @pos{} attributes for each component, group, and cell.
fn gen_component_info(
    ctx: &ir::Context,
    comp: &ir::Component,
    adl_posids: &HashSet<u32>,
    component_info: &mut HashMap<Id, ComponentPosIds>,
) -> CalyxResult<()> {
    // FIXME: currently assumes that there is a one-to-one mapping between groups and ADL posids

    // get pos for component
    let component_pos = comp
        .attributes
        .get_set(SetAttribute::Set(SetAttr::Pos))
        .map(|pos_set| {
            *pos_set.iter().find(|x| adl_posids.contains(x)).unwrap()
        });
    let mut component_pos_id = ComponentPosIds {
        component_pos_id: component_pos,
        cells: HashMap::new(),
        groups: HashMap::new(),
    };

    // get pos for groups
    for group in comp.groups.iter() {
        let group_ref = group.borrow();
        let group_set_attr = group_ref
            .attributes
            .get_set(SetAttribute::Set(SetAttr::Pos))
            .unwrap();
        let group_pos = group_set_attr
            .iter()
            .find(|x| adl_posids.contains(x))
            .unwrap();
        component_pos_id
            .groups
            .insert(group.borrow().name(), *group_pos);
    }

    // get pos for cell
    for cell in comp.cells.iter() {
        let cell_ref = cell.borrow();
        match cell_ref.attributes.get_set(SetAttribute::Set(SetAttr::Pos)) {
            None => {
                dbg!("Ignoring cell without pos: {}", cell_ref.name());
                continue;
            }
            Some(cell_set_attr) => {
                let cell_pos = cell_set_attr
                    .iter()
                    .find(|x| adl_posids.contains(x))
                    .unwrap();
                component_pos_id.cells.insert(cell_ref.name(), *cell_pos);
                if let ir::CellType::Component { name } = cell_ref.prototype {
                    let component = ctx
                        .components
                        .iter()
                        .find(|comp| comp.name == name)
                        .unwrap();
                    gen_component_info(
                        ctx,
                        component,
                        adl_posids,
                        component_info,
                    )?;
                }
            }
        }
    }

    component_info.insert(comp.name, component_pos_id);
    Ok(())
}

/// Uses a position Id and the source info table to obtain the filename and line number for the given Calyx construct.
fn obtain_pos_info(
    name: &Id,
    pos_id: &u32,
    source_info_table: &SourceInfoTable,
    file_lines_map: &HashMap<String, Vec<String>>,
) -> CalyxResult<PosInfo> {
    let SourceLocation { file, line } =
        source_info_table.lookup_position(PositionId::from(*pos_id));
    let filename = source_info_table
        .lookup_file_path(*file)
        .as_path()
        .to_str()
        .unwrap();
    Ok(PosInfo {
        name: *name,
        filename: filename.to_string(),
        linenum: line.as_usize(),
        varname: get_adl_var_name(
            &filename.to_string(),
            line.as_usize(),
            file_lines_map,
            name,
        ),
    })
}

/// Attempts to retrieve the ADL-level variable name of the component/group/cell by scanning the source line.
/// If an ADL-level variable name cannot be found, "'<calyx_var_name>'" will be returned as a substitute.
fn get_adl_var_name(
    filename: &String,
    linenum: usize,
    file_lines_map: &HashMap<String, Vec<String>>,
    calyx_var_name: &Id,
) -> String {
    if filename.ends_with(".futil") {
        // If the original file is a Calyx file, the var name is the Calyx var name.
        return calyx_var_name.to_string();
    }
    // NOTE: This function currently only supports calyx-py eDSL.
    let unnamed = format!("'{calyx_var_name}'"); // fallback: Calyx-level construct variable name
    let file_lines: &Vec<String> = file_lines_map.get(filename).unwrap();
    let og_line_cloned = file_lines[linenum - 1].clone();
    let line = og_line_cloned.trim();
    if line.starts_with("with") && line.contains(".group(") {
        line.split(":")
            .next()
            .unwrap()
            .split(" ")
            .last()
            .unwrap()
            .to_string()
    } else if line.contains("=") {
        let before_equals = line.split("=").collect::<Vec<&str>>()[0]
            .split(":")
            .collect::<Vec<&str>>()[0]
            .trim()
            .to_string();
        let word_count = before_equals.chars().filter(|c| *c == ' ').count();
        if word_count == 0 {
            before_equals
        } else {
            unnamed
        }
    } else {
        unnamed
    }
}

/// Resolves all position Ids with their corresponding file names, line numbers, and ADL-level variable names.
fn resolve(
    source_info_table: &SourceInfoTable,
    component_pos_ids: &HashMap<Id, ComponentPosIds>,
    component_info: &mut HashSet<ComponentInfo>,
    file_lines_map: &HashMap<String, Vec<String>>,
) -> CalyxResult<()> {
    for (curr_component, curr_component_pos_ids) in component_pos_ids.iter() {
        let mut curr_component_info =
            if let Some(pos_id) = curr_component_pos_ids.component_pos_id {
                let SourceLocation { file, line } =
                    source_info_table.lookup_position(PositionId::from(pos_id));
                let curr_component_filename = source_info_table
                    .lookup_file_path(*file)
                    .as_path()
                    .to_str()
                    .unwrap()
                    .to_string();
                let varname = get_adl_var_name(
                    &curr_component_filename,
                    line.as_usize(),
                    file_lines_map,
                    curr_component,
                );
                ComponentInfo {
                    component: *curr_component,
                    filename: Some(curr_component_filename.clone()),
                    linenum: Some(line.as_usize()),
                    varname: Some(varname),
                    cells: Vec::new(),
                    groups: Vec::new(),
                }
            } else {
                ComponentInfo {
                    component: *curr_component,
                    filename: None,
                    linenum: None,
                    varname: None,
                    cells: Vec::new(),
                    groups: Vec::new(),
                }
            };
        for (cell_name, cell_pos_id) in curr_component_pos_ids.cells.iter() {
            if let Ok(pos_info) = obtain_pos_info(
                cell_name,
                cell_pos_id,
                source_info_table,
                file_lines_map,
            ) {
                curr_component_info.cells.push(pos_info);
            };
        }
        for (group_name, group_pos_id) in curr_component_pos_ids.groups.iter() {
            if let Ok(pos_info) = obtain_pos_info(
                group_name,
                group_pos_id,
                source_info_table,
                file_lines_map,
            ) {
                curr_component_info.groups.push(pos_info);
            }
        }

        component_info.insert(curr_component_info);
    }
    Ok(())
}

/// Write the collected set of component information to a JSON file.
fn write_json(
    component_info: HashSet<ComponentInfo>,
    mut file: OutputFile,
) -> Result<(), io::Error> {
    let created_vec: Vec<ComponentInfo> = component_info.into_iter().collect();
    serde_json::to_writer_pretty(file.get_write(), &created_vec)?;
    Ok(())
}

/// Read all lines from all files for lookup in resolve()
fn create_file_map(
    source_info_table: &SourceInfoTable,
) -> HashMap<String, Vec<String>> {
    let mut toplevel_file_map: HashMap<String, Vec<String>> = HashMap::new();
    for (_, path) in source_info_table.iter_file_map() {
        let file_lines: Vec<String> = read_to_string(path)
            .unwrap()
            .lines()
            .map(String::from)
            .collect();
        let filename = path.as_path().to_str().unwrap().to_string();
        toplevel_file_map.insert(filename, file_lines);
    }
    toplevel_file_map
}

/// Categorizes position ids and file ids based on the ADL signified by the
/// file id's extension.
/// FIXME: In the future we maybe have two versions of the tool and inputs,
/// one that deals with ADL positions and another to deal with Calyx positions?
fn create_lang_to_posid_map(
    source_info_table: &SourceInfoTable,
) -> CalyxResult<HashMap<Adl, HashMap<u32, u32>>> {
    let mut fileid_to_lang: HashMap<FileId, Adl> = HashMap::new();
    let mut lang_to_posids_to_fileids: HashMap<Adl, HashMap<u32, u32>> =
        HashMap::new();

    // iterate through fileids to find the corresponding Adl
    for (fileid, path) in source_info_table.iter_file_map() {
        if let Some(path_ext) = path.extension() {
            if let Some(path_ext_str) = path_ext.to_str() {
                match path_ext_str {
                    "futil" => {
                        fileid_to_lang.insert(*fileid, Adl::Calyx);
                    }
                    "py" => {
                        fileid_to_lang.insert(*fileid, Adl::Py);
                    }
                    _ => println!("Unsupported file extension: {path_ext_str}"),
                }
            }
        }
    }
<<<<<<< HEAD

    for (posid, source_loc) in source_info_table.iter_position_map() {
        let fileid = source_loc.file;
        let linenum = source_loc.line.as_usize() as u32;
        if let Some(adl) = fileid_to_lang.get(&fileid) {
            match lang_to_posids_to_fileids.get_mut(adl) {
                Some(set_ref) => {
                    set_ref.insert(posid.value(), linenum);
                }
                None => {
                    let mut item_set = HashMap::new();
                    item_set.insert(posid.value(), linenum);
                    lang_to_posids_to_fileids.insert(adl.clone(), item_set);
                }
            }
        }
    }

=======

    for (posid, source_loc) in source_info_table.iter_position_map() {
        let fileid = source_loc.file;
        let linenum = source_loc.line.as_usize() as u32;
        if let Some(adl) = fileid_to_lang.get(&fileid) {
            match lang_to_posids_to_fileids.get_mut(adl) {
                Some(set_ref) => {
                    set_ref.insert(posid.value(), linenum);
                }
                None => {
                    let mut item_set = HashMap::new();
                    item_set.insert(posid.value(), linenum);
                    lang_to_posids_to_fileids.insert(adl.clone(), item_set);
                }
            }
        }
    }

>>>>>>> 5d1bd5d5
    Ok(lang_to_posids_to_fileids)
}

fn get_control_name(control: &ir::Control) -> CalyxResult<Option<&str>> {
    let out_str = match control {
        ir::Control::Seq(_) => Some("seq"),
        ir::Control::Par(_) => Some("par"),
        ir::Control::If(_) => Some("if"),
        ir::Control::While(_) => Some("while"),
        ir::Control::Repeat(_) => Some("repeat"),
        _ => None,
    };
    Ok(out_str)
}

fn gen_control_info_helper(
    control: &ir::Control,
    calyx_posids_to_linenums: &HashMap<u32, u32>,
    control_pos_infos: &mut Vec<ControlCalyxPosInfo>,
) -> CalyxResult<()> {
    // add information from this particular control node.

    let control_name = get_control_name(control)?;
    if let Some(control_id) = control_name {
        if let Some(pos_set) = control
            .get_attributes()
            .get_set(SetAttribute::Set(SetAttr::Pos))
        {
            for calyx_pos in pos_set
                .iter()
                .filter(|pos| calyx_posids_to_linenums.contains_key(pos))
            {
                // theoretically there should only be one, but let's consider all positions
                let calyx_linenum =
                    calyx_posids_to_linenums.get(calyx_pos).unwrap();
                control_pos_infos.push(ControlCalyxPosInfo {
                    pos_num: *calyx_pos,
                    linenum: *calyx_linenum,
                    ctrl_node: String::from(control_id),
                })
            }
        }
    }

    // recurse into child control nodes.
    match control {
        ir::Control::Seq(ir::Seq { stmts, .. })
        | ir::Control::Par(ir::Par { stmts, .. }) => {
            for stmt in stmts {
                gen_control_info_helper(
                    stmt,
                    calyx_posids_to_linenums,
                    control_pos_infos,
                )?;
            }
        }
        ir::Control::If(ir::If {
            tbranch, fbranch, ..
        }) => {
            gen_control_info_helper(
                tbranch,
                calyx_posids_to_linenums,
                control_pos_infos,
            )?;
            gen_control_info_helper(
                fbranch,
                calyx_posids_to_linenums,
                control_pos_infos,
            )?;
        }
        ir::Control::While(ir::While { body, .. })
        | ir::Control::Repeat(ir::Repeat { body, .. }) => {
            gen_control_info_helper(
                body,
                calyx_posids_to_linenums,
                control_pos_infos,
            )?;
        }
        ir::Control::Static(_) => todo!(),
        _ => (),
    }

    Ok(())
}

/// Recursively populates component_info with ControlCalyxPosInfos for each component.
/// For each control node in the component, generate information about the control node's identifier,
/// the Calyx-file position Id, and the Calyx-file line number.
fn gen_control_info(
    ctx: &ir::Context,
    adl_to_posids_to_linenums: &HashMap<Adl, HashMap<u32, u32>>,
    component_info: &mut HashMap<Id, Vec<ControlCalyxPosInfo>>,
) -> CalyxResult<()> {
    match adl_to_posids_to_linenums.get(&Adl::Calyx) {
        Some(calyx_posid_map) => {
            for comp in ctx.components.iter() {
                let mut component_control_info: Vec<ControlCalyxPosInfo> =
                    Vec::new();

                // gather information about this component.
                let control = comp.control.borrow();

                gen_control_info_helper(
                    &control,
                    calyx_posid_map,
                    &mut component_control_info,
                )?;
                component_info.insert(comp.name, component_control_info);
            }
        }

        None => {
            println!(
                "Calyx-level metadata not given! Run `-p metadata-table-generation`"
            );
        }
    }

    Ok(())
}

fn calyx_ctrl_wrapper(
    ctx: &ir::Context,
    adl_to_posids_to_linenums: &HashMap<Adl, HashMap<u32, u32>>,
    mut file: OutputFile,
) -> CalyxResult<()> {
    let mut component_to_calyx_control_info = HashMap::new();
    gen_control_info(
        ctx,
        adl_to_posids_to_linenums,
        &mut component_to_calyx_control_info,
    )?;

    serde_json::to_writer_pretty(
        file.get_write(),
        &component_to_calyx_control_info,
    )?;

    Ok(())
}

fn adl_wrapper(
    ctx: &ir::Context,
    source_info_table: &SourceInfoTable,
    adl_to_posids_to_linenums: &HashMap<Adl, HashMap<u32, u32>>,
    file_lines_map: &HashMap<String, Vec<String>>,
    file: OutputFile,
) -> CalyxResult<()> {
    let main_comp = ctx.entrypoint();

    let mut component_pos_ids: HashMap<Id, ComponentPosIds> = HashMap::new();
    let mut component_info: HashSet<ComponentInfo> = HashSet::new();

    match adl_to_posids_to_linenums.get(&Adl::Py) {
        Some(py_posid_map) => {
            let py_posids: HashSet<u32> =
                py_posid_map.keys().cloned().collect();
            gen_component_info(
                ctx,
                main_comp,
                &py_posids,
                &mut component_pos_ids,
            )?;

            resolve(
                source_info_table,
                &component_pos_ids,
                &mut component_info,
                file_lines_map,
            )?;
            write_json(component_info.clone(), file)?;
        }
        None => {
            println!("Python-level metadata not given!");
        }
    }

    Ok(())
}

fn main() -> CalyxResult<()> {
    let p: Args = argh::from_env();

    let ws = frontend::Workspace::construct(&p.file_path, &[p.lib_path])?;

<<<<<<< HEAD
    let ctx: ir::Context = ir::from_ast::ast_to_ir(ws)?;
=======
    let ctx: ir::Context = ir::from_ast::ast_to_ir(
        ws,
        ir::from_ast::AstConversionConfig::default(),
    )?;
>>>>>>> 5d1bd5d5

    // FIXME: should provide argument(s) about what ADLs to look out for, if any

    match &ctx.source_info_table {
        Some(source_info_table) => {
            let adl_to_posids_to_linenums =
                create_lang_to_posid_map(source_info_table)?;

            let file_lines_map = create_file_map(source_info_table);

            calyx_ctrl_wrapper(
                &ctx,
                &adl_to_posids_to_linenums,
                p.control_output,
            )?;

            adl_wrapper(
                &ctx,
                source_info_table,
                &adl_to_posids_to_linenums,
                &file_lines_map,
                p.output,
            )?;

            Ok(())
        }
        None => panic!("No fileinfo table to read from!"),
    }
}<|MERGE_RESOLUTION|>--- conflicted
+++ resolved
@@ -363,7 +363,6 @@
             }
         }
     }
-<<<<<<< HEAD
 
     for (posid, source_loc) in source_info_table.iter_position_map() {
         let fileid = source_loc.file;
@@ -382,26 +381,6 @@
         }
     }
 
-=======
-
-    for (posid, source_loc) in source_info_table.iter_position_map() {
-        let fileid = source_loc.file;
-        let linenum = source_loc.line.as_usize() as u32;
-        if let Some(adl) = fileid_to_lang.get(&fileid) {
-            match lang_to_posids_to_fileids.get_mut(adl) {
-                Some(set_ref) => {
-                    set_ref.insert(posid.value(), linenum);
-                }
-                None => {
-                    let mut item_set = HashMap::new();
-                    item_set.insert(posid.value(), linenum);
-                    lang_to_posids_to_fileids.insert(adl.clone(), item_set);
-                }
-            }
-        }
-    }
-
->>>>>>> 5d1bd5d5
     Ok(lang_to_posids_to_fileids)
 }
 
@@ -587,14 +566,10 @@
 
     let ws = frontend::Workspace::construct(&p.file_path, &[p.lib_path])?;
 
-<<<<<<< HEAD
-    let ctx: ir::Context = ir::from_ast::ast_to_ir(ws)?;
-=======
     let ctx: ir::Context = ir::from_ast::ast_to_ir(
         ws,
         ir::from_ast::AstConversionConfig::default(),
     )?;
->>>>>>> 5d1bd5d5
 
     // FIXME: should provide argument(s) about what ADLs to look out for, if any
 
