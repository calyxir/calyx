# Wrapper script for running TDCC, running simulation, obtaining cycle counts information, and producing flame graphs to visualize

if [ $# -lt 2 ]; then
    echo "USAGE: bash $0 INPUT_FILE SIM_DATA_JSON [OPTIMIZATIONS]"
    echo "if OPTIMIZATIONS is -y, then run with optimizations"
    exit
fi

SCRIPT_DIR=$( cd $( dirname $0 ) && pwd )
SCRIPT_NAME=$( echo "$0" | rev | cut -d/ -f1 | rev )
CALYX_DIR=$( dirname $( dirname ${SCRIPT_DIR} ) )

INPUT_FILE=$1
SIM_DATA_JSON=$2
name=$( echo "${INPUT_FILE}" | rev | cut -d/ -f1 | rev | cut -d. -f1 )
<<<<<<< HEAD
if [ "$3" == "-y" ]; then
    echo "[${SCRIPT_NAME}] Optimizations enabled!"
    DATA_DIR=${SCRIPT_DIR}/data-opt/${name}
=======
DATA_DIR=${SCRIPT_DIR}/data/${name}
TMP_DIR=${DATA_DIR}/generated-data
if [ $# -ge 3 ]; then
    OUT_CSV=$3
>>>>>>> a21f7e0a
else
    DATA_DIR=${SCRIPT_DIR}/data/${name}
fi
TMP_DIR=${DATA_DIR}/generated-data
OUT_CSV=${TMP_DIR}/summary.csv

FLAMEGRAPH_DIR=${SCRIPT_DIR}/fg-tmp

if [ ! -d ${FLAMEGRAPH_DIR} ]; then
    (
	cd ${SCRIPT_DIR}
	git clone git@github.com:brendangregg/FlameGraph.git fg-tmp
    )
fi

TMP_VERILOG=${TMP_DIR}/no-opt-verilog.sv
FSM_JSON=${TMP_DIR}/fsm.json
CELLS_JSON=${TMP_DIR}/cells.json
GROUPS_JSON=${TMP_DIR}/groups.json
OUT_JSON=${TMP_DIR}/dump.json
TIMELINE_VIEW_JSON=${TMP_DIR}/timeline.json
FSM_TIMELINE_VIEW_JSON=${TMP_DIR}/fsm-timeline.json
FLAME_GRAPH_FOLDED=${TMP_DIR}/flame.folded
FSM_FLAME_GRAPH_FOLDED=${TMP_DIR}/fsm-flame.folded
FREQUENCY_FLAME_GRAPH_FOLDED=${TMP_DIR}/frequency-flame.folded
COMPONENTS_FOLDED=${TMP_DIR}/components.folded
FSM_COMPONENTS_FOLDED=${TMP_DIR}/fsm-components.folded
VCD_FILE=${TMP_DIR}/trace.vcd
LOGS_DIR=${DATA_DIR}/logs
if [ -d ${DATA_DIR} ]; then
    rm -rf ${DATA_DIR} # clean out directory for run each time
fi
mkdir -p ${TMP_DIR} ${LOGS_DIR}
rm -f ${TMP_DIR}/* ${LOGS_DIR}/* # remove data from last run

<<<<<<< HEAD
CALYX_ARGS=" -p static-inline -p compile-static -p compile-repeat -p par-to-seq -p instrument" # probably want to replace no-opt with all once we verify the optimized stuff makes sense
if [ "$3" == "-y" ]; then
    CALYX_ARGS="${CALYX_ARGS} -p all "
else
    CALYX_ARGS="${CALYX_ARGS} -p no-opt "
fi
=======
CALYX_ARGS=" -p static-inline -p compile-static -p compile-repeat -p par-to-seq -p no-opt "

>>>>>>> a21f7e0a

# Run TDCC to get the FSM info
echo "[${SCRIPT_NAME}] Obtaining FSM info from TDCC"
(
    cd ${CALYX_DIR}
    set -o xtrace
    cargo run -- ${INPUT_FILE} ${CALYX_ARGS} -x tdcc:dump-fsm-json="${FSM_JSON}"
    set +o xtrace
) &> ${LOGS_DIR}/gol-tdcc

if [ ! -f ${FSM_JSON} ]; then
    echo "[${SCRIPT_NAME}] Failed to generate ${FSM_JSON}! Exiting"
    exit 1
fi

# Run component-cells backend to get cell information
echo "[${SCRIPT_NAME}] Obtaining cell information from component-cells backend"
(
    cd ${CALYX_DIR}
    set -o xtrace
    cargo run --manifest-path tools/component_cells/Cargo.toml ${INPUT_FILE} -o ${CELLS_JSON}
) &> ${LOGS_DIR}/gol-cells

if [ ! -f ${CELLS_JSON} ]; then
    echo "[${SCRIPT_NAME}] Failed to generate ${CELLS_JSON}! Exiting"
    exit 1
fi

# Run component-groups backend to get list of all groups
echo "[${SCRIPT_NAME}] Obtaining group information from component-groups backend"
(
    cd ${CALYX_DIR}
    set -o xtrace
    cargo run --manifest-path tools/component_groups/Cargo.toml ${INPUT_FILE} -o ${GROUPS_JSON}
) &> ${LOGS_DIR}/gol-groups

if [ ! -f ${GROUPS_JSON} ]; then
    echo "[${SCRIPT_NAME}] Failed to generate ${GROUPS_JSON}! Exiting"
    exit 1
fi

# Run simuation to get VCD
echo "[${SCRIPT_NAME}] Obtaining VCD file via simulation"
(
    set -o xtrace
    fud2 ${INPUT_FILE} -o ${VCD_FILE} --through verilator -s calyx.args="${CALYX_ARGS}" -s sim.data=${SIM_DATA_JSON}
    set +o xtrace
) &> ${LOGS_DIR}/gol-vcd

if [ ! -f ${VCD_FILE} ]; then
    echo "[${SCRIPT_NAME}] Failed to generate ${VCD_FILE}! Exiting"
    exit 1
fi

# Run script to get cycle level counts
echo "[${SCRIPT_NAME}] Using FSM info and VCD file to obtain cycle level counts"
(
    set -o xtrace
    python3 ${SCRIPT_DIR}/parse-vcd.py ${VCD_FILE} ${FSM_JSON} ${CELLS_JSON} ${GROUPS_JSON} ${OUT_CSV} ${OUT_JSON}
    set +o xtrace
) &> ${LOGS_DIR}/gol-process

if [ "$4" == "-d" ]; then
    cat ${LOGS_DIR}/gol-process | grep -v Writing # exclude lines that show paths
else
    tail -3 ${LOGS_DIR}/gol-process | head -2 # last line is the set +o xtrace, which we don't need to show
fi

echo "[${SCRIPT_NAME}] Writing visualization files"
(
    set -o xtrace
    python3 ${SCRIPT_DIR}/create-visuals.py ${OUT_JSON} ${CELLS_JSON} ${TIMELINE_VIEW_JSON} ${FSM_TIMELINE_VIEW_JSON} ${FLAME_GRAPH_FOLDED} ${FSM_FLAME_GRAPH_FOLDED} ${FREQUENCY_FLAME_GRAPH_FOLDED} ${COMPONENTS_FOLDED} ${FSM_COMPONENTS_FOLDED}
    set +o xtrace
) &> ${LOGS_DIR}/gol-visuals

echo "[${SCRIPT_NAME}] Creating flame graph svg"
(
    set -o xtrace
    for opt in "" "--inverted" "--reverse"; do
	if [ "${opt}" == "" ]; then
	    filename=flame
	else
	    filename=flame"${opt:1}"
	fi
	${FLAMEGRAPH_DIR}/flamegraph.pl ${opt} --countname="cycles" ${FLAME_GRAPH_FOLDED} > ${TMP_DIR}/${filename}.svg
	echo
	${FLAMEGRAPH_DIR}/flamegraph.pl ${opt} --countname="cycles" ${FSM_FLAME_GRAPH_FOLDED} > ${TMP_DIR}/fsm-${filename}.svg
	echo
	${FLAMEGRAPH_DIR}/flamegraph.pl ${opt} --countname="times active" ${FREQUENCY_FLAME_GRAPH_FOLDED} > ${TMP_DIR}/frequency-${filename}.svg
	echo
	${FLAMEGRAPH_DIR}/flamegraph.pl ${opt} --countname="times active" ${COMPONENTS_FOLDED} > ${TMP_DIR}/components-${filename}.svg
	echo
	${FLAMEGRAPH_DIR}/flamegraph.pl ${opt} --countname="times active" ${FSM_COMPONENTS_FOLDED} > ${TMP_DIR}/fsm-components-${filename}.svg
    done
    set +o xtrace
) &> ${LOGS_DIR}/gol-flamegraph<|MERGE_RESOLUTION|>--- conflicted
+++ resolved
@@ -13,16 +13,9 @@
 INPUT_FILE=$1
 SIM_DATA_JSON=$2
 name=$( echo "${INPUT_FILE}" | rev | cut -d/ -f1 | rev | cut -d. -f1 )
-<<<<<<< HEAD
 if [ "$3" == "-y" ]; then
     echo "[${SCRIPT_NAME}] Optimizations enabled!"
     DATA_DIR=${SCRIPT_DIR}/data-opt/${name}
-=======
-DATA_DIR=${SCRIPT_DIR}/data/${name}
-TMP_DIR=${DATA_DIR}/generated-data
-if [ $# -ge 3 ]; then
-    OUT_CSV=$3
->>>>>>> a21f7e0a
 else
     DATA_DIR=${SCRIPT_DIR}/data/${name}
 fi
@@ -58,17 +51,12 @@
 mkdir -p ${TMP_DIR} ${LOGS_DIR}
 rm -f ${TMP_DIR}/* ${LOGS_DIR}/* # remove data from last run
 
-<<<<<<< HEAD
-CALYX_ARGS=" -p static-inline -p compile-static -p compile-repeat -p par-to-seq -p instrument" # probably want to replace no-opt with all once we verify the optimized stuff makes sense
+CALYX_ARGS=" -p static-inline -p compile-static -p compile-repeat -p par-to-seq -p profiler-instrumentation" # probably want to replace no-opt with all once we verify the optimized stuff makes sense
 if [ "$3" == "-y" ]; then
     CALYX_ARGS="${CALYX_ARGS} -p all "
 else
     CALYX_ARGS="${CALYX_ARGS} -p no-opt "
 fi
-=======
-CALYX_ARGS=" -p static-inline -p compile-static -p compile-repeat -p par-to-seq -p no-opt "
-
->>>>>>> a21f7e0a
 
 # Run TDCC to get the FSM info
 echo "[${SCRIPT_NAME}] Obtaining FSM info from TDCC"
