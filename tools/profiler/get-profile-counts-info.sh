# Wrapper script for running TDCC, running simulation, and obtaining cycle counts information

if [ $# -lt 2 ]; then
    echo "USAGE: bash $0 INPUT_FILE SIM_DATA_JSON [OUT_CSV]"
    exit
fi

SCRIPT_DIR=$( cd $( dirname $0 ) && pwd )
SCRIPT_NAME=$( echo "$0" | rev | cut -d/ -f1 | rev )
CALYX_DIR=$( dirname $( dirname ${SCRIPT_DIR} ) )
<<<<<<< HEAD

INPUT_FILE=$1
SIM_DATA_JSON=$2
if [ $# -eq 3 ]; then
   OUT_CSV=$3
fi

name=$( echo "${INPUT_FILE}" | rev | cut -d/ -f1 | rev | cut -d. -f1 )
DATA_DIR=${SCRIPT_DIR}/data/${name}
TMP_DIR=${DATA_DIR}/tmp
TMP_VERILOG=${TMP_DIR}/no-opt-verilog.sv
FSM_JSON=${TMP_DIR}/fsm.json
CELLS_JSON=${TMP_DIR}/cells.json
OUT_CSV=${TMP_DIR}/summary.csv
=======
name=$( echo "${INPUT_FILE}" | rev | cut -d/ -f1 | rev | cut -d. -f1 )
DATA_DIR=${SCRIPT_DIR}/data/${name}
TMP_DIR=${DATA_DIR}/tmp

INPUT_FILE=$1
SIM_DATA_JSON=$2
if [[ $# -ge 3 ]]; then
   OUT_CSV=$3
else
   OUT_CSV=${TMP_DIR}/summary.csv
fi

TMP_VERILOG=${TMP_DIR}/no-opt-verilog.sv
FSM_JSON=${TMP_DIR}/fsm.json
CELLS_JSON=${TMP_DIR}/cells.json
>>>>>>> 9605a8d0
OUT_JSON=${TMP_DIR}/dump.json
VISUALS_JSON=${TMP_DIR}/visual.json
VCD_FILE=${TMP_DIR}/trace.vcd
LOGS_DIR=${DATA_DIR}/logs
if [ -d ${DATA_DIR} ]; then
    rm -rf ${DATA_DIR} # clean out directory for run each time
fi
mkdir -p ${TMP_DIR} ${LOGS_DIR}
rm -f ${TMP_DIR}/* ${LOGS_DIR}/* # remove data from last run


# Run TDCC to get the FSM info
echo "[${SCRIPT_NAME}] Obtaining FSM info from TDCC"
(
    cd ${CALYX_DIR}
    set -o xtrace
    cargo run -- ${INPUT_FILE} -p no-opt -x tdcc:dump-fsm-json="${FSM_JSON}"
    set +o xtrace
) &> ${LOGS_DIR}/gol-tdcc

# Run component-cells backend to get cell information
echo "[${SCRIPT_NAME}] Obtaining cell information from component-cells backend"
(
    cd ${CALYX_DIR}
    set -o xtrace
    cargo run --manifest-path tools/component_cells/Cargo.toml ${INPUT_FILE} -o ${CELLS_JSON}
) &> ${LOGS_DIR}/gol-cells

# Run simuation to get VCD
echo "[${SCRIPT_NAME}] Obtaining VCD file via simulation"
(
    set -o xtrace
    fud2 ${INPUT_FILE} -o ${VCD_FILE} --through verilator -s calyx.args='-p no-opt' -s sim.data=${SIM_DATA_JSON}
    set +o xtrace
) &> ${LOGS_DIR}/gol-vcd

# Run script to get cycle level counts
echo "[${SCRIPT_NAME}] Using FSM info and VCD file to obtain cycle level counts"
(
    python3 ${SCRIPT_DIR}/parse-vcd.py ${VCD_FILE} ${FSM_JSON} ${CELLS_JSON} ${OUT_CSV} ${OUT_JSON}
) &> ${LOGS_DIR}/gol-process

<<<<<<< HEAD
tail -2 ${LOGS_DIR}/gol-process
=======
if [ "$4" == "-d" ]; then
    cat ${LOGS_DIR}/gol-process
else
    tail -2 ${LOGS_DIR}/gol-process
fi
>>>>>>> 9605a8d0

echo "[${SCRIPT_NAME}] Writing visualization to ${VISUALS_JSON}"
(
    python3 ${SCRIPT_DIR}/convert-dump.py ${OUT_JSON} ${VISUALS_JSON}
) &> ${LOGS_DIR}/gol-visuals<|MERGE_RESOLUTION|>--- conflicted
+++ resolved
@@ -8,12 +8,13 @@
 SCRIPT_DIR=$( cd $( dirname $0 ) && pwd )
 SCRIPT_NAME=$( echo "$0" | rev | cut -d/ -f1 | rev )
 CALYX_DIR=$( dirname $( dirname ${SCRIPT_DIR} ) )
-<<<<<<< HEAD
 
 INPUT_FILE=$1
 SIM_DATA_JSON=$2
-if [ $# -eq 3 ]; then
-   OUT_CSV=$3
+if [ $# -ge 3 ]; then
+    OUT_CSV=$3
+else
+    OUT_CSV=${TMP_DIR}/summary.csv
 fi
 
 name=$( echo "${INPUT_FILE}" | rev | cut -d/ -f1 | rev | cut -d. -f1 )
@@ -22,24 +23,6 @@
 TMP_VERILOG=${TMP_DIR}/no-opt-verilog.sv
 FSM_JSON=${TMP_DIR}/fsm.json
 CELLS_JSON=${TMP_DIR}/cells.json
-OUT_CSV=${TMP_DIR}/summary.csv
-=======
-name=$( echo "${INPUT_FILE}" | rev | cut -d/ -f1 | rev | cut -d. -f1 )
-DATA_DIR=${SCRIPT_DIR}/data/${name}
-TMP_DIR=${DATA_DIR}/tmp
-
-INPUT_FILE=$1
-SIM_DATA_JSON=$2
-if [[ $# -ge 3 ]]; then
-   OUT_CSV=$3
-else
-   OUT_CSV=${TMP_DIR}/summary.csv
-fi
-
-TMP_VERILOG=${TMP_DIR}/no-opt-verilog.sv
-FSM_JSON=${TMP_DIR}/fsm.json
-CELLS_JSON=${TMP_DIR}/cells.json
->>>>>>> 9605a8d0
 OUT_JSON=${TMP_DIR}/dump.json
 VISUALS_JSON=${TMP_DIR}/visual.json
 VCD_FILE=${TMP_DIR}/trace.vcd
@@ -82,15 +65,11 @@
     python3 ${SCRIPT_DIR}/parse-vcd.py ${VCD_FILE} ${FSM_JSON} ${CELLS_JSON} ${OUT_CSV} ${OUT_JSON}
 ) &> ${LOGS_DIR}/gol-process
 
-<<<<<<< HEAD
-tail -2 ${LOGS_DIR}/gol-process
-=======
 if [ "$4" == "-d" ]; then
     cat ${LOGS_DIR}/gol-process
 else
     tail -2 ${LOGS_DIR}/gol-process
 fi
->>>>>>> 9605a8d0
 
 echo "[${SCRIPT_NAME}] Writing visualization to ${VISUALS_JSON}"
 (
