import copy
from datetime import datetime
import json
import os
import sys
import vcdvcd

DELIMITER = "___"
INVISIBLE = "gray"
TREE_PICTURE_LIMIT=300
SCALED_FLAME_MULTIPLIER=1000

def remove_size_from_name(name: str) -> str:
    """ changes e.g. "state[2:0]" to "state" """
    return name.split('[')[0]

def create_cycle_trace(info_this_cycle, cells_to_components, main_component, include_primitives):
    stacks_this_cycle = []
    parents = set() # keeping track of entities that are parents of other entities
    i_mapping = {} # each unique group inv mapping to its stack. the "group" should be the last item on each stack
    i_mapping[main_component] = [main_component.split(".")[-1]]
    cell_worklist = [main_component]
    while len(cell_worklist) > 0:
        current_cell = cell_worklist.pop()
        covered_units_in_component = set() # collect all of the units we've covered.
        # catch all active units that are groups in this component.
        units_to_cover = info_this_cycle["group-active"][current_cell] if current_cell in info_this_cycle["group-active"] else set()
        structural_enables = info_this_cycle["structural-enable"][current_cell] if current_cell in info_this_cycle["structural-enable"] else set()
        primitive_enables = info_this_cycle["primitive-enable"][current_cell] if current_cell in info_this_cycle["primitive-enable"] else set()
        cell_invokes = info_this_cycle["cell-invoke"][current_cell] if current_cell in info_this_cycle["cell-invoke"] else set()
        # find all enables from control. these are all units that either (1) don't have any maps in call_stack_probes_info, or (2) have no active parent calls in call_stack_probes_info
        for active_unit in units_to_cover:
            shortname = active_unit.split(".")[-1]
            if active_unit not in structural_enables:
                i_mapping[active_unit] = i_mapping[current_cell] + [shortname]
                parents.add(current_cell)
                covered_units_in_component.add(active_unit)
        # get all of the other active units
        while len(covered_units_in_component) < len(units_to_cover):
            # loop through all other elements to figure out parent child info
            for active_unit in units_to_cover:
                shortname = active_unit.split(".")[-1]
                if active_unit in i_mapping:
                    continue
                for parent_group in structural_enables[active_unit]:
                    parent = f"{current_cell}.{parent_group}"
                    if parent in i_mapping:
                        i_mapping[active_unit] = i_mapping[parent] + [shortname]
                        covered_units_in_component.add(active_unit)
                        parents.add(parent)
        # get primitives if requested.
        if include_primitives:
            for primitive_parent_group in primitive_enables:
                for primitive_name in primitive_enables[primitive_parent_group]:
                    primitive_parent = f"{current_cell}.{primitive_parent_group}"
                    primitive_shortname = primitive_name.split(".")[-1]
                    i_mapping[primitive_name] = i_mapping[primitive_parent] + [f"{primitive_shortname} (primitive)"]
                    parents.add(primitive_parent)
        # by this point, we should have covered all groups in the same component...
        # now we need to construct stacks for any cells that are called from a group in the current component.
        for cell_invoker_group in cell_invokes:
            for invoked_cell in cell_invokes[cell_invoker_group]:
                if invoked_cell in info_this_cycle["cell-active"]:
                    cell_shortname = invoked_cell.split(".")[-1]
                    cell_worklist.append(invoked_cell)
                    cell_component = cells_to_components[invoked_cell]
                    parent = f"{current_cell}.{cell_invoker_group}"
                    i_mapping[invoked_cell] = i_mapping[parent] + [f"{cell_shortname} [{cell_component}]"]
                    parents.add(parent)
    # Only retain paths that lead to leaf nodes.
    for elem in i_mapping:
        if elem not in parents:
            stacks_this_cycle.append(i_mapping[elem])

    return stacks_this_cycle


class VCDConverter(vcdvcd.StreamParserCallbacks):
    def __init__(self, main_component, cells_to_components):
        super().__init__()
        self.main_component = main_component
        self.cells_to_components = cells_to_components
        # Documenting other fields for reference
        # signal_id_to_names
        self.timestamps_to_events = {}

    def enddefinitions(self, vcd, signals, cur_sig_vals):
        # convert references to list and sort by name
        refs = [(k, v) for k, v in vcd.references_to_ids.items()]
        refs = sorted(refs, key=lambda e: e[0])
        names = [remove_size_from_name(e[0]) for e in refs]
        signal_id_dict = {sid : [] for sid in vcd.references_to_ids.values()} # one id can map to multiple signal names since wires are connected

        clock_name = f"{self.main_component}.clk"
        if clock_name not in names:
            print("Can't find the clock? Exiting...")
            sys.exit(1)
        signal_id_dict[vcd.references_to_ids[clock_name]] = [clock_name]

        # get go and done for cells (the signals are exactly {cell}.go and {cell}.done)
        for cell in self.cells_to_components.keys():
            cell_go = cell + ".go"
            cell_done = cell + ".done"
            if cell_go not in vcd.references_to_ids:
                print(f"Not accounting for cell {cell} (probably combinational)")
                continue
            signal_id_dict[vcd.references_to_ids[cell_go]].append(cell_go)
            signal_id_dict[vcd.references_to_ids[cell_done]].append(cell_done)

        for name, sid in refs:
            if "probe_out" in name:
                signal_id_dict[sid].append(name)

        # don't need to check for signal ids that don't pertain to signals we're interested in
        self.signal_id_to_names = {k:v for k,v in signal_id_dict.items() if len(v) > 0}
    
    def value(self, vcd, time, value, identifier_code, cur_sig_vals):
        # ignore all signals we don't care about
        if identifier_code not in self.signal_id_to_names:
            return
        
        signal_names = self.signal_id_to_names[identifier_code]
        int_value = int(value, 2)

        for signal_name in signal_names:
            if signal_name == f"{self.main_component}.clk" and int_value == 0: # ignore falling edges
                continue
            event = {"signal": signal_name, "value": int_value}
            if time not in self.timestamps_to_events:
                self.timestamps_to_events[time] = [event]
            else:
                self.timestamps_to_events[time].append(event)
    
    # Postprocess data mapping timestamps to events (signal changes)
    # We have to postprocess instead of processing signals in a stream because
    # signal changes that happen at the same time as a clock tick might be recorded
    # *before* or *after* the clock change on the VCD file (hence why we can't process
    # everything within a stream if we wanted to be precise)
    def postprocess(self):
        clock_name = f"{self.main_component}.clk"
        clock_cycles = -1 # will be 0 on the 0th cycle
        started = False
        cell_active = set()
        group_active = set()
        structural_enable_active = set()
        cell_enable_active = set()
        primitive_enable = set()

        probe_labels_to_sets = {"group_probe_out": group_active, "se_probe_out": structural_enable_active, "cell_probe_out": cell_enable_active, "primitive_probe_out" : primitive_enable}

        self.trace = {} # cycle number --> set of stacks
        
        for ts in self.timestamps_to_events:
            events = self.timestamps_to_events[ts]
            started = started or [x for x in events if x["signal"] == f"{self.main_component}.go" and x["value"] == 1]
            if not started: # only start counting when main component is on.
                continue
            # checking whether the timestamp has a rising edge
            if {"signal": clock_name, "value": 1} in events:
                clock_cycles += 1
            # Recording the data organization for every kind of probe so I don't forget. () is a set.
            # groups-active: cell --> (active groups)
            # cell-active: (cells)
            # structural-enable: cell --> { child --> (parents) }
            # cell-invoke: parent_cell --> { parent --> (cells) } # FIXME: subject to change.
            # primitive-enable: cell --> { parent --> (primitives) }
            info_this_cycle = {"group-active" : {}, "cell-active": set(), "structural-enable": {}, "cell-invoke": {}, "primitive-enable": {}}
            for event in events:
                # check probe and cell signals to update currently active entities.
                signal_name = event["signal"]
                value = event["value"]
                if signal_name.endswith(".go") and value == 1: # cells have .go and .done
                    cell = signal_name.split(".go")[0]
                    cell_active.add(cell)
                if signal_name.endswith(".done") and value == 1:
                    cell = signal_name.split(".done")[0]
                    cell_active.remove(cell)
                # process all probes.
                for probe_label in probe_labels_to_sets:
                    cutoff = f"_{probe_label}"
                    if cutoff in signal_name:
                        # record cell name instead of component name.
                        split = signal_name.split(cutoff)[0].split(DELIMITER)[:-1]
                        cell_name = ".".join(signal_name.split(cutoff)[0].split(".")[:-1])
                        split.append(cell_name)
                        probe_info = tuple(split)
                        if value == 1:
                            probe_labels_to_sets[probe_label].add(probe_info)
                        elif value == 0:
                            probe_labels_to_sets[probe_label].remove(probe_info)
            # add all probe information
            info_this_cycle["cell-active"] = cell_active.copy()
            for (group, cell_name) in group_active:
                if cell_name in info_this_cycle["group-active"]:
                    info_this_cycle["group-active"][cell_name].add(group)
                else:
                    info_this_cycle["group-active"][cell_name] = {group}
            for (child_group, parent_group, cell_name) in structural_enable_active:
                if cell_name not in info_this_cycle["structural-enable"]:
                    info_this_cycle["structural-enable"][cell_name] = {child_group: {parent_group}}
                elif child_group not in info_this_cycle["structural-enable"][cell_name]:
                    info_this_cycle["structural-enable"][cell_name][child_group] = {parent_group}
                else:
                    info_this_cycle["structural-enable"][cell_name][child_group].add(parent_group)
            for (cell_name, parent_group, parent_cell_name) in cell_enable_active:
                if parent_cell_name not in info_this_cycle["cell-invoke"]:
                    info_this_cycle["cell-invoke"][parent_cell_name] = {parent_group : {cell_name}}
                elif parent_group not in info_this_cycle["cell-invoke"][parent_cell_name]:
                    info_this_cycle["cell-invoke"][parent_cell_name][parent_group] = {cell_name}
                else:
                    info_this_cycle["cell-invoke"][parent_cell_name][parent_group].add(cell_name)
            for (primitive_name, parent_group, cell_name) in primitive_enable:
                if cell_name not in info_this_cycle["primitive-enable"]:
                    info_this_cycle["primitive-enable"][cell_name] = {parent_group: {primitive_name}}
                elif parent_group not in info_this_cycle["primitive-enable"][cell_name]:
                    info_this_cycle["primitive-enable"][cell_name][parent_group] = {primitive_name}
                else:
                    info_this_cycle["primitive-enable"][cell_name][parent_group].add(primitive_name)
            self.trace[clock_cycles] = create_cycle_trace(info_this_cycle, self.cells_to_components, self.main_component, True) # True to track primitives

        self.clock_cycles = clock_cycles

# Generates a list of all of the components to potential cell names
# `prefix` is the cell's "path" (ex. for a cell "my_cell" defined in "main", the prefix would be "TOP.toplevel.main")
# The initial value of curr_component should be the top level/main component
def build_components_to_cells(prefix, curr_component, cells_to_components, components_to_cells):
    for (cell, cell_component) in cells_to_components[curr_component].items():
        if cell_component not in components_to_cells:
            components_to_cells[cell_component] = [f"{prefix}.{cell}"]
        else:
            components_to_cells[cell_component].append(f"{prefix}.{cell}")
        build_components_to_cells(prefix + f".{cell}", cell_component, cells_to_components, components_to_cells)

# Reads json generated by component-cells backend to produce a mapping from all components
# to cell names they could have.
def read_component_cell_names_json(json_file):
    cell_json = json.load(open(json_file))
    # For each component, contains a map from each cell name to its corresponding component
    # component name --> { cell name --> component name }
    cells_to_components = {}
    main_component = ""
    for curr_component_entry in cell_json:
        cell_map = {} # mapping cell names to component names for all cells in the current component
        if curr_component_entry["is_main_component"]:
            main_component = curr_component_entry["component"]
        for cell_info in curr_component_entry["cell_info"]:
            cell_map[cell_info["cell_name"]] = cell_info["component_name"]
        cells_to_components[curr_component_entry["component"]] = cell_map
    full_main_component = f"TOP.toplevel.{main_component}"
    components_to_cells = {main_component : [full_main_component]} # come up with a better name for this
    build_components_to_cells(full_main_component, main_component, cells_to_components, components_to_cells)
    full_cell_names_to_components = {}
    for component in components_to_cells:
        for cell in components_to_cells[component]:
            full_cell_names_to_components[cell] = component

    return full_main_component, full_cell_names_to_components

"""
Creates a tree that encapsulates all stacks that occur within the program.
"""
def create_tree(timeline_map):
    node_id_acc = 0
    tree_dict = {} # node id --> node name
    path_dict = {} # stack list string --> list of node ids
    path_prefixes_dict = {} # stack list string --> list of node ids
    stack_list = []
    # collect all of the stacks from the list. (i.e. "flatten" the timeline map values.)
    for sl in timeline_map.values():
        for s in sl:
            if s not in stack_list:
                stack_list.append(s)
    stack_list.sort(key=len)
    for stack in stack_list:
        stack_len = len(stack)
        id_path_list = []
        prefix = ""
        # obtain the longest prefix of the current stack. Everything after the prefix is a new stack element.
        for i in range(1, stack_len+1):
            attempted_prefix = ";".join(stack[0:stack_len-i])
            if attempted_prefix in path_prefixes_dict:
                prefix = attempted_prefix
                id_path_list = list(path_prefixes_dict[prefix])
                break
        # create nodes
        if prefix != "":
            new_nodes = stack[stack_len - i:]
            new_prefix = prefix
        else:
            new_nodes = stack
            new_prefix = ""
        for elem in new_nodes:
            if new_prefix == "":
                new_prefix = elem
            else:
                new_prefix += f";{elem}"
            tree_dict[node_id_acc] = elem
            id_path_list.append(node_id_acc)
            path_prefixes_dict[new_prefix] = list(id_path_list)
            node_id_acc += 1
        path_dict[new_prefix] = id_path_list

    return tree_dict, path_dict

def create_tree_rankings(trace, tree_dict, path_dict, path_to_edges, all_edges, dot_out_dir):
    stack_list_str_to_used_nodes = {}
    stack_list_str_to_used_edges = {}
    stack_list_str_to_cycles = {}
    all_nodes = set(tree_dict.keys())

    # accumulating counts
    for i in trace:
        stack_list_str = str(trace[i])
        if stack_list_str in stack_list_str_to_cycles:
            stack_list_str_to_cycles[stack_list_str].append(i)
            continue
        stack_list_str_to_cycles[stack_list_str] = [i]
        used_nodes = set()
        used_edges = set()

        for stack in trace[i]:
            stack_id = ";".join(stack)
            for node_id in path_dict[stack_id]:
                used_nodes.add(node_id)
            for edge in path_to_edges[stack_id]:
                used_edges.add(edge)
        stack_list_str_to_used_nodes[stack_list_str] = used_nodes
        stack_list_str_to_used_edges[stack_list_str] = used_edges

    sorted_stack_list_items = sorted(stack_list_str_to_cycles.items(), key=(lambda item : len(item[1])), reverse=True)
    acc = 0
    rankings_out = open(os.path.join(dot_out_dir, "rankings.csv"), "w")
    rankings_out.write("Rank,#Cycles,Cycles-list\n")
    for (stack_list_str, cycles) in sorted_stack_list_items:
        if acc == 5:
            break
        acc += 1
        # draw the tree
        fpath = os.path.join(dot_out_dir, f"rank{acc}.dot")
        with open(fpath, "w") as f:
            f.write("digraph rank" + str(acc) + " {\n")
            # declare nodes.
            for node in all_nodes:
                if node in stack_list_str_to_used_nodes[stack_list_str]:
                    f.write(f'\t{node} [label="{tree_dict[node]}"];\n')
                else:
                    f.write(f'\t{node} [label="{tree_dict[node]}",color="{INVISIBLE}",fontcolor="{INVISIBLE}"];\n')
            # write all edges.
            for edge in all_edges:
                if edge in stack_list_str_to_used_edges[stack_list_str]:
                    f.write(f'\t{edge} ; \n')
                else:
                    f.write(f'\t{edge} [color="{INVISIBLE}"]; \n')
            f.write("}")

        # should write to a txt file what
        rankings_out.write(f"{acc},{len(cycles)},{';'.join(str(c) for c in cycles)}\n")


# one tree to summarize the entire execution.
def create_aggregate_tree(timeline_map, out_dir, tree_dict, path_dict):
    path_to_edges, all_edges = create_edge_dict(path_dict)

    leaf_nodes_dict = {node_id: 0 for node_id in tree_dict} # how many times was this node a leaf?
    edges_dict = {} # how many times was this edge active?

    for stack_list in timeline_map.values():
        edges_this_cycle = set()
        leaves_this_cycle = set()
        for stack in stack_list:
            stack_id = ";".join(stack)
            # record the leaf node. ignore all primitives as I think we care more about the group that called the primitive (up to debate)
            leaf_node = path_dict[stack_id][-1]
            if "primitive" in tree_dict[leaf_node]:
                leaf_node = path_dict[stack_id][-2]
            if leaf_node not in leaves_this_cycle:
                leaf_nodes_dict[leaf_node] += 1
                leaves_this_cycle.add(leaf_node)
            for edge in path_to_edges[stack_id]:
                if edge not in edges_this_cycle:
                    if edge not in edges_dict:
                        edges_dict[edge] = 1
                    else:
                        edges_dict[edge] += 1
                    edges_this_cycle.add(edge)
    
    # write the tree
    if not os.path.exists(out_dir):
        os.mkdir(out_dir)
    with open(os.path.join(out_dir, "aggregate.dot"), "w") as f:
        f.write("digraph aggregate {\n")
        # declare nodes
        for node in leaf_nodes_dict:
            if "primitive" in tree_dict[node]:
                f.write(f'\t{node} [label="{tree_dict[node]}"];\n')
            else:
                f.write(f'\t{node} [label="{tree_dict[node]} ({leaf_nodes_dict[node]})"];\n')
        # write edges with labels
        for edge in edges_dict:
            f.write(f'\t{edge} [label="{edges_dict[edge]}"]; \n')
        f.write("}")

def create_path_dot_str_dict(path_dict):
    path_to_dot_str = {} # stack list string --> stack path representation on dot file.

    for path_id in path_dict:
        path = path_dict[path_id]
        path_acc = ""
        for node_id in path[0:-1]:
            path_acc += f'{node_id} -> '
        path_acc += f'{path[-1]}'
        path_to_dot_str[path_id] = path_acc

    return path_to_dot_str

def create_edge_dict(path_dict):
    path_to_edges = {} # stack list string --> [edge string representation]
    all_edges = set()

    for path_id in path_dict:
        path = path_dict[path_id]
        edge_set = []
        for i in range(len(path)-1):
            edge = f"{path[i]} -> {path[i+1]}"
            edge_set.append(edge)
            all_edges.add(edge)
        path_to_edges[path_id] = edge_set

    return path_to_edges, list(sorted(all_edges))

# create a tree where we divide cycles via par arms
def compute_scaled_flame(timeline_map):
    stacks = {}
    for i in timeline_map:
        num_stacks = len(timeline_map[i])
        cycle_slice = round(1 / num_stacks, 3)
        last_cycle_slice = 1 - (cycle_slice * (num_stacks - 1))
        acc = 0
        for stack_list in timeline_map[i]:
            stack_id = ";".join(stack_list)
            slice_to_add = cycle_slice if acc < num_stacks - 1 else last_cycle_slice
            if stack_id not in stacks:
                stacks[stack_id] = slice_to_add * SCALED_FLAME_MULTIPLIER
            else:
                stacks[stack_id] += slice_to_add * SCALED_FLAME_MULTIPLIER
            acc += 1
            
    return stacks

def create_flame_groups(timeline_map, flame_out_file, flames_out_dir):
    if not os.path.exists(flames_out_dir):
        os.mkdir(flames_out_dir)
    
    # make flame graph folded file
    stacks = {} # stack to number of cycles
    for i in timeline_map:
        for stack_list in timeline_map[i]:
            stack_id = ";".join(stack_list)
            if stack_id not in stacks:
                stacks[stack_id] = 1
            else:
                stacks[stack_id] += 1
    
    with open(flame_out_file, "w") as flame_out:
        for stack in stacks:
            flame_out.write(f"{stack} {stacks[stack]}\n")

    scaled_stacks = compute_scaled_flame(timeline_map)
    with open(os.path.join(flames_out_dir, "scaled-flame.folded"), "w") as div_flame_out:
        for stack in scaled_stacks:
            div_flame_out.write(f"{stack} {scaled_stacks[stack]}\n")

def create_slideshow_dot(timeline_map, dot_out_dir, flame_out_file, flames_out_dir):

    if not os.path.exists(dot_out_dir):
        os.mkdir(dot_out_dir)

    # probably wise to not have a billion dot files.
    if len(timeline_map) > TREE_PICTURE_LIMIT:
        print(f"Simulation exceeds {TREE_PICTURE_LIMIT} cycles, skipping trees...")
        return
    tree_dict, path_dict = create_tree(timeline_map)
    path_to_edges, all_edges = create_edge_dict(path_dict)

    for i in timeline_map:
        used_edges = {}
        used_paths = set()
        used_nodes = set()
        all_nodes = set(tree_dict.keys())
        # figure out what nodes are used and what nodes aren't used
        for stack in timeline_map[i]:
            stack_id = ";".join(stack)
            used_paths.add(stack_id)
            for node_id in path_dict[stack_id]:
                used_nodes.add(node_id)
            for edge in path_to_edges[stack_id]:
                if edge not in used_edges:
                    used_edges[edge] = 1
                else:
                    used_edges[edge] += 1

        fpath = os.path.join(dot_out_dir, f"cycle{i}.dot")
        with open(fpath, "w") as f:
            f.write("digraph cycle" + str(i) + " {\n")
            # declare nodes.
            for node in all_nodes:
                if node in used_nodes:
                    f.write(f'\t{node} [label="{tree_dict[node]}"];\n')
                else:
                    f.write(f'\t{node} [label="{tree_dict[node]}",color="{INVISIBLE}",fontcolor="{INVISIBLE}"];\n')
            # write all edges.
            for edge in all_edges:
                if edge in used_edges.keys():
                    f.write(f'\t{edge} ; \n')
                else:
                    f.write(f'\t{edge} [color="{INVISIBLE}"]; \n')
            f.write("}")

def dump_trace(trace, out_dir):
    with open(os.path.join(out_dir, "trace.json"), "w") as json_out:
        json.dump(trace, json_out, indent = 2)

def main(vcd_filename, cells_json_file, out_dir, flame_out):
    print(f"Start time: {datetime.now()}")
    main_component, cells_to_components = read_component_cell_names_json(cells_json_file)
    print(f"Start reading VCD: {datetime.now()}")
    converter = VCDConverter(main_component, cells_to_components)
    vcdvcd.VCDVCD(vcd_filename, callbacks=converter)
    print(f"Start Postprocessing VCD: {datetime.now()}")
    converter.postprocess()
    print(f"End Postprocessing VCD: {datetime.now()}")
    print(f"End reading VCD: {datetime.now()}")

    if len(converter.trace) < 100:
        for i in converter.trace:
            print(i)
            for stack in converter.trace[i]:
                print(f"\t{stack}")

    tree_dict, path_dict = create_tree(converter.trace)
    path_to_edges, all_edges = create_edge_dict(path_dict)

    create_aggregate_tree(converter.trace, out_dir, tree_dict, path_dict)
    create_tree_rankings(converter.trace, tree_dict, path_dict, path_to_edges, all_edges, out_dir)
    create_flame_groups(converter.trace, flame_out, out_dir)
    dump_trace(converter.trace, out_dir)
    print(f"End time: {datetime.now()}")

if __name__ == "__main__":
    if len(sys.argv) > 4:
        vcd_filename = sys.argv[1]
        cells_json = sys.argv[2]
        out_dir = sys.argv[3]
        flame_out = sys.argv[4]
        if len(sys.argv) == 5:
            cells_for_timeline = sys.argv[5]
        else:
            cells_for_timeline = ""
        main(vcd_filename, cells_json, out_dir, flame_out, cells_for_timeline)
    else:
        args_desc = [
            "VCD_FILE",
            "CELLS_JSON",
<<<<<<< HEAD
            "DOT_FILE_DIR",
            "FLAME_OUT",
            "FLAME_OUT_DIR",
            "[CELLS_FOR_TIMELINE]"
=======
            "OUT_DIR",
            "FLATTENED_FLAME_OUT"
>>>>>>> 7bf15fa6
        ]
        print(f"Usage: {sys.argv[0]} {' '.join(args_desc)}")
        print("CELLS_JSON: Run the `component_cells` tool")
        print("CELLS_FOR_TIMELINE is an optional ")
        sys.exit(-1)<|MERGE_RESOLUTION|>--- conflicted
+++ resolved
@@ -561,15 +561,9 @@
         args_desc = [
             "VCD_FILE",
             "CELLS_JSON",
-<<<<<<< HEAD
-            "DOT_FILE_DIR",
-            "FLAME_OUT",
-            "FLAME_OUT_DIR",
+            "OUT_DIR",
+            "FLATTENED_FLAME_OUT",
             "[CELLS_FOR_TIMELINE]"
-=======
-            "OUT_DIR",
-            "FLATTENED_FLAME_OUT"
->>>>>>> 7bf15fa6
         ]
         print(f"Usage: {sys.argv[0]} {' '.join(args_desc)}")
         print("CELLS_JSON: Run the `component_cells` tool")
