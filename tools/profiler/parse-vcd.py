import csv
import sys
import json
import vcdvcd

def remove_size_from_name(name: str) -> str:
    """ changes e.g. "state[2:0]" to "state" """
    return name.split('[')[0]

class ProfilingInfo:
    def __init__(self, name, fsm_name=None, fsm_values=None, tdcc_group_name=None):
        self.name = name
        self.fsm_name = fsm_name
        self.fsm_values = fsm_values
        self.total_cycles = 0
        self.closed_segments = [] # Segments will be (start_time, end_time)
        self.current_segment = None
        self.tdcc_group = tdcc_group_name

    def __repr__ (self):
        segments_str = ""
        for segment in self.closed_segments:
            if (segments_str != ""):
                segments_str += ", "
            segments_str += f"[{segment['start']}, {segment['end']})"
        return (f"Group {self.name}:\n" +
        f"\tFSM name: {self.fsm_name}\n" +
        f"\tFSM state ids: {self.fsm_values}\n" +
        f"\tTotal cycles: {self.total_cycles}\n" +
        f"\t# of times active: {len(self.closed_segments)}\n" +
        f"\tSegments: {segments_str}\n"
        )

    def is_active(self):
        return self.current_segment is not None

    def start_clock_cycle(self):
        if self.current_segment is None:
            return -1
        else:
            return self.current_segment["start"]

    def compute_average_cycles(self):
        if len(self.closed_segments) == 0:
            return 0
        else:
            return round(self.total_cycles / len(self.closed_segments), 2)

    def emit_csv_data(self):
        return {"name": self.name, 
                "total-cycles" : self.total_cycles,
                "times-active" : len(self.closed_segments),
                "avg" : self.compute_average_cycles()}

    def summary(self):
        return (f"Group {self.name} Summary:\n" +
        f"\tTotal cycles: {self.total_cycles}\n" +
        f"\t# of times active: {len(self.closed_segments)}\n" +
        f"\tAvg runtime: {self.compute_average_cycles()}\n"
        )

    def start_new_segment(self, curr_clock_cycle):
        if self.current_segment is None:
            self.current_segment = {"start": curr_clock_cycle, "end": -1}
        else:
            print(f"Error! The group {self.name} is starting a new segment while the current segment is not closed.")
            print(f"Current segment: {self.current_segment}")
            sys.exit(1)

    def end_current_segment(self, curr_clock_cycle):
        if self.current_segment is not None and self.current_segment["end"] == -1: # ignore cases where done is high forever
            self.current_segment["end"] = curr_clock_cycle
            self.closed_segments.append(self.current_segment)
            self.total_cycles += curr_clock_cycle - self.current_segment["start"]
            self.current_segment = None # Reset current segment    

class VCDConverter(vcdvcd.StreamParserCallbacks):

    def __init__(self, fsms, single_enable_names, tdcc_group_names, fsm_group_maps, cells_to_components, main_component):
        super().__init__()
        self.main_component = main_component
        self.fsms = fsms
        self.single_enable_names = single_enable_names
        self.cells_to_components = cells_to_components
        # Recording the first cycle when the TDCC group became active
<<<<<<< HEAD
=======
        # FIXME: remove after fixing enddefinitions
>>>>>>> a4da8168
        self.tdcc_group_active_cycle = {tdcc_group_name : -1 for tdcc_group_name in tdcc_group_names}
        self.tdcc_group_to_go_id = {tdcc_group_name : None for tdcc_group_name in tdcc_group_names}
        # self.tdcc_group_active_cycle = {} # filled in enddefinitions
        # self.tdcc_group_to_go_id = {} # filled in enddefinitions
        self.profiling_info = {}
        self.signal_to_signal_id = {fsm : None for fsm in fsms}
        self.signal_to_curr_value = {fsm : 0 for fsm in fsms}
        self.main_go_id = None
        self.main_go_on = False
        self.main_go_on_time = None
        self.clock_id = None
        self.clock_cycle_acc = -1 # The 0th clock cycle will be 0.
        for group in fsm_group_maps:
            self.profiling_info[group] = ProfilingInfo(group, fsm_group_maps[group]["fsm"], fsm_group_maps[group]["ids"], fsm_group_maps[group]["tdcc-group-name"])
        for single_enable_group in single_enable_names:
            self.profiling_info[single_enable_group] = ProfilingInfo(single_enable_group)
            self.signal_to_curr_value[f"{single_enable_group}_go"] = -1
            self.signal_to_curr_value[f"{single_enable_group}_done"] = -1

    def enddefinitions(self, vcd, signals, cur_sig_vals):
        # convert references to list and sort by name
        refs = [(k, v) for k, v in vcd.references_to_ids.items()]
        refs = sorted(refs, key=lambda e: e[0])
        names = [remove_size_from_name(e[0]) for e in refs]
        self.main_go_id = vcd.references_to_ids[f"{self.main_component}.go"]

        clock_name = f"{self.main_component}.clk"
        if clock_name in names:
            self.clock_id = vcd.references_to_ids[clock_name]
        else:
            print("Can't find the clock? Exiting...")
            sys.exit(1)

        for name, id in refs:
            # We may want to optimize these nested for loops
            for tdcc_group in self.tdcc_group_to_go_id:
                if name.startswith(f"{tdcc_group}_go.out["):
                    self.tdcc_group_to_go_id[tdcc_group] = id
            for fsm in self.fsms:
                if name.startswith(f"{fsm}.out["):
                    self.signal_to_signal_id[fsm] = id
            for single_enable_group in self.single_enable_names:
                if name.startswith(f"{single_enable_group}_go.out["):
                    self.signal_to_signal_id[f"{single_enable_group}_go"] = id
                if name.startswith(f"{single_enable_group}_done.out["):
                    self.signal_to_signal_id[f"{single_enable_group}_done"] = id

    def value(
        self,
        vcd,
        time,
        value,
        identifier_code,
        cur_sig_vals,
    ):
        # Start profiling after main's go is on
        if identifier_code == self.main_go_id and value == "1":
            self.main_go_on_time = time
        if self.main_go_on_time is None :
            return

        # detect rising edge on clock
        if identifier_code == self.clock_id and value == "1":
            self.clock_cycle_acc += 1
            # Update TDCC group signals first
            for (tdcc_group_name, tdcc_signal_id) in self.tdcc_group_to_go_id.items():
                tdcc_group_is_active = int(cur_sig_vals[tdcc_signal_id], 2) == 1
                if self.tdcc_group_active_cycle[tdcc_group_name] == -1 and tdcc_group_is_active: # the tdcc group just became active
                    self.tdcc_group_active_cycle[tdcc_group_name] = self.clock_cycle_acc
                elif self.tdcc_group_active_cycle[tdcc_group_name] > -1 and not tdcc_group_is_active:
                    self.tdcc_group_active_cycle[tdcc_group_name] = -1
            # for each signal that we want to check, we need to sample the values
            for (signal_name, signal_id) in self.signal_to_signal_id.items():
                signal_curr_value = self.signal_to_curr_value[signal_name]
                signal_new_value = int(cur_sig_vals[signal_id], 2) # signal value at this point in time
                if "_go" in signal_name and signal_new_value == 1:
                    # start of group ground truth
                    group = "_".join(signal_name.split("_")[0:-1])
                    curr_group_info = self.profiling_info[group]
                    # We want to start a segment regardless of whether it changed
                    if self.main_go_on_time == time or signal_new_value != signal_curr_value:
                        curr_group_info.start_new_segment(self.clock_cycle_acc)
                elif "_done" in signal_name and signal_new_value == 1:
                    # end of single enable group
                    group = "_".join(signal_name.split("_")[0:-1])
                    self.profiling_info[group].end_current_segment(self.clock_cycle_acc)
                elif "fsm" in signal_name:
                    # Workarounds because the value 0 may not correspond to a group
                    if signal_curr_value in self.fsms[signal_name]:
                        # group that is recorded to be active last cycle. If the signal changed then it would be the previous group
                        curr_group = self.fsms[signal_name][signal_curr_value]
                        # if the FSM value changed, then we must end the current group (regardless of whether we can start the next group)
                        if signal_new_value != signal_curr_value and signal_curr_value != -1:
                            self.profiling_info[curr_group].end_current_segment(self.clock_cycle_acc)
                    if signal_new_value in self.fsms[signal_name]:
                        next_group = self.fsms[signal_name][signal_new_value]
                        tdcc_group_active_cycle = self.tdcc_group_active_cycle[self.profiling_info[next_group].tdcc_group]
                        if tdcc_group_active_cycle == -1: # If the TDCC group is not active, then no segments should start
                            continue
                        # if the FSM value didn't change but the TDCC group just got enabled, then we must start the next group
                        if signal_new_value == signal_curr_value and tdcc_group_active_cycle == self.clock_cycle_acc:
                            self.profiling_info[next_group].start_new_segment(self.clock_cycle_acc)
                        elif signal_new_value != signal_curr_value: # otherwise we start a new segment when the signal changed
                            self.profiling_info[next_group].start_new_segment(self.clock_cycle_acc)
                # Update internal signal value
                self.signal_to_curr_value[signal_name] = signal_new_value                

# Generates a list of all of the components to potential cell names
# prefix is the cell's "path" (ex. for a cell "my_cell" defined in "main", the prefix would be "TOP.toplevel.main")
# The initial value of curr_component should be the top level/main component
def build_components_to_cells(prefix, curr_component, cells_to_components, components_to_cells):
    # prefix += f".{curr_component}"
    for (cell, cell_component) in cells_to_components[curr_component].items():
        if cell_component not in components_to_cells:
            components_to_cells[cell_component] = [f"{prefix}.{cell}"]
        else:
            components_to_cells[cell_component].append(f"{prefix}.{cell}")
        build_components_to_cells(prefix + f".{cell}", cell_component, cells_to_components, components_to_cells)

# Reads json generated by component-cells backend to produce a mapping from all components
# to cell names they could have.
def read_component_cell_names_json(json_file):
    cell_json = json.load(open(json_file))
    # For each component, contains a map from each cell name to its corresponding component
    # component name --> { cell name --> component name}
    cells_to_components = {}
    main_component = ""
    for curr_component_entry in cell_json:
        cell_map = {} # mapping cell names to component names for all cells in the current component
        if curr_component_entry["is_main_component"]:
            main_component = curr_component_entry["component"]
        for cell_info in curr_component_entry["cell_info"]:
            cell_map[cell_info["cell_name"]] = cell_info["component_name"]
        cells_to_components[curr_component_entry["component"]] = cell_map
    full_main_component = f"TOP.toplevel.{main_component}"
    components_to_cells = {main_component : [full_main_component]} # come up with a better name for this
    build_components_to_cells(full_main_component, main_component, cells_to_components, components_to_cells)
    return full_main_component, components_to_cells

# Reads json generated by TDCC (via dump-fsm-json option) to produce 
def remap_tdcc_json(json_file, components_to_cells):
    profiling_infos = json.load(open(json_file))
    single_enable_names = set() # groups that aren't managed by FSMs
    tdcc_group_names = set() # TDCC-generated groups that manage control flow using FSMs
    fsm_group_maps = {} # fsm-managed groups info (fsm register, TDCC group that manages fsm, id of group within fsm)
    fsms = {} # Remapping of JSON data for easy access
    for profiling_info in profiling_infos:
        if "Fsm" in profiling_info:
            fsm = profiling_info["Fsm"]
            # create entries for all possible cells of component
            for cell in components_to_cells[fsm["component"]]:
                fsm_name = cell + "." + fsm["fsm"]
                fsms[fsm_name] = {}
                for state in fsm["states"]:
                    group_name = cell + "." + state["group"]
                    fsms[fsm_name][state["id"]] = group_name
                    tdcc_group = cell + "." + fsm["group"]
                    if group_name not in fsm_group_maps:
                        fsm_group_maps[group_name] = {"fsm": fsm_name, "tdcc-group-name": tdcc_group, "ids": [state["id"]]}
                        tdcc_group_names.add(tdcc_group) # Keep track of the TDCC group to figure out when first group starts
                    else:     
                        fsm_group_maps[group_name]["ids"].append(state["id"])  
        else:
            for cell in components_to_cells[profiling_info["SingleEnable"]["component"]]: # get all possibilities of cells
                single_enable_names.add(cell + "." + profiling_info["SingleEnable"]["group"])
<<<<<<< HEAD

    return fsms, single_enable_names, tdcc_group_names, fsm_group_maps

def main(vcd_filename, groups_json_file, cells_json_file, out_csv, dump_out_json):
=======

    return fsms, single_enable_names, tdcc_group_names, fsm_group_maps

def main(vcd_filename, groups_json_file, cells_json_file, out_csv):
>>>>>>> a4da8168
    main_component, components_to_cells = read_component_cell_names_json(cells_json_file)
    fsms, single_enable_names, tdcc_group_names, fsm_group_maps = remap_tdcc_json(groups_json_file, components_to_cells)
    converter = VCDConverter(fsms, single_enable_names, tdcc_group_names, fsm_group_maps, components_to_cells, main_component)
    vcdvcd.VCDVCD(vcd_filename, callbacks=converter, store_tvs=False)
    print(f"Total clock cycles: {converter.clock_cycle_acc}")
    print("=====SUMMARY=====")
    print()
    groups_to_emit = list(filter(lambda group : not group.name.startswith("tdcc") and not group.name.endswith("END"), converter.profiling_info.values()))
    groups_to_emit.sort(key=lambda x : x.name) # to preserve stability
    groups_to_emit.sort(key=lambda x : x.total_cycles, reverse=True)
    csv_acc = []
<<<<<<< HEAD
    dump_json_acc = []
    for group_info in groups_to_emit:
        csv_acc.append(group_info.emit_csv_data())
        dump_json_acc.append(group_info.__dict__)
=======
    for group_info in groups_to_emit:
        csv_acc.append(group_info.emit_csv_data())
>>>>>>> a4da8168
        print(group_info.summary())
    print("=====DUMP=====")
    print()
    for group_info in groups_to_emit:
        print(group_info)
<<<<<<< HEAD
    # emit a json for visualizer script
    print(f"Writing dump JSON to {dump_out_json}")
    with open(dump_out_json, "w", encoding="utf-8") as dump_file:
        dump_file.write(json.dumps(dump_json_acc, indent=4))
    # emitting a CSV file for easier eyeballing
    print(f"Writing summary to {out_csv}")
    csv_keys = ["name", "total-cycles", "times-active", "avg"]
    csv_acc.append({ "name": "TOTAL", "total-cycles": converter.clock_cycle_acc, "times-active": "-", "avg": "-"})
    if (out_csv == "STDOUT"):
        writer = csv.DictWriter(sys.stdout, csv_keys, lineterminator="\n")
    else:
        writer = csv.DictWriter(open(out_csv, "w"), csv_keys, lineterminator="\n")
    writer.writeheader()
    writer.writerows(csv_acc)

if __name__ == "__main__":
    if len(sys.argv) > 5:
=======
    # emitting a CSV file for easier eyeballing
    print(f"Writing summary to {out_csv}")
    with open(out_csv, 'w') as csvfile:
        csv_keys = ["name", "total-cycles", "times-active", "avg"]
        csv_acc.append({ "name": "TOTAL", "total-cycles": converter.clock_cycle_acc, "times-active": "-", "avg": "-"})
        writer = csv.DictWriter(csvfile, csv_keys, lineterminator="\n")
        writer.writeheader()
        writer.writerows(csv_acc)

if __name__ == "__main__":
    if len(sys.argv) > 4:
>>>>>>> a4da8168
        vcd_filename = sys.argv[1]
        fsm_json = sys.argv[2]
        cells_json = sys.argv[3]
        out_csv = sys.argv[4]
<<<<<<< HEAD
        dump_out_json = sys.argv[5]
        main(vcd_filename, fsm_json, cells_json, out_csv, dump_out_json)
=======
        main(vcd_filename, fsm_json, cells_json, out_csv)
>>>>>>> a4da8168
    else:
        args_desc = [
            "VCD_FILE",
            "TDCC_JSON",
            "CELLS_JSON",
<<<<<<< HEAD
            "SUMMARY_OUT_CSV",
            "DUMP_OUT_JSON"
=======
            "SUMMARY_OUT_CSV"
>>>>>>> a4da8168
        ]
        print(f"Usage: {sys.argv[0]} {' '.join(args_desc)}")
        print("TDCC_JSON: Run Calyx with `tdcc:dump-fsm-json` option")
        print("CELLS_JSON: Run Calyx with `component-cells` backend")
<<<<<<< HEAD
        print("If SUMMARY_OUT_CSV is STDOUT, then summary CSV will be printed to stdout")
=======
>>>>>>> a4da8168
        sys.exit(-1)<|MERGE_RESOLUTION|>--- conflicted
+++ resolved
@@ -1,3 +1,4 @@
+import csv
 import csv
 import sys
 import json
@@ -18,6 +19,11 @@
         self.tdcc_group = tdcc_group_name
 
     def __repr__ (self):
+        segments_str = ""
+        for segment in self.closed_segments:
+            if (segments_str != ""):
+                segments_str += ", "
+            segments_str += f"[{segment['start']}, {segment['end']})"
         segments_str = ""
         for segment in self.closed_segments:
             if (segments_str != ""):
@@ -29,10 +35,15 @@
         f"\tTotal cycles: {self.total_cycles}\n" +
         f"\t# of times active: {len(self.closed_segments)}\n" +
         f"\tSegments: {segments_str}\n"
+        f"\tTotal cycles: {self.total_cycles}\n" +
+        f"\t# of times active: {len(self.closed_segments)}\n" +
+        f"\tSegments: {segments_str}\n"
         )
+
 
     def is_active(self):
         return self.current_segment is not None
+
 
     def start_clock_cycle(self):
         if self.current_segment is None:
@@ -41,7 +52,10 @@
             return self.current_segment["start"]
 
     def compute_average_cycles(self):
+
+    def compute_average_cycles(self):
         if len(self.closed_segments) == 0:
+            return 0
             return 0
         else:
             return round(self.total_cycles / len(self.closed_segments), 2)
@@ -53,9 +67,19 @@
                 "avg" : self.compute_average_cycles()}
 
     def summary(self):
+            return round(self.total_cycles / len(self.closed_segments), 2)
+
+    def emit_csv_data(self):
+        return {"name": self.name, 
+                "total-cycles" : self.total_cycles,
+                "times-active" : len(self.closed_segments),
+                "avg" : self.compute_average_cycles()}
+
+    def summary(self):
         return (f"Group {self.name} Summary:\n" +
         f"\tTotal cycles: {self.total_cycles}\n" +
         f"\t# of times active: {len(self.closed_segments)}\n" +
+        f"\tAvg runtime: {self.compute_average_cycles()}\n"
         f"\tAvg runtime: {self.compute_average_cycles()}\n"
         )
 
@@ -79,14 +103,11 @@
     def __init__(self, fsms, single_enable_names, tdcc_group_names, fsm_group_maps, cells_to_components, main_component):
         super().__init__()
         self.main_component = main_component
+        self.main_component = main_component
         self.fsms = fsms
         self.single_enable_names = single_enable_names
         self.cells_to_components = cells_to_components
         # Recording the first cycle when the TDCC group became active
-<<<<<<< HEAD
-=======
-        # FIXME: remove after fixing enddefinitions
->>>>>>> a4da8168
         self.tdcc_group_active_cycle = {tdcc_group_name : -1 for tdcc_group_name in tdcc_group_names}
         self.tdcc_group_to_go_id = {tdcc_group_name : None for tdcc_group_name in tdcc_group_names}
         # self.tdcc_group_active_cycle = {} # filled in enddefinitions
@@ -101,6 +122,8 @@
         self.clock_cycle_acc = -1 # The 0th clock cycle will be 0.
         for group in fsm_group_maps:
             self.profiling_info[group] = ProfilingInfo(group, fsm_group_maps[group]["fsm"], fsm_group_maps[group]["ids"], fsm_group_maps[group]["tdcc-group-name"])
+        for group in fsm_group_maps:
+            self.profiling_info[group] = ProfilingInfo(group, fsm_group_maps[group]["fsm"], fsm_group_maps[group]["ids"], fsm_group_maps[group]["tdcc-group-name"])
         for single_enable_group in single_enable_names:
             self.profiling_info[single_enable_group] = ProfilingInfo(single_enable_group)
             self.signal_to_curr_value[f"{single_enable_group}_go"] = -1
@@ -112,7 +135,9 @@
         refs = sorted(refs, key=lambda e: e[0])
         names = [remove_size_from_name(e[0]) for e in refs]
         self.main_go_id = vcd.references_to_ids[f"{self.main_component}.go"]
-
+        self.main_go_id = vcd.references_to_ids[f"{self.main_component}.go"]
+
+        clock_name = f"{self.main_component}.clk"
         clock_name = f"{self.main_component}.clk"
         if clock_name in names:
             self.clock_id = vcd.references_to_ids[clock_name]
@@ -124,13 +149,17 @@
             # We may want to optimize these nested for loops
             for tdcc_group in self.tdcc_group_to_go_id:
                 if name.startswith(f"{tdcc_group}_go.out["):
+                if name.startswith(f"{tdcc_group}_go.out["):
                     self.tdcc_group_to_go_id[tdcc_group] = id
             for fsm in self.fsms:
+                if name.startswith(f"{fsm}.out["):
                 if name.startswith(f"{fsm}.out["):
                     self.signal_to_signal_id[fsm] = id
             for single_enable_group in self.single_enable_names:
                 if name.startswith(f"{single_enable_group}_go.out["):
+                if name.startswith(f"{single_enable_group}_go.out["):
                     self.signal_to_signal_id[f"{single_enable_group}_go"] = id
+                if name.startswith(f"{single_enable_group}_done.out["):
                 if name.startswith(f"{single_enable_group}_done.out["):
                     self.signal_to_signal_id[f"{single_enable_group}_done"] = id
 
@@ -228,6 +257,40 @@
 
 # Reads json generated by TDCC (via dump-fsm-json option) to produce 
 def remap_tdcc_json(json_file, components_to_cells):
+# Generates a list of all of the components to potential cell names
+# prefix is the cell's "path" (ex. for a cell "my_cell" defined in "main", the prefix would be "TOP.toplevel.main")
+# The initial value of curr_component should be the top level/main component
+def build_components_to_cells(prefix, curr_component, cells_to_components, components_to_cells):
+    # prefix += f".{curr_component}"
+    for (cell, cell_component) in cells_to_components[curr_component].items():
+        if cell_component not in components_to_cells:
+            components_to_cells[cell_component] = [f"{prefix}.{cell}"]
+        else:
+            components_to_cells[cell_component].append(f"{prefix}.{cell}")
+        build_components_to_cells(prefix + f".{cell}", cell_component, cells_to_components, components_to_cells)
+
+# Reads json generated by component-cells backend to produce a mapping from all components
+# to cell names they could have.
+def read_component_cell_names_json(json_file):
+    cell_json = json.load(open(json_file))
+    # For each component, contains a map from each cell name to its corresponding component
+    # component name --> { cell name --> component name}
+    cells_to_components = {}
+    main_component = ""
+    for curr_component_entry in cell_json:
+        cell_map = {} # mapping cell names to component names for all cells in the current component
+        if curr_component_entry["is_main_component"]:
+            main_component = curr_component_entry["component"]
+        for cell_info in curr_component_entry["cell_info"]:
+            cell_map[cell_info["cell_name"]] = cell_info["component_name"]
+        cells_to_components[curr_component_entry["component"]] = cell_map
+    full_main_component = f"TOP.toplevel.{main_component}"
+    components_to_cells = {main_component : [full_main_component]} # come up with a better name for this
+    build_components_to_cells(full_main_component, main_component, cells_to_components, components_to_cells)
+    return full_main_component, components_to_cells
+
+# Reads json generated by TDCC (via dump-fsm-json option) to produce 
+def remap_tdcc_json(json_file, components_to_cells):
     profiling_infos = json.load(open(json_file))
     single_enable_names = set() # groups that aren't managed by FSMs
     tdcc_group_names = set() # TDCC-generated groups that manage control flow using FSMs
@@ -252,17 +315,10 @@
         else:
             for cell in components_to_cells[profiling_info["SingleEnable"]["component"]]: # get all possibilities of cells
                 single_enable_names.add(cell + "." + profiling_info["SingleEnable"]["group"])
-<<<<<<< HEAD
 
     return fsms, single_enable_names, tdcc_group_names, fsm_group_maps
 
 def main(vcd_filename, groups_json_file, cells_json_file, out_csv, dump_out_json):
-=======
-
-    return fsms, single_enable_names, tdcc_group_names, fsm_group_maps
-
-def main(vcd_filename, groups_json_file, cells_json_file, out_csv):
->>>>>>> a4da8168
     main_component, components_to_cells = read_component_cell_names_json(cells_json_file)
     fsms, single_enable_names, tdcc_group_names, fsm_group_maps = remap_tdcc_json(groups_json_file, components_to_cells)
     converter = VCDConverter(fsms, single_enable_names, tdcc_group_names, fsm_group_maps, components_to_cells, main_component)
@@ -274,21 +330,15 @@
     groups_to_emit.sort(key=lambda x : x.name) # to preserve stability
     groups_to_emit.sort(key=lambda x : x.total_cycles, reverse=True)
     csv_acc = []
-<<<<<<< HEAD
     dump_json_acc = []
     for group_info in groups_to_emit:
         csv_acc.append(group_info.emit_csv_data())
         dump_json_acc.append(group_info.__dict__)
-=======
-    for group_info in groups_to_emit:
-        csv_acc.append(group_info.emit_csv_data())
->>>>>>> a4da8168
         print(group_info.summary())
     print("=====DUMP=====")
     print()
     for group_info in groups_to_emit:
         print(group_info)
-<<<<<<< HEAD
     # emit a json for visualizer script
     print(f"Writing dump JSON to {dump_out_json}")
     with open(dump_out_json, "w", encoding="utf-8") as dump_file:
@@ -306,46 +356,22 @@
 
 if __name__ == "__main__":
     if len(sys.argv) > 5:
-=======
-    # emitting a CSV file for easier eyeballing
-    print(f"Writing summary to {out_csv}")
-    with open(out_csv, 'w') as csvfile:
-        csv_keys = ["name", "total-cycles", "times-active", "avg"]
-        csv_acc.append({ "name": "TOTAL", "total-cycles": converter.clock_cycle_acc, "times-active": "-", "avg": "-"})
-        writer = csv.DictWriter(csvfile, csv_keys, lineterminator="\n")
-        writer.writeheader()
-        writer.writerows(csv_acc)
-
-if __name__ == "__main__":
-    if len(sys.argv) > 4:
->>>>>>> a4da8168
         vcd_filename = sys.argv[1]
         fsm_json = sys.argv[2]
         cells_json = sys.argv[3]
         out_csv = sys.argv[4]
-<<<<<<< HEAD
         dump_out_json = sys.argv[5]
         main(vcd_filename, fsm_json, cells_json, out_csv, dump_out_json)
-=======
-        main(vcd_filename, fsm_json, cells_json, out_csv)
->>>>>>> a4da8168
     else:
         args_desc = [
             "VCD_FILE",
             "TDCC_JSON",
             "CELLS_JSON",
-<<<<<<< HEAD
             "SUMMARY_OUT_CSV",
             "DUMP_OUT_JSON"
-=======
-            "SUMMARY_OUT_CSV"
->>>>>>> a4da8168
         ]
         print(f"Usage: {sys.argv[0]} {' '.join(args_desc)}")
         print("TDCC_JSON: Run Calyx with `tdcc:dump-fsm-json` option")
         print("CELLS_JSON: Run Calyx with `component-cells` backend")
-<<<<<<< HEAD
         print("If SUMMARY_OUT_CSV is STDOUT, then summary CSV will be printed to stdout")
-=======
->>>>>>> a4da8168
         sys.exit(-1)