--- conflicted
+++ resolved
@@ -41,7 +41,8 @@
 
 tests/xilinx/cocotb/**/hdl
 
-<<<<<<< HEAD
+.vscode/settings.json
+
 # Dune build directory
 _build
 # This opam file is generated from dune-project
@@ -80,7 +81,4 @@
 lia.cache
 nia.cache
 nlia.cache
-nra.cache
-=======
-.vscode/settings.json
->>>>>>> c4c096cb
+nra.cache