--- conflicted
+++ resolved
@@ -183,11 +183,7 @@
     # according to zipcpu, rready should be registered
     rready = read_channel.reg(1, "rready")
     curr_addr_internal_mem = read_channel.reg(
-<<<<<<< HEAD
-        clog2_or_1(mem["size"]), "curr_addr_internal_mem", is_ref=True
-=======
-        "curr_addr_internal_mem", clog2_or_1(mem[size_key]), is_ref=True
->>>>>>> 7ef78b18
+        clog2_or_1(mem[size_key]), "curr_addr_internal_mem", is_ref=True
     )
     curr_addr_axi = read_channel.reg(64, "curr_addr_axi", is_ref=True)
     # Registed because RLAST is high with laster transfer, not after
@@ -195,11 +191,7 @@
     # last transfer and not servicing it
     n_RLAST = read_channel.reg(1, "n_RLAST")
     # Stores data we want to write to our memory at end of block_transfer group
-<<<<<<< HEAD
-    read_data_reg = read_channel.reg(mem["width"], "read_data_reg")
-=======
-    read_data_reg = read_channel.reg("read_data_reg", mem[width_key])
->>>>>>> 7ef78b18
+    read_data_reg = read_channel.reg(mem[width_key], "read_data_reg")
 
     bt_reg = read_channel.reg(1, "bt_reg")
 
@@ -311,11 +303,7 @@
     w_handshake_occurred = write_channel.reg(1, "w_handshake_occurred")
     # internal calyx memory indexing
     curr_addr_internal_mem = write_channel.reg(
-<<<<<<< HEAD
-        clog2_or_1(mem["size"]), "curr_addr_internal_mem", is_ref=True
-=======
         "curr_addr_internal_mem", clog2_or_1(mem[size_key]), is_ref=True
->>>>>>> 7ef78b18
     )
     # host indexing, must be 64 bits
     curr_addr_axi = write_channel.reg(64, "curr_addr_axi", is_ref=True)
@@ -476,11 +464,7 @@
             (f"{mem_name}_ARREADY", 1),
             (f"{mem_name}_RVALID", 1),
             (f"{mem_name}_RLAST", 1),
-<<<<<<< HEAD
-            (f"{mem_name}_RDATA", mem["width"]),
-=======
             (f"{mem_name}_RDATA", mem[width_key]),
->>>>>>> 7ef78b18
             (f"{mem_name}_RRESP", 2),
             (f"{mem_name}_AWREADY", 1),
             (f"{mem_name}_WRESP", 2),
@@ -507,11 +491,7 @@
             (f"{mem_name}_AWPROT", 3),
             (f"{mem_name}_WVALID", 1),
             (f"{mem_name}_WLAST", 1),
-<<<<<<< HEAD
-            (f"{mem_name}_WDATA", mem["width"]),
-=======
             (f"{mem_name}_WDATA", mem[width_key]),
->>>>>>> 7ef78b18
             (f"{mem_name}_BREADY", 1),
             # ID signals are needed for coco compatability, tied low
             (f"{mem_name}_ARID", 1),
@@ -525,11 +505,7 @@
         # Cells
         # Read stuff
         curr_addr_internal_mem = wrapper_comp.reg(
-<<<<<<< HEAD
-            clog2_or_1(mem["size"]), f"curr_addr_internal_mem_{mem_name}"
-=======
-            f"curr_addr_internal_mem_{mem_name}", clog2_or_1(mem[size_key])
->>>>>>> 7ef78b18
+            clog2_or_1(mem[size_key]), f"curr_addr_internal_mem_{mem_name}"
         )
         curr_addr_axi = wrapper_comp.reg(64, f"curr_addr_axi_{mem_name}")
 
