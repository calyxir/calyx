# Makefile

# defaults
SIM ?= icarus
TOPLEVEL_LANG ?= verilog
vfile ?= ../outputs/generated-axi-with-vec-add.v


#Needed to extract desired test from runt invocation

<<<<<<< HEAD
VERILOG_SOURCES += $(VERILOG_SOURCE)
=======
VERILOG_SOURCES += $(PWD)/${vfile}
>>>>>>> 619fbcc6

#Defines build directory, if left to default only a single computation is run
SIM_BUILD=sim_build/

# TOPLEVEL is the name of the toplevel module in your Verilog or VHDL file
TOPLEVEL = wrapper

# MODULE is the basename of the Python test file
MODULE = run_axi_test

# include cocotb's make rules to take care of the simulator setup
include $(shell cocotb-config --makefiles)/Makefile.sim<|MERGE_RESOLUTION|>--- conflicted
+++ resolved
@@ -8,11 +8,7 @@
 
 #Needed to extract desired test from runt invocation
 
-<<<<<<< HEAD
 VERILOG_SOURCES += $(VERILOG_SOURCE)
-=======
-VERILOG_SOURCES += $(PWD)/${vfile}
->>>>>>> 619fbcc6
 
 #Defines build directory, if left to default only a single computation is run
 SIM_BUILD=sim_build/
