--- conflicted
+++ resolved
@@ -925,18 +925,13 @@
             //read stuff
             par{
                 //init base_addresses
-<<<<<<< HEAD
+                //TODO: get this from kernel.xml
                 invoke base_addr_A0(in = 64'x1000)();
                 invoke base_addr_B0(in = 64'x1000)();
                 invoke base_addr_Sum0(in = 64'x1000)();
                 invoke curr_addr_A0(in = 64'x0000)();
                 invoke curr_addr_B0(in = 64'x0000)();
                 invoke curr_addr_Sum0(in = 64'x0000)();
-=======
-                invoke base_addr_A0(in = 64'b0)();
-                invoke base_addr_B0(in = 64'b0)();
-                invoke base_addr_Sum0(in = 64'b0)();
->>>>>>> b4b1a428
             }
             par{
               seq{
@@ -954,11 +949,7 @@
                 ARBURST = m0_ARBURST
                 );
 
-<<<<<<< HEAD
                 //invoke curr_addr_A0(in = base_addr_A0.out)(); //set curr_addr to base_address
-=======
-                invoke curr_addr_A0(in = base_addr_A0.out)(); //set curr_addr to base_address
->>>>>>> b4b1a428
 
                 invoke A0_read_channel[data_received = A0, curr_addr = curr_addr_A0, base_addr = base_addr_A0]
                 (
@@ -988,11 +979,7 @@
                 ARBURST = m1_ARBURST
                 );
 
-<<<<<<< HEAD
                 //invoke curr_addr_B0(in = base_addr_B0.out)(); //set curr_addr to base_address
-=======
-                invoke curr_addr_B0(in = base_addr_B0.out)(); //set curr_addr to base_address
->>>>>>> b4b1a428
 
                 invoke B0_read_channel[data_received = B0, curr_addr = curr_addr_B0, base_addr = base_addr_B0]
                 (
@@ -1020,11 +1007,7 @@
                 ARBURST = m2_ARBURST
                 );
 
-<<<<<<< HEAD
                 //invoke curr_addr_Sum0(in = base_addr_Sum0.out)(); //set curr_addr to base_address
-=======
-                invoke curr_addr_Sum0(in = base_addr_Sum0.out)(); //set curr_addr to base_address
->>>>>>> b4b1a428
 
                 invoke Sum0_read_channel[data_received = Sum0, curr_addr = curr_addr_Sum0, base_addr = base_addr_Sum0]
                 (
@@ -1069,11 +1052,7 @@
                     AWPROT = m0_AWPROT
                     );
 
-<<<<<<< HEAD
                     //invoke curr_addr_A0(in = base_addr_A0.out)(); //set curr_addr to base_address
-=======
-                    invoke curr_addr_A0(in = base_addr_A0.out)(); //set curr_addr to base_address
->>>>>>> b4b1a428
 
                     invoke A0_write_channel[internal_mem = A0, curr_addr = curr_addr_A0, max_trnsfrs = max_trnsfrs, base_addr = base_addr_A0]
                     (
@@ -1103,11 +1082,7 @@
                     AWPROT = m1_AWPROT
                     );
 
-<<<<<<< HEAD
                     //invoke curr_addr_B0(in = base_addr_B0.out)(); //set curr_addr to base_address
-=======
-                    invoke curr_addr_B0(in = base_addr_B0.out)(); //set curr_addr to base_address
->>>>>>> b4b1a428
 
                     invoke B0_write_channel[internal_mem = B0, curr_addr = curr_addr_B0, max_trnsfrs = max_trnsfrs, base_addr = base_addr_B0]
                     (
@@ -1138,11 +1113,7 @@
                     AWPROT = m2_AWPROT
                     );
 
-<<<<<<< HEAD
                     //invoke curr_addr_Sum0(in = base_addr_Sum0.out)(); //set curr_addr to base_address
-=======
-                    invoke curr_addr_Sum0(in = base_addr_Sum0.out)(); //set curr_addr to base_address
->>>>>>> b4b1a428
 
                     invoke Sum0_write_channel[internal_mem = Sum0, curr_addr = curr_addr_Sum0, max_trnsfrs = max_trnsfrs, base_addr = base_addr_Sum0]
                     (
