// ###
// This program wraps an element wise vector addition component
// With components that implement an AXI interface.
// As of Jan 2024 this works correctly with cocotb-axi extension

// This wrapper assumes vectors of length 8. It uses two input (A0, B0) memories
// and one output memory (Sum0).
// It assumes a bus data width of 32.

// This hardcoded work will be used to guide generation work of AXI moving forward.
// it is somewhat messy and is hopefully destined to be removed from the repo eventually. 
// ###

import "primitives/core.futil";
import "primitives/compile.futil";
import "primitives/math.futil";
import "primitives/memories.futil";


// #############################
// #########Reads Start#########
// #############################


//this goes m->s unlike read channel
component m_arread_channel(
  ARESET: 1,
  ARREADY: 1
) -> (
  ARVALID: 1,
  // This needs to be 64, see link below `m_axi` section.
  ARADDR: 64,
  // 2^ARSIZE is bytes used in transfer. For memory-mapped AXI (which is what we
  // are doing I believe), should match width of data bus (to shell?, so 32 wide? This
  // is 3'b010)
  // see https://docs.xilinx.com/r/en-US/ug1393-vitis-application-acceleration/Kernel-Interface-Requirements
  // for restrictions
  ARSIZE: 3,
  // in AXI4 this is 8 bits, 1-256 transfers in requested transaction.
  ARLEN : 8, 
  // 00 for fixed, 01 for incrementing, 2 for wrap,
  // needs to be incr for RTL kernels (can't use wrapped or fixed)
  ARBURST : 2,
  // required by spec. We hardwire this to priviliged access, non secure, data access.
  ARPROT : 3) {
  cells{
      is_arvalid = std_reg(1);

      // gets set high with ARVALID and remains high
      arvalid_was_high = std_reg(1);
      // TODO(nathanielnrn): should arguably eventually live in `s_axi_control`
      // but for now will live here.
      ref base_addr = std_reg(64);
      
      // number of trasfers in a transaction. This is sent to subordinate
      txn_len = std_reg(8);

      // number of txns we want to occur before entire m_arread_channel is done
      // this is internal to the channel (unlike txn_len)
      txn_n = std_const(32,1);
      txn_count = std_reg(32);
      perform_reads = std_neq(32);
      txn_adder = std_add(32);

      //"block_transfer" register. need to put into a reg to avoid combinational loops
      bt_reg = std_reg(1);


  }

  wires{

      ARVALID = is_arvalid.out;

<<<<<<< HEAD
      //group deassert_val {
      //    is_arvalid.in = 1'b0;
      //    is_arvalid.write_en = 1'b1;
      //    deassert_val[done] = is_arvalid.done;
      //}

      //group reset_bt {
      //    bt_reg.in = 1'b0;
      //    bt_reg.write_en = 1'b1;
      //    reset_bt[done] = bt_reg.done;
      //}

      //group reset_was_high {
      //    arvalid_was_high.in = 1'b0;
      //    arvalid_was_high.write_en = 1'b1;
      //    reset_was_high[done] = arvalid_was_high.done;
      //}

=======
>>>>>>> ff5c2c9b
      // this asserts valid and defines all inputs correctly
      // because valid should not be deasserted until handshake occurs
      // this all needs to be one group
      // this contains blocking logic previously in its own group
      group do_ar_transfer {
          //assert ARVALID as long as this is the first time we are asserting it
          is_arvalid.in = !arvalid_was_high.out ? 1'b1;
          
          // TODO(nathanielnrn): in theory should be able to get rid of arvalid_was_high
          // but for now we will be explicit and reduce this in generation maybe. Not sure
          // it even matters.

          // This makes ARVALID go low after a single cycle.
          // Without it it stays high for 2 cycles
          // See issue #1828: https://github.com/calyxir/calyx/issues/1828
          is_arvalid.in = is_arvalid.out & ARREADY & arvalid_was_high.out ? 1'b0;
          is_arvalid.write_en = 1'b1;

          arvalid_was_high.in = !(is_arvalid.out & ARREADY) & !arvalid_was_high.out ? 1'b1;
          arvalid_was_high.write_en = !(is_arvalid.out & ARREADY) & !arvalid_was_high.out ? 1'b1;


          // drive output signals for transfer  
          ARADDR = base_addr.out;
          // see link above, needs to match data width to host.
          // In this case 2^2 = 4 bytes = 32 bits = width of our data_bus.
          ARSIZE = 3'b010; 
          // For now this can be taken from .yxi, as size of mem, because we are assuming
          // data_bus width that matches size of memory cells
          // If we want to use bigger mems need to be able to update base addr
          ARLEN = txn_len.out;
          ARBURST = 2'b01; //incr
          // privileged, non-secure, instruction access
          ARPROT = 3'b110;


          //done when one cycle after handshake (handshake happens for a single cycle)
          bt_reg.in = ARREADY & is_arvalid.out ? 1'b1;
          bt_reg.in = !(ARREADY & is_arvalid.out) ? 1'b0;
          bt_reg.write_en = 1'b1;
          do_ar_transfer[done] = bt_reg.out;
      }

      group txn_incr {
          txn_adder.left = txn_count.out;
          txn_adder.right = 32'b1;
          txn_count.in = txn_adder.out;
          txn_count.write_en = 1'b1;
          txn_incr[done] = txn_count.done;

      }

      //txn_count == txn_n
      comb group check_reads_done {
          perform_reads.left = txn_count.out;
          perform_reads.right = txn_n.out;
      }
  }

  control{
      //XXX(nathanielnrn): What is best way to offer more flexiblity beyond just a counter?
      seq{
	  invoke txn_count(in=32'b0)();
          // TODO(nathanielnrn):Parametrize this.
          // 7 is good for word wide data bus and 8 element vec_add We'd
          // expect 8 transfers. Number of transfers that occur is ARLEN + 1
	  invoke txn_len(in=8'd7)();
          while perform_reads.out with check_reads_done{
              seq{
                  par {
<<<<<<< HEAD
                      //reset_bt;
                      invoke bt_reg(in=1'b0)();
                      //reset_was_high;
=======
                      invoke bt_reg(in=1'b0)();
>>>>>>> ff5c2c9b
                      invoke arvalid_was_high(in=1'b0)();
                  }
                  do_ar_transfer;
                  invoke is_arvalid(in=1'b0)();
<<<<<<< HEAD
                  //deassert_val;
=======
>>>>>>> ff5c2c9b
                  txn_incr;
              }
          }
      }
  }
}




component m_read_channel(
  ARESET : 1,
  RVALID : 1,
  RLAST  : 1,
  RDATA  : 32, 
  RRESP :  2,  // Note: This is generated in subordinate! had this backwards in earlier version
) -> (
  // NOTE: In general, according to ZipCPU we want xREADY signals to be registered
  // because (IIRC) it helps avoid combinational loops between READY and VALID.
  RREADY : 1,
) {
  cells {
      // 16 is due to dot-product vector length assumption
      // For this manual implementation we are just writing into this data based
      // on the data we read from cocotb
      ref data_received = seq_mem_d1(32, 8, 64);
      is_rdy = std_reg(1);
      ref curr_addr = std_reg(64); 
      
      // registered because RLAST is high with last transfer, not after
      // before this was registered we were terminating immediately with
      // last transfer and not servicing it
      n_RLAST = std_reg(1);

      // TODO: get this width from yxi
      read_data_reg = std_reg(32);

      //address of seq_d1_mem we are writing to
      curr_addr_adder = std_add(64);

      // block_transfer reg to avoid combinational loops
      // Used to block any servicing until handshake occurs. 
      bt_reg = std_reg(1);

  }
  wires{

      RREADY = is_rdy.out;
      data_received.read_en = 1'b0;

      // NOTE: xVALID signals must be high until xREADY is high as well, so this works
      // because if xREADY is high (is_rdy.out) then RVALID being high makes 1 flip
      // and group will be done by bt_reg.out
      group block_transfer {
        // set RREADY high
        // TODO (nathanielnrn): technically we can make RREADY depend on on RVALID (but not vice versa).
        // Could we simplify this we just making things ready when we are in
        // block_transfer && RVALID?

        //NOTE: is_rdy.in = 1'b1; does not work, it leaves RREADY high for 2 cycles
        // this both asserts and deasserts one cycle later
        // See issue #1828: https://github.com/calyxir/calyx/issues/1828

        // TODO(nathanielnrn): Spec recommends defaulting xREADY high as it
        // can get rid of extra cycle. Maybe doing so here would be useful?
        // as opposed to waiting for RVALID
        is_rdy.in = !(RVALID & is_rdy.out) ? 1'b1;
        is_rdy.in = RVALID & is_rdy.out ? 1'b0;
        is_rdy.write_en = 1'b1;


        //store the data we want to write
        read_data_reg.in = RDATA;
        read_data_reg.write_en = is_rdy.out;

        //update n_RLAST reg
        n_RLAST.in = RLAST ? 1'b0;
        n_RLAST.in = !RLAST ? 1'b1;
        n_RLAST.write_en = 1'b1;
        

        // we are done after handshake
        bt_reg.in = is_rdy.out & RVALID ? 1'b1;
        bt_reg.in = !(is_rdy.out & RVALID) ? 1'b0;
        bt_reg.write_en = 1'b1;
        block_transfer[done] = bt_reg.out;
      }

      group receive_r_transfer{
          // keep RREADY low;
          is_rdy.in = 1'b0;
          is_rdy.write_en = 1'b1;

          //write the data we received during transfer to seq_d1_mem
          data_received.addr0 = curr_addr.out;
          data_received.write_en = 1'b1;
          data_received.write_data = read_data_reg.out;
          receive_r_transfer[done] = data_received.write_done;

      }

      group incr_curr_addr{
          curr_addr_adder.left = 64'd1 ;
          curr_addr_adder.right = curr_addr.out;
          curr_addr.in = curr_addr_adder.out;
          curr_addr.write_en = 1'b1;
          incr_curr_addr[done] = curr_addr.done;
      }
  }
  control{
      invoke n_RLAST(in=1'b1)(); //init n_RLAST
      while n_RLAST.out{
          seq{
	      invoke bt_reg(in=1'b0)(); //reset bt_reg
              block_transfer;
              receive_r_transfer;
              incr_curr_addr;
          }
      }
  }
}


// #############################
// ##########Reads End##########
// #############################

// ##################################################################################

// #############################
// ########Vec Add Start########
// #############################



component vec_add() -> () {
  cells {
    //Modified to 64 width address because XRT expects 64 bit memory addresses
    ref A0 = seq_mem_d1(32,8,64);
    A_read0_0 = std_reg(32);
    ref B0 = seq_mem_d1(32,8,64);
    B_read0_0 = std_reg(32);
    ref Sum0 = seq_mem_d1(32,8,64);
    add0 = std_add(32);
    add1 = std_add(64);
    const0 = std_const(64,0);
    const1 = std_const(64,7);
    const2 = std_const(64,1);
    i0 = std_reg(64);
    le0 = std_le(64);
  }
  wires {
    comb group cond0 {
      le0.left = i0.out;
      le0.right = const1.out;
    }
    group let0<"static"=1> {
      i0.in = const0.out;
      i0.write_en = 1'd1;
      let0[done] = i0.done;
    }
    //modified upd0 and upd1 to use seq_mem correctly
    group upd0<"static"=2> {
      A_read0_0.write_en = A0.read_done;
      A0.addr0 = i0.out;
      A0.read_en = 1'b1;
      A_read0_0.in = 1'd1 ? A0.read_data;
      upd0[done] = A_read0_0.done ? 1'd1;
    }
    //see comment for upd0
    group upd1<"static"=2> {
      B_read0_0.write_en = B0.read_done;
      B0.addr0 = i0.out;
      B0.read_en = 1'b1;
      B_read0_0.in = 1'd1 ? B0.read_data;
      upd1[done] = B_read0_0.done ? 1'd1;
    }
    group upd2<"static"=1> {
      Sum0.addr0 = i0.out;
      Sum0.write_en = 1'd1;
      add0.left = A_read0_0.out;
      add0.right = B_read0_0.out;
      Sum0.write_data = 1'd1 ? add0.out;
      upd2[done] = Sum0.write_done ? 1'd1;
    }
    group upd3<"static"=1> {
      i0.write_en = 1'd1;
      add1.left = i0.out;
      add1.right = const2.out;
      i0.in = 1'd1 ? add1.out;
      upd3[done] = i0.done ? 1'd1;
    }
  }
  control {
    seq {
      let0;
      while le0.out with cond0 {
        seq {
          par {
            upd0;
            upd1;
          }
          upd2;
          upd3;
        }
      }
    }
  }
}


// #############################
// #########Vec Add End#########
// #############################


// ##################################################################################

// ##############################
// #########Writes Start#########
// ##############################



//this goes m->s
component m_awwrite_channel(
  ARESET: 1,
  AWREADY: 1
) -> (
  AWVALID: 1,
  // This needs to be 64, see link below `m_axi` section.
  AWADDR: 64,
  // 2^AWSIZE is bytes used in transfer. For memory-mapped AXI (which is what we
  // are doing I believe), should match width of data bus (to shell?, so 32 wide? This
  // is 3'b010)
  // see https://docs.xilinx.com/r/en-US/ug1393-vitis-application-acceleration/Kernel-Interface-Requirements
  // for restrictions
  AWSIZE: 3,
  // in AXI4 this is 8 bits, 1-256 transfers in requested transaction.
  AWLEN : 8, 
  // 00 for fixed, 01 for incrementing, 2 for wrap,
  // needs to be incr for RTL kernels (can't use wrapped or fixed)
  AWBURST : 2,
  // required according to spec. We hardcode this
  AWPROT : 3) {
  cells{
      is_awvalid = std_reg(1);

      // gets set high with AWVALID and remains high
      awvalid_was_high = std_reg(1);
      // TODO(nathanielnrn): should arguably eventually live in `s_axi_control`
      // but for now will live here.
      ref base_addr = std_reg(64);

      //we write to this here and read from it in m_write_channel
      ref max_trnsfrs = std_reg(8);
      
      // number of transfers in a transaction. This is sent to subordinate
      txn_len = std_reg(8);

      // number of txns we want to occur before entire m_awwrite_channel is done
      // this is internal to the channel (unlike txn_len)
      txn_n = std_const(32,1);
      txn_count = std_reg(32);
      perform_write_txns = std_neq(32);
      txn_adder = std_add(32);

      //"block_transfer" register. need to put into a reg to avoid combinational loops
      bt_reg = std_reg(1);


  }

  wires{

      AWVALID = is_awvalid.out;

      // this asserts valid and defines all inputs correctly
      // because valid should not be deasserted until handshake occurs
      // this all needs to be one group
      // this contains blocking logic previously in its own group
      group do_aw_transfer {
          //assert AWVALID
          is_awvalid.in = !awvalid_was_high.out ? 1'b1;
          
          // TODO(nathanielnrn): in theory should be able to get rid of awvalid_was_high
          // but for now we will be explicit and reduce this in generation maybe. Not sure
          // it even matters.
          // This makes AWVALID go low after a single cycle. Without it it stays high for 2.
          is_awvalid.in = is_awvalid.out & AWREADY & awvalid_was_high.out ? 1'b0;
          is_awvalid.write_en = 1'b1;

          awvalid_was_high.in = !(is_awvalid.out & AWREADY) & !awvalid_was_high.out ? 1'b1;
          awvalid_was_high.write_en = !(is_awvalid.out & AWREADY) & !awvalid_was_high.out ? 1'b1;


          // drive output signals for transfer  
          AWADDR = base_addr.out;
          // see link above, needs to match data width to host.
          // In this case 2^2 = 4 bytes = 32 bits = width of our data_bus.
          AWSIZE = 3'b010; 
          // For now this can be taken from .yxi, as size of mem, because we are assuming
          // data_bus width that matches size of memory cells
          // If we want to use bigger mems need to be able to update base addr
          AWLEN = txn_len.out;
          AWBURST = 2'b01; //incr
          // 3'b110 is [privileged access] [Non-secure access] [Data access]]
          AWPROT = 3'b110;


          // TODO(nathanielnrn): This is used to tell write_channel how many transfers to do
          // we eventually want this to correspond to AWLEN
          // (need a case statement or mux or something)
          // for now hardcoding to 15 for 16 transfers 
          max_trnsfrs.in = 8'd7;
          max_trnsfrs.write_en = 1'b1;

          //done when one cycle after handshake (handshake happens for a single cycle)
          bt_reg.in = AWREADY & is_awvalid.out ? 1'b1;
          bt_reg.in = !(AWREADY & is_awvalid.out) ? 1'b0;
          bt_reg.write_en = 1'b1;
          do_aw_transfer[done] = bt_reg.out;
      }



      group txn_incr {
          txn_adder.left = txn_count.out;
          txn_adder.right = 32'b1;
          txn_count.in = txn_adder.out;
          txn_count.write_en = 1'b1;
          txn_incr[done] = txn_count.done;

      }

      comb group check_writes_done {
          perform_write_txns.left = txn_count.out;
          perform_write_txns.right = txn_n.out;
      }
  }

  control{
      //XXX(nathanielnrn): What is best way to offer more flexiblity beyond just a counter?
      seq{
	  invoke txn_count(in=32'b0)();
	  //TODO(nathanielnrn):parameterize this number. 7(+1) gives us 8 elements
	  invoke txn_len(in=8'd7)();
          while perform_write_txns.out with check_writes_done{
              seq{
                  par {
		      invoke bt_reg(in=1'b0)();
		      invoke awvalid_was_high(in=1'b0)();
                  }
                  do_aw_transfer;
		  invoke is_awvalid(in=1'b0)();
                  txn_incr;
              }
          }
      }
  }
}


component m_write_channel(
  ARESET : 1,
  WREADY : 1,
) -> (
  WVALID : 1,
  WLAST  : 1,
  WDATA  : 32, 
) {
  cells {
      // 16 is due to dot-product vector length assumption
      // For this manual implementation we are just writing into this data based
      // on the data we read from cocotb
      ref internal_mem = seq_mem_d1(32, 8, 64);
      wvalid = std_reg(1);
      wvalid_was_high = std_reg(1);
      // used internally to access our seq_mem_d1
      ref curr_addr = std_reg(64); 
      
      //this increments
      curr_trnsfr_count = std_reg(8); //between 0 and 255, add +1 for transfer count
      //this is number of transfer we want to do
      ref max_trnsfrs = std_reg(8);

      // registered because wlast is high with last transfer, not after
      // before this was registered we were terminating immediately with
      // last transfer and not servicing it. This is for while loop in control group
      n_finished_last_trnsfr = std_reg(1);

      //used for address of seq_d1_mem we are reading from
      curr_addr_adder = std_add(64);
      curr_trnsfr_count_adder = std_add(8);


      // block_transfer reg to avoid combinational loops
      bt_reg = std_reg(1);



     curr_addr_slice = std_slice(64,32);

  }
  wires{

      WVALID = wvalid.out;

      //NOTE: xVALID signals must be high until xREADY is high as well, so this works
      //because if xREADY is high (is_rdy.out) then RVALID being high makes 1 flip
      //and group will be done by bt_reg.out
      group do_write_transfer {
        //set RREADY high
        //TODO (nathanielnrn): technically we can make RREADY depend on on RVALID (but not vice versa).
        //Could we simplify this we just making things ready when we are in
<<<<<<< HEAD
        //block_transfer && WREADY?
=======
>>>>>>> ff5c2c9b

        //NOTE: wvalid.in = 1'b1; does not work, it leaves WVALID high for 2 cycles
        // this both asserts and deasserts one cycle later
        wvalid.in = !(wvalid.out & WREADY & wvalid_was_high.out) ? 1'b1;
        // TODO(nathanielnrn): Can prob get rid of wvalid_was_high
        wvalid.in = wvalid.out & WREADY & wvalid_was_high.out ? 1'b0;
        wvalid.write_en = 1'b1;

        //set to 1 after valid has been high even once
        wvalid_was_high.in = 1'b1;
        wvalid_was_high.write_en = !(wvalid.out & WREADY & !wvalid_was_high.out) ? 1'b1;

     
        // set data output based on curr_addr register
        internal_mem.addr0 = curr_addr.out;
        internal_mem.read_en = 1'b1;
        WDATA = internal_mem.read_data;
        
        //set wlast
        WLAST = max_trnsfrs.out == curr_trnsfr_count.out ? 1'b1;
        WLAST = max_trnsfrs.out == curr_trnsfr_count.out ? 1'b1;
        
        //set high only when WLAST is high and a handshake occurs. 
        n_finished_last_trnsfr.in = (max_trnsfrs.out == curr_trnsfr_count.out) & wvalid.out & WREADY ? 1'b0;
        n_finished_last_trnsfr.write_en = (max_trnsfrs.out == curr_trnsfr_count.out) & wvalid.out & WREADY ? 1'b1;



        // we are done after handshake
        bt_reg.in = wvalid.out & WREADY ? 1'b1;
        bt_reg.in = !(wvalid.out & WREADY) ? 1'b0;
        bt_reg.write_en = 1'b1;
        do_write_transfer[done] = bt_reg.out;
      }

      group incr_curr_addr{
          curr_addr_adder.left = 64'd1 ;
          curr_addr_adder.right = curr_addr.out;
          curr_addr.in = curr_addr_adder.out;
          curr_addr.write_en = 1'b1;
          incr_curr_addr[done] = curr_addr.done;
      }

      group incr_curr_trnsfr_count {
          curr_trnsfr_count_adder.left = 8'd1;
          curr_trnsfr_count_adder.right = curr_trnsfr_count.out;
          curr_trnsfr_count.in = curr_trnsfr_count_adder.out;
          curr_trnsfr_count.write_en = 1'b1;
          incr_curr_trnsfr_count[done] = curr_trnsfr_count.done;
      }

  }
  control{
      seq{

        invoke curr_addr(in=64'b0)(); //reset curr_addr
	invoke n_finished_last_trnsfr(in=1'b1)(); //init reg
        while n_finished_last_trnsfr.out{
          seq{
	      invoke bt_reg(in=1'b0)();
              do_write_transfer;
              par{
                incr_curr_addr;
                incr_curr_trnsfr_count;
              }
          }
        }
      }
  }
}


//We assume that all responses are OKAY because we dont have any error handling.
//So basically this just sets BREADY high then lowers it
component m_bresp_channel(
  ARESET : 1,
  BVALID : 1,
  // We assume all writes are valid.
  //BRESP : 2,
) -> (
  // NOTE: In general, according to ZipCPU we want xREADY signals to be registered
  // because (IIRC) it helps avoid combinational loops between READY and VALID.
  BREADY : 1,
) {
  cells{
      bready = std_reg(1);
      bt_reg = std_reg(1);

  }
  wires{
      BREADY = bready.out;

      // TODO(nathanielnrn): This is probably very unoptimal and takes multiple
      // cycles to simply do a handshake. Can probably be much better
      group block_transfer{
          bready.in = !(BVALID & bready.out) ? 1'b1;
          bready.in = BVALID & bready.out ? 1'b0;
          bready.write_en = 1'b1;

          bt_reg.in = bready.out & BVALID ? 1'b1;
          bt_reg.in = !(bready.out & BVALID) ? 1'b0;
          bt_reg.write_en = 1'b1;
          block_transfer[done] = bt_reg.out;
      }

  }
  control{
      seq{
          invoke bt_reg(in=1'b0)();
          block_transfer;
      }
  }
}



//TODO(nathanielnrn): this is axi_wrapper, prefer to use @toplevel attribute but its not working
// See individual channel components for explanations of signals
component main(
    m0_ARESET : 1,

    m0_ARREADY : 1,

    m0_RVALID : 1,
    m0_RLAST : 1,
    m0_RDATA : 32,
    m0_RRESP : 2,

    m0_AWREADY : 1,

    m0_WRESP : 2,
    m0_WREADY : 1,

    m0_BVALID : 1,
    // Used only for waveform tracing. Not sent anywhere
    // Note AXI4 has this at 2 bits, while latest has it at 3.
    m0_BRESP : 2,
    
    //NOTE: Only used for cocotb compatability, doesn't do anything within the wrapper itself currently.
    m0_RID : 1,
    
    m1_ARESET : 1,

    m1_ARREADY : 1,

    m1_RVALID : 1,
    m1_RLAST : 1,
    m1_RDATA : 32,
    m1_RRESP : 2,

    m1_AWREADY : 1,

    m1_WRESP : 2,
    m1_WREADY : 1,

    m1_BVALID : 1,
    // Used only for waveform tracing. Not sent anywhere
    // Note AXI4 has this at 2 bits, while latest has it at 3.
    m1_BRESP : 2,
    
    //NOTE: Only used for cocotb compatability, doesn't do anything within the wrapper itself currently.
    m1_RID : 1,


    m2_ARESET : 1,

    m2_ARREADY : 1,

    m2_RVALID : 1,
    m2_RLAST : 1,
    m2_RDATA : 32,
    m2_RRESP : 2,

    m2_AWREADY : 1,

    m2_WRESP : 2,
    m2_WREADY : 1,

    m2_BVALID : 1,
    // Used only for waveform tracing. Not sent anywhere
    // Note AXI4 has this at 2 bits, while latest has it at 3.
    m2_BRESP : 2,
    
    //NOTE: Only used for cocotb compatability, doesn't do anything within the wrapper itself currently.
    m2_RID : 1
) -> (
    m0_ARVALID : 1,
    m0_ARADDR  : 64,
    m0_ARSIZE  : 3,
    m0_ARLEN   : 8, 
    m0_ARBURST : 2,

    m0_RREADY  : 1,

    m0_AWVALID : 1,
    m0_AWADDR  : 64,
    m0_AWSIZE  : 3,
    m0_AWLEN   : 8, 
    m0_AWBURST : 2,
    m0_AWPROT  : 3,

    m0_WVALID : 1,
    m0_WLAST  : 1,
    m0_WDATA  : 32,

    m0_BREADY : 1,
    
    //NOTE: Only used for cocotb compatability, doesn't do anything within the wrapper itself currently.
    m0_ARID : 1,
    m0_AWID : 1,
    m0_WID : 1,
    m0_BID : 1,
    
    m1_ARVALID : 1,
    m1_ARADDR  : 64,
    m1_ARSIZE  : 3,
    m1_ARLEN   : 8, 
    m1_ARBURST : 2,

    m1_RREADY  : 1,

    m1_AWVALID : 1,
    m1_AWADDR  : 64,
    m1_AWSIZE  : 3,
    m1_AWLEN   : 8, 
    m1_AWBURST : 2,
    m1_AWPROT  : 3,

    m1_WVALID : 1,
    m1_WLAST  : 1,
    m1_WDATA  : 32,

    m1_BREADY : 1,
    
    //NOTE: Only used for cocotb compatability, doesn't do anything within the wrapper itself currently.
    m1_ARID : 1,
    m1_AWID : 1,
    m1_WID : 1,
    m1_BID : 1,


    m2_ARVALID : 1,
    m2_ARADDR  : 64,
    m2_ARSIZE  : 3,
    m2_ARLEN   : 8, 
    m2_ARBURST : 2,

    m2_RREADY  : 1,

    m2_AWVALID : 1,
    m2_AWADDR  : 64,
    m2_AWSIZE  : 3,
    m2_AWLEN   : 8, 
    m2_AWBURST : 2,
    m2_AWPROT  : 3,

    m2_WVALID : 1,
    m2_WLAST  : 1,
    m2_WDATA  : 32,

    m2_BREADY : 1,
    
    //NOTE: Only used for cocotb compatability, doesn't do anything within the wrapper itself currently.
    m2_ARID : 1,
    m2_AWID : 1,
    m2_WID : 1,
    m2_BID : 1
) {
    cells{


        //original read stuff

        curr_addr_A0 = std_reg(64);
        base_addr_A0 = std_reg(64);
        curr_addr_B0 = std_reg(64);
        base_addr_B0 = std_reg(64);
        curr_addr_Sum0 = std_reg(64);
        base_addr_Sum0 = std_reg(64);

        A0_read_channel = m_read_channel();
        A0_arread_channel = m_arread_channel();
        B0_read_channel = m_read_channel();
        B0_arread_channel = m_arread_channel();
        Sum0_read_channel = m_read_channel();
        Sum0_arread_channel = m_arread_channel();
        //end read stuff


        // TODO(nathanielnrn):Do we need to mark these extrenal? they were in
        // original vec_add and we raised them to top level.
        A0 = seq_mem_d1(32,8,64);
        B0 = seq_mem_d1(32,8,64);
        Sum0 = seq_mem_d1(32,8,64); 

        vec_add_cell = vec_add();//end vec add stuff
        

        //original write stuff
        max_trnsfrs = std_reg(8);

        A0_awwrite_channel = m_awwrite_channel();
        A0_write_channel = m_write_channel();
        A0_bresp_channel = m_bresp_channel();

        B0_awwrite_channel = m_awwrite_channel();
        B0_write_channel = m_write_channel();
        B0_bresp_channel = m_bresp_channel();

        Sum0_awwrite_channel = m_awwrite_channel();
        Sum0_write_channel = m_write_channel();
        Sum0_bresp_channel = m_bresp_channel();
        //end original write stuff

    }

    wires{
        //these are tied low because cocotb expects them, not actually required for
        // axi spec AFAIK
        m0_ARID = 1'b0;
        m0_AWID = 1'b0;
        m0_WID = 1'b0;
        m0_BID = 1'b0;
        m1_ARID = 1'b0;
        m1_AWID = 1'b0;
        m1_WID = 1'b0;
        m1_BID = 1'b0;
        m2_ARID = 1'b0;
        m2_AWID = 1'b0;
        m2_WID = 1'b0;
        m2_BID = 1'b0;

        group set_curr_to_base_addr_A0{
            curr_addr_A0.in = base_addr_A0.out;
            curr_addr_A0.write_en = 1'b1;
            set_curr_to_base_addr_A0[done] = curr_addr_A0.done;
        }

        group init_base_addr_A0{
            base_addr_A0.in = 64'b0;
            base_addr_A0.write_en = 1'b1;
            init_base_addr_A0[done] = base_addr_A0.done;
        }
        
        group set_curr_to_base_addr_B0{
            curr_addr_B0.in = base_addr_B0.out;
            curr_addr_B0.write_en = 1'b1;
            set_curr_to_base_addr_B0[done] = curr_addr_B0.done;
        }

        group init_base_addr_B0{
            base_addr_B0.in = 64'b0;
            base_addr_B0.write_en = 1'b1;
            init_base_addr_B0[done] = base_addr_B0.done;
        }
        
        group set_curr_to_base_addr_Sum0{
            curr_addr_Sum0.in = base_addr_Sum0.out;
            curr_addr_Sum0.write_en = 1'b1;
            set_curr_to_base_addr_Sum0[done] = curr_addr_Sum0.done;
        }

        group init_base_addr_Sum0{
            base_addr_Sum0.in = 64'b0;
            base_addr_Sum0.write_en = 1'b1;
            init_base_addr_Sum0[done] = base_addr_Sum0.done;
        }
    }
    control{
        seq{
            //read stuff
            par{
                init_base_addr_A0;
                init_base_addr_B0;
                init_base_addr_Sum0;
            }
            par{
              seq{
                //A0 reads
                invoke A0_arread_channel[base_addr = base_addr_A0]
                (
                ARESET = m0_ARESET,
                ARREADY = m0_ARREADY
                )
                (
                ARVALID = m0_ARVALID,
                ARADDR = m0_ARADDR,
                ARSIZE = m0_ARSIZE,
                ARLEN = m0_ARLEN,
                ARBURST = m0_ARBURST
                );

                set_curr_to_base_addr_A0;

                invoke A0_read_channel[data_received = A0, curr_addr = curr_addr_A0]
                (
                ARESET = m0_ARESET,
                RVALID = m0_RVALID,
                RLAST = m0_RLAST,
                RDATA = m0_RDATA,
                RRESP = m0_RRESP
                )
                (
                RREADY = m0_RREADY
                );
              }


              seq{ //B0 reads
                invoke B0_arread_channel[base_addr = base_addr_B0]
                (
                ARESET = m1_ARESET,
                ARREADY = m1_ARREADY
                )
                (
                ARVALID = m1_ARVALID,
                ARADDR = m1_ARADDR,
                ARSIZE = m1_ARSIZE,
                ARLEN = m1_ARLEN,
                ARBURST = m1_ARBURST
                );

                set_curr_to_base_addr_B0;

                invoke B0_read_channel[data_received = B0, curr_addr = curr_addr_B0]
                (
                ARESET = m1_ARESET,
                RVALID = m1_RVALID,
                RLAST = m1_RLAST,
                RDATA = m1_RDATA,
                RRESP = m1_RRESP
                )
                (
                RREADY = m1_RREADY
                );
              }
              seq{ //Sum0 reads
                invoke Sum0_arread_channel[base_addr = base_addr_Sum0]
                (
                ARESET = m2_ARESET,
                ARREADY = m2_ARREADY
                )
                (
                ARVALID = m2_ARVALID,
                ARADDR = m2_ARADDR,
                ARSIZE = m2_ARSIZE,
                ARLEN = m2_ARLEN,
                ARBURST = m2_ARBURST
                );

                set_curr_to_base_addr_Sum0;

                invoke Sum0_read_channel[data_received = Sum0, curr_addr = curr_addr_Sum0]
                (
                ARESET = m2_ARESET,
                RVALID = m2_RVALID,
                RLAST = m2_RLAST,
                RDATA = m2_RDATA,
                RRESP = m2_RRESP
                )
                (
                RREADY = m2_RREADY
                );
              }
            } //end read stuff



            //compute stuff
            invoke vec_add_cell[A0 = A0, B0 = B0, Sum0 = Sum0]()();
            //end comput stuff



            //write stuff
            par {
                seq { //A0 writes
                    invoke A0_awwrite_channel[base_addr = base_addr_A0, max_trnsfrs = max_trnsfrs]
                    (
                    ARESET = m0_ARESET,
                    AWREADY = m0_AWREADY
                    )
                    (
                    AWVALID = m0_AWVALID,
                    AWADDR = m0_AWADDR,
                    AWSIZE = m0_AWSIZE,
                    AWLEN = m0_AWLEN,
                    AWBURST = m0_AWBURST,
                    AWPROT = m0_AWPROT
                    );

                    set_curr_to_base_addr_A0;

                    invoke A0_write_channel[internal_mem = A0, curr_addr = curr_addr_A0, max_trnsfrs = max_trnsfrs]
                    (
                    ARESET = m0_ARESET,
                    WREADY = m0_WREADY
                    )
                    (
                    WVALID = m0_WVALID,
                    WLAST = m0_WLAST,
                    WDATA = m0_WDATA
                    );

                    invoke A0_bresp_channel(BVALID = m0_BVALID)(BREADY = m0_BREADY);
                }
                seq { //B0 writes
                    invoke B0_awwrite_channel[base_addr = base_addr_B0, max_trnsfrs = max_trnsfrs]
                    (
                    ARESET = m1_ARESET,
                    AWREADY = m1_AWREADY
                    )
                    (
                    AWVALID = m1_AWVALID,
                    AWADDR = m1_AWADDR,
                    AWSIZE = m1_AWSIZE,
                    AWLEN = m1_AWLEN,
                    AWBURST = m1_AWBURST,
                    AWPROT = m1_AWPROT
                    );

                    set_curr_to_base_addr_B0;

                    invoke B0_write_channel[internal_mem = B0, curr_addr = curr_addr_B0, max_trnsfrs = max_trnsfrs]
                    (
                    ARESET = m1_ARESET,
                    WREADY = m1_WREADY
                    )
                    (
                    WVALID = m1_WVALID,
                    WLAST = m1_WLAST,
                    WDATA = m1_WDATA
                    );

                    invoke B0_bresp_channel(BVALID = m1_BVALID)(BREADY = m1_BREADY);
                }

                seq { //Sum0 writes
                    invoke Sum0_awwrite_channel[base_addr = base_addr_Sum0, max_trnsfrs = max_trnsfrs]
                    (
                    ARESET = m2_ARESET,
                    AWREADY = m2_AWREADY
                    )
                    (
                    AWVALID = m2_AWVALID,
                    AWADDR = m2_AWADDR,
                    AWSIZE = m2_AWSIZE,
                    AWLEN = m2_AWLEN,
                    AWBURST = m2_AWBURST,
                    AWPROT = m2_AWPROT
                    );

                    set_curr_to_base_addr_Sum0;

                    invoke Sum0_write_channel[internal_mem = Sum0, curr_addr = curr_addr_Sum0, max_trnsfrs = max_trnsfrs]
                    (
                    ARESET = m2_ARESET,
                    WREADY = m2_WREADY
                    )
                    (
                    WVALID = m2_WVALID,
                    WLAST = m2_WLAST,
                    WDATA = m2_WDATA
                    );

                    invoke Sum0_bresp_channel(BVALID = m2_BVALID)(BREADY = m2_BREADY);
                }
            }
        }
    }
}

<|MERGE_RESOLUTION|>--- conflicted
+++ resolved
@@ -72,27 +72,6 @@
 
       ARVALID = is_arvalid.out;
 
-<<<<<<< HEAD
-      //group deassert_val {
-      //    is_arvalid.in = 1'b0;
-      //    is_arvalid.write_en = 1'b1;
-      //    deassert_val[done] = is_arvalid.done;
-      //}
-
-      //group reset_bt {
-      //    bt_reg.in = 1'b0;
-      //    bt_reg.write_en = 1'b1;
-      //    reset_bt[done] = bt_reg.done;
-      //}
-
-      //group reset_was_high {
-      //    arvalid_was_high.in = 1'b0;
-      //    arvalid_was_high.write_en = 1'b1;
-      //    reset_was_high[done] = arvalid_was_high.done;
-      //}
-
-=======
->>>>>>> ff5c2c9b
       // this asserts valid and defines all inputs correctly
       // because valid should not be deasserted until handshake occurs
       // this all needs to be one group
@@ -163,21 +142,11 @@
           while perform_reads.out with check_reads_done{
               seq{
                   par {
-<<<<<<< HEAD
-                      //reset_bt;
                       invoke bt_reg(in=1'b0)();
-                      //reset_was_high;
-=======
-                      invoke bt_reg(in=1'b0)();
->>>>>>> ff5c2c9b
                       invoke arvalid_was_high(in=1'b0)();
                   }
                   do_ar_transfer;
                   invoke is_arvalid(in=1'b0)();
-<<<<<<< HEAD
-                  //deassert_val;
-=======
->>>>>>> ff5c2c9b
                   txn_incr;
               }
           }
@@ -593,10 +562,6 @@
         //set RREADY high
         //TODO (nathanielnrn): technically we can make RREADY depend on on RVALID (but not vice versa).
         //Could we simplify this we just making things ready when we are in
-<<<<<<< HEAD
-        //block_transfer && WREADY?
-=======
->>>>>>> ff5c2c9b
 
         //NOTE: wvalid.in = 1'b1; does not work, it leaves WVALID high for 2 cycles
         // this both asserts and deasserts one cycle later
