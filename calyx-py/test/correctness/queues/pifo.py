# pylint: disable=import-error
import fifo
import calyx.builder as cb
import calyx.queue_call as qc

QUEUE_LEN = 10


def insert_flow_inference(comp: cb.ComponentBuilder, cmd, flow, boundary, group):
    """The flow is needed when the command is a push.
    If the value to be pushed is less than or equal to {boundary},
    the value belongs to flow 0.
    Otherwise, the value belongs to flow 1.
    This method adds a group to the component {comp} that does this.
    1. Within component {comp}, creates a group called {group}.
    2. Within {group}, creates a cell {cell} that checks for less-than.
    3. Puts the values {boundary} and {cmd} into the left and right ports of {cell}.
    4. Then puts the answer of the computation into {flow}.
    5. Returns the group that does this.
    """
    cell = comp.lt(32)
    with comp.group(group) as infer_flow_grp:
        cell.left = boundary
        cell.right = cmd
        flow.write_en = 1
        flow.in_ = cell.out
        infer_flow_grp.done = flow.done
    return infer_flow_grp


def invoke_subqueue(queue_cell, cmd, value, ans, err) -> cb.invoke:
    """Invokes the cell {queue_cell} with:
    {cmd} passed by value
    {value} passed by value
    {ans} passed by reference
    {err} passed by reference
    """
    return cb.invoke(
        queue_cell,
        in_cmd=cmd,
        in_value=value,
        ref_ans=ans,
        ref_err=err,
    )


def insert_pifo(
    prog,
    name,
    queue_l,
    queue_r,
    boundary,
    length=QUEUE_LEN,
    stats=None,
    static=False,
):
    """Inserts the component `pifo` into the program.

    The PIFO achieves a 50/50 split between two "flows" or "kinds".
    That is, up to the availability of values, this PIFO seeks to alternate
    between values of the two flows.

    We say "up to availability" because, if one flow is silent and the other
    is active, the active ones gets to emit consecutive values (in temporary
    violation of the 50/50 rule) until the silent flow starts transmitting again.
    At that point we go back to 50/50.

    The PIFO's maximum capacity is `length`.
    Let's say the two flows are called `0` and `1`.
    We orchestrate two sub-queues, `queue_l` and `queue_r`,
    each of capacity `length`.
    We maintain a register that points to which of these sub-queues is "hot".
    Start off with `hot` pointing to `queue_l` (arbitrarily).

    - `push(v, PIFO)`:
       + If len(PIFO) = `length`, raise an "overflow" err and exit.
       + Otherwise, the charge is to enqueue value `v`.
         * Find out which flow `f` the value `v` should go to;
         `f` better be either `0` or `1`.
         * Enqueue `v` into `queue_l` if `f` = `0`, and into `queue_r` if `f` = `1`.
         * Note that the sub-queue's enqueue method is itself partial: it may raise
         "overflow", in which case we propagate the overflow flag.
         * If the enqueue succeeds, _and_ if a stats component is provided,
         invoke the stats component and tell it that a value of flow `f` was enqueued.
    - `pop(PIFO)`:
       + If `len(PIFO)` = 0, raise an "underflow" flag and exit.
       + Try `pop(queue_{hot})`, where we use the value of `hot` to determine
            which sub-queue to pop from:
            `queue_l` if `hot` = 0, and `queue_r` if `hot` = 1.
         * If it succeeds it will return a value `v`; just propagate `v`.
            Also flip `hot` so it points to the other sub-queue.
         * If it fails because of underflow, return `pop(queue_{not-hot})`.
           If the _second_ pop also fails, propagate the error.
           Leave `hot` as it was.
    """

    pifo: cb.ComponentBuilder = prog.component(name)
    cmd = pifo.input("cmd", 2)
    # If this is 0, we pop. If it is 1, we peek.
    # If it is 2, we push `value` to the queue.
    value = pifo.input("value", 32)  # The value to push to the queue

    # Declare the two sub-queues as cells of this component.
    queue_l = pifo.cell("queue_l", queue_l)
    queue_r = pifo.cell("queue_r", queue_r)

    # If a stats component was provided, declare it as a cell of this component.
    if stats:
        stats = pifo.cell("stats", stats, is_ref=True)

    flow = pifo.reg(1)  # The flow to push to: 0 or 1.
    # We will infer this using a separate component;
    # it is a function of the value being pushed.
    infer_flow = insert_flow_inference(pifo, value, flow, boundary, "infer_flow")

    ans = pifo.reg(32, "ans", is_ref=True)
    # If the user wants to pop, we will write the popped value to `ans`.

    err = pifo.reg(1, "err", is_ref=True)
    # We'll raise this as a general error flag for overflow and underflow.

<<<<<<< HEAD
    len = pifo.reg(32)  # The length of the PIFO.
=======
    len = pifo.reg("len", 32)  # The active length of the PIFO.
>>>>>>> 35e56e05

    # A register that marks the next sub-queue to `pop` from.
    hot = pifo.reg(1)

    # Some equality checks.
    hot_eq_0 = pifo.eq_use(hot.out, 0)
    len_eq_0 = pifo.eq_use(len.out, 0)
    len_eq_max_queue_len = pifo.eq_use(len.out, length)
    cmd_eq_0 = pifo.eq_use(cmd, 0)
    cmd_eq_1 = pifo.eq_use(cmd, 1)
    cmd_eq_2 = pifo.eq_use(cmd, 2)
    err_eq_0 = pifo.eq_use(err.out, 0)
    err_neq_0 = pifo.neq_use(err.out, 0)

    flip_hot = pifo.bitwise_flip_reg(hot)
    raise_err = pifo.reg_store(err, 1, "raise_err")  # err := 1
    lower_err = pifo.reg_store(err, 0, "lower_err")  # err := 0
    # flash_ans = pifo.reg_store(ans, 0, "flash_ans")  # ans := 0

    len_incr = pifo.incr(len)  # len++
    len_decr = pifo.decr(len)  # len--

    # The main logic.
    pifo.control += cb.par(
        # Was it a pop, peek, or a push? We can do all cases in parallel.
        cb.if_with(
            # Did the user call pop?
            cmd_eq_0,
            cb.if_with(
                # Yes, the user called pop. But is the queue empty?
                len_eq_0,
                raise_err,  # The queue is empty: underflow.
                [  # The queue is not empty. Proceed.
                    # We must check if `hot` is 0 or 1.
                    lower_err,
                    cb.if_with(
                        # Check if `hot` is 0.
                        hot_eq_0,
                        [  # `hot` is 0. We'll invoke `pop` on `queue_l`.
                            invoke_subqueue(queue_l, cmd, value, ans, err),
                            # Our next step depends on whether `queue_l`
                            # raised the error flag.
                            # We can check these cases in parallel.
                            cb.if_with(
                                err_neq_0,
                                [  # `queue_l` raised an error.
                                    # We'll try to pop from `queue_r`.
                                    # We'll pass it a lowered err
                                    lower_err,
                                    invoke_subqueue(queue_r, cmd, value, ans, err),
                                ],
                                # `queue_l` succeeded.
                                # Its answer is our answer.
                                flip_hot,
                                # We'll just make `hot` point
                                # to the other sub-queue.
                            ),
                        ],
                        [  # Else: `hot` is 1. Proceed symmetrically.
                            invoke_subqueue(queue_r, cmd, value, ans, err),
                            cb.if_with(
                                err_neq_0,
                                [
                                    lower_err,
                                    invoke_subqueue(queue_l, cmd, value, ans, err),
                                ],
                                flip_hot,
                            ),
                        ],
                    ),
                    len_decr,  # Decrement the length.
                    # It is possible that an irrecoverable error was raised above,
                    # in which case the length should _not_ in fact be decremented.
                    # However, in that case the PIFO's `err` flag would also
                    # have been raised, and no one will check this length anyway.
                ],
            ),
        ),
        cb.if_with(
            # Did the user call peek?
            cmd_eq_1,
            cb.if_with(
                # Yes, the user called peek. But is the queue empty?
                len_eq_0,
                raise_err,  # The queue is empty: underflow.
                [  # The queue is not empty. Proceed.
                    # We must check if `hot` is 0 or 1.
                    lower_err,
                    cb.if_with(
                        # Check if `hot` is 0.
                        hot_eq_0,
                        [  # `hot` is 0. We'll invoke `peek` on `queue_l`.
                            invoke_subqueue(queue_l, cmd, value, ans, err),
                            # Our next step depends on whether `queue_l`
                            # raised the error flag.
                            cb.if_with(
                                err_neq_0,
                                [  # `queue_l` raised an error.
                                    # We'll try to peek from `queue_r`.
                                    # We'll pass it a lowered `err`.
                                    lower_err,
                                    invoke_subqueue(queue_r, cmd, value, ans, err),
                                ],
                            ),
                            # Peeking does not affect `hot`.
                            # Peeking does not affect the length.
                        ],
                        [
                            invoke_subqueue(queue_r, cmd, value, ans, err),
                            cb.if_with(
                                err_neq_0,
                                [
                                    lower_err,
                                    invoke_subqueue(queue_l, cmd, value, ans, err),
                                ],
                            ),
                        ],
                    ),
                ],
            ),
        ),
        cb.if_with(
            # Did the user call push?
            cmd_eq_2,
            cb.if_with(
                # Yes, the user called push. But is the queue full?
                len_eq_max_queue_len,
                raise_err,  # The queue is full: overflow.
                [  # The queue is not full. Proceed.
                    lower_err,
                    # We need to check which flow this value should be pushed to.
                    infer_flow,  # Infer the flow and write it to `flow`.
                    cb.if_(
                        flow.out,
                        # If flow = 1, value should be pushed to queue_r.
                        invoke_subqueue(queue_r, cmd, value, ans, err),
                        # If flow = 0, value should be pushed to queue_l.
                        invoke_subqueue(queue_l, cmd, value, ans, err),
                    ),
                    cb.if_with(
                        err_eq_0,
                        # If no stats component is provided,
                        # just increment the length.
                        (
                            len_incr
                            if not stats
                            else cb.par(
                                # If a stats component is provided,
                                # Increment the length and also
                                # tell the stats component what flow we pushed.
                                len_incr,
                                (
                                    cb.static_invoke(stats, in_flow=flow.out)
                                    if static
                                    else cb.invoke(stats, in_flow=flow.out)
                                ),
                            )
                        ),
                    ),
                ],
            ),
        ),
    )

    return pifo


def build():
    """Top-level function to build the program."""
    prog = cb.Builder()
    fifo_l = fifo.insert_fifo(prog, "fifo_l")
    fifo_r = fifo.insert_fifo(prog, "fifo_r")
    pifo = insert_pifo(prog, "pifo", fifo_l, fifo_r, 200)
    qc.insert_main(prog, pifo)
    return prog.program


if __name__ == "__main__":
    build().emit()<|MERGE_RESOLUTION|>--- conflicted
+++ resolved
@@ -119,11 +119,7 @@
     err = pifo.reg(1, "err", is_ref=True)
     # We'll raise this as a general error flag for overflow and underflow.
 
-<<<<<<< HEAD
-    len = pifo.reg(32)  # The length of the PIFO.
-=======
     len = pifo.reg("len", 32)  # The active length of the PIFO.
->>>>>>> 35e56e05
 
     # A register that marks the next sub-queue to `pop` from.
     hot = pifo.reg(1)
