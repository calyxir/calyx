# pylint: disable=import-error
import os
import sys
import inspect

currentdir = os.path.dirname(os.path.abspath(inspect.getfile(inspect.currentframe())))
parentdir = os.path.dirname(currentdir)
sys.path.insert(0, parentdir)

import fifo
import calyx.builder as cb
import calyx.queue_call as qc
import calyx.py_ast as ast

# This determines the maximum possible length of the queue:
# The max length of the queue will be 2^QUEUE_LEN_FACTOR.
QUEUE_LEN_FACTOR = 4


def invoke_subqueue(queue_cell, cmd, value, ans, err) -> cb.invoke:
    """Invokes the cell {queue_cell} with:
    {cmd} passed by value
    {value} passed by value
    {ans} passed by reference
    {err} passed by reference
    """
    return cb.invoke(
        queue_cell,
        in_cmd=cmd,
        in_value=value,
        ref_ans=ans,
        ref_err=err,
    )


def insert_queue(
    prog,
    name,
    subqueues,
    boundaries,
    numflows,
    order,
    round_robin,
    queue_len_factor=QUEUE_LEN_FACTOR,
):
    """
    Inserts the component `pifo` into the program. If round_robin is true, it
    inserts a round robin queue, otherwise it inserts a strict queue. `numflows`
    is the number of flows, which must be an integer greater than 0. Boundaries
    must be of length `numflows` + 1, where the first boundary is the smallest
    number a value can take (eg. 0). `order` is used for strict queues to determine
    the order of priority of the subqueues. `order` must be a list of length
    `numflows`.
    """

    pifo: cb.ComponentBuilder = prog.component(name)
    cmd = pifo.input("cmd", 1)  # the size in bits is 1
    # If this is 0, we pop. If it is 1, we push `value` to the queue.
    value = pifo.input("value", 32)  # The value to push to the queue

    subqueue_cells = [
        pifo.cell(f"queue_{i}", queue_i) for i, queue_i in enumerate(subqueues)
    ]

    ans = pifo.reg(32, "ans", is_ref=True)
    # If the user wants to pop, we will write the popped value to `ans`.

    err = pifo.reg(1, "err", is_ref=True)
    # We'll raise this as a general error flag for overflow and underflow.

    length = pifo.reg(32, "length")  # The active length of the PIFO.

    # A register that marks the next sub-queue to `pop` from.
    hot = pifo.reg(32, "hot")
    og_hot = pifo.reg(32, "og_hot")
    copy_hot = pifo.reg_store(og_hot, hot.out)  # og_hot := hot.out

    max_queue_len = 2 ** queue_len_factor

    # Some equality checks.
    len_eq_0 = pifo.eq_use(length.out, 0)
    len_eq_max_queue_len = pifo.eq_use(length.out, max_queue_len)
    err_is_low = pifo.eq_use(err.out, 0)
    err_is_high = pifo.neq_use(err.out, 0)

    raise_err = pifo.reg_store(err, 1, "raise_err")  # err := 1
    lower_err = pifo.reg_store(err, 0, "lower_err")  # err := 0

    len_incr = pifo.incr(length)  # len++
    len_decr = pifo.decr(length)  # len--

    # We create a dictionary of invokes handles and pass it to the case construct.
    # Each invoke is uniquely guarded by an equality check on the hot register.
    # This means we can execute all of these invokes in parallel and know that
    # only one will succeed.
    invoke_subqueues_hot_guard = pifo.case(
        hot.out,
        {
            n: invoke_subqueue(subqueue_cells[n], cmd, value, ans, err)
            for n in range(numflows)
        },
    )

    # We create a list of invoke-statement handles.
    # Each invoke is guarded by a pair of inequality checks on the value register,
    # and each pair of guards is unique to the subqueue it is associated with.
    # This means we can eventually execute all of these invokes in parallel.
    invoke_subqueues_value_guard_seq = [
        cb.if_with(
            pifo.le_use(value, boundaries[b + 1]),  # value <= boundaries[b+1]
            (
                invoke_subqueue(subqueue_cells[b], cmd, value, ans, err)
                # In the specical case when b = 0,
                # we don't need to check the lower bound and we can just `invoke`.
                if b == 0 and round_robin
                else invoke_subqueue(
                    subqueue_cells[order.index(b)], cmd, value, ans, err
                )
                if b == 0 and not round_robin
                else cb.if_with(
                    pifo.gt_use(value, boundaries[b]),  # value > boundaries[b]
                    invoke_subqueue(
                        subqueue_cells[order.index(b)], cmd, value, ans, err
                    ),
                )
                if not round_robin
                # Otherwise, we need to check the lower bound and `invoke`
                # only if the value is in the interval.
                else cb.if_with(
                    pifo.gt_use(value, boundaries[b]),  # value > boundaries[b]
                    invoke_subqueue(subqueue_cells[b], cmd, value, ans, err),
                )
            ),
        )
        for b in range(numflows)
    ]
    invoke_subqueues_value_guard = cb.par(
        invoke_subqueues_value_guard_seq
    )  # Execute in parallel.

    incr_hot_wraparound = cb.if_with(
        # If hot = numflows - 1, we need to wrap around to 0. Otherwise, we increment.
        pifo.eq_use(hot.out, numflows - 1),
        pifo.reg_store(hot, 0, "reset_hot"),
        pifo.incr(hot),
    )

    pop_logic = cb.if_with(
        len_eq_0,
        raise_err,  # The queue is empty: underflow.
        [  # The queue is not empty. Proceed.
            copy_hot,  # We remember `hot` so we can restore it later.
            raise_err,  # We raise err so we enter the loop body at least once.
            cb.while_with(
                err_is_high,
                [  # We have entered the loop body because `err` is high.
                    # Either we are here for the first time,
                    # or we are here because the previous iteration raised an error
                    # and incremented `hot` for us.
                    # We'll try to peek from `subqueue_cells[hot]`.
                    # We'll pass it a lowered `err`.
                    lower_err,
                    invoke_subqueues_hot_guard,
                    incr_hot_wraparound,  # Increment hot: this will be used
                    # only if the current subqueue raised an error,
                    # and another iteration is needed.
                ],
            ),
            len_decr,
<<<<<<< HEAD
            (
                pifo.reg_store(hot, og_hot.out)
                if not round_robin
                else ast.Empty
                # If we are not generating a round-robin PIFO,
                # we are generating a strict PIFO.
                # We need to restore `hot` to its original value.
            ),
=======
            restore_hot if not round_robin else ast.Empty,
        ],
    )

    peek_logic = cb.if_with(
        len_eq_0,
        raise_err,  # The queue is empty: underflow.
        [  # The queue is not empty. Proceed.
            raise_err,  # We raise err so we enter the loop body at least once.
            copy_hot,  # We remember `hot` so we can restore it later.
            [
                cb.while_with(
                    err_is_high,
                    [  # We have entered the loop body because `err` is high.
                        # Either we are here for the first time,
                        # or we are here because the previous iteration raised an error
                        # and incremented `hot` for us.
                        # We'll try to peek from `subqueue_cells[hot]`.
                        # We'll pass it a lowered `err`.
                        lower_err,
                        invoke_subqueues_hot_guard,
                        incr_hot_wraparound,  # Increment hot: this will be used
                        # only if the current subqueue raised an error,
                        # and another iteration is needed.
                    ],
                ),
            ],
            restore_hot,  # Peeking must not affect `hot`, so we restore it.
>>>>>>> 409a7169
        ],
    )

    push_logic = cb.if_with(
        len_eq_max_queue_len,
        raise_err,  # The queue is full: overflow.
        [  # The queue is not full. Proceed.
            lower_err,
            # We'll push to the subqueue that the value belongs to.
            invoke_subqueues_value_guard,
            # If all went well, we'll increment the length of the queue.
            cb.if_with(err_is_low, len_incr),
        ],
    )

    # Was it a pop or push?
    # We can do those two cases in parallel.
    pifo.control += pifo.case(
        cmd,
        {0: pop_logic, 1: push_logic},
    )

    return pifo


def build(numflows, roundrobin):
    """Top-level function to build the program."""

    if numflows == 2:
        boundaries = [0, 200, 400]
        order = [1, 0]
    elif numflows == 3:
        boundaries = [0, 133, 266, 400]
        order = [1, 2, 0]
    elif numflows == 4:
        boundaries = [0, 100, 200, 300, 400]
        order = [3, 0, 2, 1]
    elif numflows == 5:
        boundaries = [0, 80, 160, 240, 320, 400]
        order = [0, 1, 2, 3, 4]
    elif numflows == 6:
        boundaries = [0, 66, 100, 200, 220, 300, 400]
        order = [3, 1, 5, 2, 4, 0]
    elif numflows == 7:
        boundaries = [0, 50, 100, 150, 200, 250, 300, 400]
        order = [0, 1, 2, 3, 4, 5, 6]
    else:
        raise ValueError("Unsupported number of flows")

    num_cmds = int(sys.argv[1])
    keepgoing = "--keepgoing" in sys.argv

    prog = cb.Builder()
    subqueues = [
        fifo.insert_fifo(prog, f"subqueue{i}", QUEUE_LEN_FACTOR)
        for i in range(numflows)
    ]
    pifo = insert_queue(
        prog, "pifo", subqueues, boundaries, numflows, order, roundrobin
    )
    qc.insert_main(prog, pifo, num_cmds, keepgoing=keepgoing)
    return prog.program<|MERGE_RESOLUTION|>--- conflicted
+++ resolved
@@ -167,7 +167,6 @@
                 ],
             ),
             len_decr,
-<<<<<<< HEAD
             (
                 pifo.reg_store(hot, og_hot.out)
                 if not round_robin
@@ -176,36 +175,6 @@
                 # we are generating a strict PIFO.
                 # We need to restore `hot` to its original value.
             ),
-=======
-            restore_hot if not round_robin else ast.Empty,
-        ],
-    )
-
-    peek_logic = cb.if_with(
-        len_eq_0,
-        raise_err,  # The queue is empty: underflow.
-        [  # The queue is not empty. Proceed.
-            raise_err,  # We raise err so we enter the loop body at least once.
-            copy_hot,  # We remember `hot` so we can restore it later.
-            [
-                cb.while_with(
-                    err_is_high,
-                    [  # We have entered the loop body because `err` is high.
-                        # Either we are here for the first time,
-                        # or we are here because the previous iteration raised an error
-                        # and incremented `hot` for us.
-                        # We'll try to peek from `subqueue_cells[hot]`.
-                        # We'll pass it a lowered `err`.
-                        lower_err,
-                        invoke_subqueues_hot_guard,
-                        incr_hot_wraparound,  # Increment hot: this will be used
-                        # only if the current subqueue raised an error,
-                        # and another iteration is needed.
-                    ],
-                ),
-            ],
-            restore_hot,  # Peeking must not affect `hot`, so we restore it.
->>>>>>> 409a7169
         ],
     )
 
