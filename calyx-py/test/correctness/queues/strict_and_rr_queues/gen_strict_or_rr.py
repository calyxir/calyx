# pylint: disable=import-error
import os
import sys
import inspect

currentdir = os.path.dirname(os.path.abspath(inspect.getfile(inspect.currentframe())))
parentdir = os.path.dirname(currentdir)
sys.path.insert(0, parentdir)

import fifo
import calyx.builder as cb
import calyx.queue_call as qc
import calyx.py_ast as ast

# This determines the maximum possible length of the queue:
# The max length of the queue will be 2^QUEUE_LEN_FACTOR.
QUEUE_LEN_FACTOR = 4


def invoke_subqueue(queue_cell, cmd, value, ans, err) -> cb.invoke:
    """Invokes the cell {queue_cell} with:
    {cmd} passed by value
    {value} passed by value
    {ans} passed by reference
    {err} passed by reference
    """
    return cb.invoke(
        queue_cell,
        in_cmd=cmd,
        in_value=value,
        ref_ans=ans,
        ref_err=err,
    )


def insert_queue(
<<<<<<< HEAD
    prog, name, subqueues, boundaries, numflows, order, round_robin, queue_len_factor=QUEUE_LEN_FACTOR
=======
    prog,
    name,
    fifos,
    boundaries,
    numflows,
    order,
    round_robin,
    queue_len_factor=QUEUE_LEN_FACTOR,
>>>>>>> 369e6843
):
    """
    Inserts the component `pifo` into the program. If round_robin is true, it
    inserts a round robin queue, otherwise it inserts a strict queue. `numflows`
    is the number of flows, which must be an integer greater than 0. Boundaries
    must be of length `numflows` + 1, where the first boundary is the smallest
    number a value can take (eg. 0). `order` is used for strict queues to determine
    the order of priority of the subqueues. `order` must be a list of length
    `numflows`.
    """

    pifo: cb.ComponentBuilder = prog.component(name)
    cmd = pifo.input("cmd", 1)  # the size in bits is 1
    # If this is 0, we pop. If it is 1, we push `value` to the queue.
    value = pifo.input("value", 32)  # The value to push to the queue

    subqueue_cells = [pifo.cell(f"queue_{i}", queue_i) for i, queue_i in enumerate(subqueues)]

    ans = pifo.reg(32, "ans", is_ref=True)
    # If the user wants to pop, we will write the popped value to `ans`.

    err = pifo.reg(1, "err", is_ref=True)
    # We'll raise this as a general error flag for overflow and underflow.

    length = pifo.reg(32, "length")  # The active length of the PIFO.

    # A register that marks the next sub-queue to `pop` from.
    hot = pifo.reg(32, "hot")
    og_hot = pifo.reg(32, "og_hot")
    copy_hot = pifo.reg_store(og_hot, hot.out)  # og_hot := hot.out

    max_queue_len = 2**queue_len_factor

    # Some equality checks.
    len_eq_0 = pifo.eq_use(length.out, 0)
    len_eq_max_queue_len = pifo.eq_use(length.out, max_queue_len)
    err_is_low = pifo.eq_use(err.out, 0)
    err_is_high = pifo.neq_use(err.out, 0)

    raise_err = pifo.reg_store(err, 1, "raise_err")  # err := 1
    lower_err = pifo.reg_store(err, 0, "lower_err")  # err := 0

    len_incr = pifo.incr(length)  # len++
    len_decr = pifo.decr(length)  # len--

    # We create a dictionary of invokes handles and pass it to the case construct.
    # Each invoke is uniquely guarded by an equality check on the hot register.
    # This means we can execute all of these invokes in parallel and know that
    # only one will succeed.
    invoke_subqueues_hot_guard = pifo.case(
        hot.out,
        {
            n: invoke_subqueue(subqueue_cells[n], cmd, value, ans, err)
            for n in range(numflows)
        },
    )

    # We create a list of invoke-statement handles.
    # Each invoke is guarded by a pair of inequality checks on the value register,
    # and each pair of guards is unique to the subqueue it is associated with.
    # This means we can eventually execute all of these invokes in parallel.
    invoke_subqueues_value_guard_seq = [
        cb.if_with(
            pifo.le_use(value, boundaries[b + 1]),  # value <= boundaries[b+1]
            (
                invoke_subqueue(subqueue_cells[b], cmd, value, ans, err)
                # In the specical case when b = 0,
                # we don't need to check the lower bound and we can just `invoke`.
                if b == 0 and round_robin
<<<<<<< HEAD
                
                else
                invoke_subqueue(subqueue_cells[order.index(b)], cmd, value, ans, err)

                if b == 0 and not round_robin
                else cb.if_with(
                    pifo.gt_use(value, boundaries[b]),  # value > boundaries[b]
                    invoke_subqueue(subqueue_cells[order.index(b)], cmd, value, ans, err),)
                if not round_robin 
                # Otherwise, we need to check the lower bound and `invoke`
                # only if the value is in the interval.
                else cb.if_with(
                    pifo.gt_use(value, boundaries[b]),  # value > boundaries[b]
                    invoke_subqueue(subqueue_cells[b], cmd, value, ans, err),
=======
                else (
                    invoke_subqueue(fifo_cells[order.index(b)], cmd, value, ans, err)
                    if b == 0 and not round_robin
                    else (
                        cb.if_with(
                            pifo.gt_use(value, boundaries[b]),  # value > boundaries[b]
                            invoke_subqueue(
                                fifo_cells[order.index(b)], cmd, value, ans, err
                            ),
                        )
                        if not round_robin
                        # Otherwise, we need to check the lower bound and `invoke`
                        # only if the value is in the interval.
                        else cb.if_with(
                            pifo.gt_use(value, boundaries[b]),  # value > boundaries[b]
                            invoke_subqueue(fifo_cells[b], cmd, value, ans, err),
                        )
                    )
>>>>>>> 369e6843
                )
            ),
        )
        for b in range(numflows)
    ]
    invoke_subqueues_value_guard = cb.par(
        invoke_subqueues_value_guard_seq
    )  # Execute in parallel.

    incr_hot_wraparound = cb.if_with(
        # If hot = numflows - 1, we need to wrap around to 0. Otherwise, we increment.
        pifo.eq_use(hot.out, numflows - 1),
        pifo.reg_store(hot, 0, "reset_hot"),
        pifo.incr(hot),
    )

    pop_logic = cb.if_with(
        len_eq_0,
        raise_err,  # The queue is empty: underflow.
        [  # The queue is not empty. Proceed.
            copy_hot,  # We remember `hot` so we can restore it later.
            raise_err,  # We raise err so we enter the loop body at least once.
            cb.while_with(
                err_is_high,
                [  # We have entered the loop body because `err` is high.
                    # Either we are here for the first time,
                    # or we are here because the previous iteration raised an error
                    # and incremented `hot` for us.
<<<<<<< HEAD
                    # We'll try to peek from `subqueue_cells[hot]`.
=======
                    # We'll try to pop from `fifo_cells[hot]`.
>>>>>>> 369e6843
                    # We'll pass it a lowered `err`.
                    lower_err,
                    invoke_subqueues_hot_guard,
                    incr_hot_wraparound,  # Increment hot: this will be used
                    # only if the current subqueue raised an error,
                    # and another iteration is needed.
                ],
            ),
            len_decr,
<<<<<<< HEAD
            restore_hot if not round_robin else ast.Empty            
        ],
    )

    peek_logic = cb.if_with(
        len_eq_0,
        raise_err,  # The queue is empty: underflow.
        [  # The queue is not empty. Proceed.
            raise_err,  # We raise err so we enter the loop body at least once.
            copy_hot,  # We remember `hot` so we can restore it later.
            [
                cb.while_with(
                    err_is_high,
                    [  # We have entered the loop body because `err` is high.
                        # Either we are here for the first time,
                        # or we are here because the previous iteration raised an error
                        # and incremented `hot` for us.
                        # We'll try to peek from `subqueue_cells[hot]`.
                        # We'll pass it a lowered `err`.
                        lower_err,
                        invoke_subqueues_hot_guard,
                        incr_hot_wraparound,  # Increment hot: this will be used
                        # only if the current subqueue raised an error,
                        # and another iteration is needed.
                    ],
                ),
            ],
            restore_hot,  # Peeking must not affect `hot`, so we restore it.
=======
            (
                pifo.reg_store(hot, og_hot.out)
                if not round_robin
                else ast.Empty
                # If we are not generating a round-robin PIFO,
                # we are generating a strict PIFO.
                # We need to restore `hot` to its original value.
            ),
>>>>>>> 369e6843
        ],
    )

    push_logic = cb.if_with(
        len_eq_max_queue_len,
        raise_err,  # The queue is full: overflow.
        [  # The queue is not full. Proceed.
            lower_err,
            # We'll push to the subqueue that the value belongs to.
            invoke_subqueues_value_guard,
            # If all went well, we'll increment the length of the queue.
            cb.if_with(err_is_low, len_incr),
        ],
    )

    # Was it a pop or push?
    # We can do those two cases in parallel.
    pifo.control += pifo.case(
        cmd,
        {0: pop_logic, 1: push_logic},
    )

    return pifo


def build(numflows, roundrobin):
    """Top-level function to build the program."""

    if numflows == 2:
        boundaries = [0, 200, 400]
        order = [1, 0]
    elif numflows == 3:
        boundaries = [0, 133, 266, 400]
        order = [1, 2, 0]
    elif numflows == 4:
        boundaries = [0, 100, 200, 300, 400]
        order = [3, 0, 2, 1]
    elif numflows == 5:
        boundaries = [0, 80, 160, 240, 320, 400]
        order = [0, 1, 2, 3, 4]
    elif numflows == 6:
        boundaries = [0, 66, 100, 200, 220, 300, 400]
        order = [3, 1, 5, 2, 4, 0]
    elif numflows == 7:
        boundaries = [0, 50, 100, 150, 200, 250, 300, 400]
        order = [0, 1, 2, 3, 4, 5, 6]
    else:
        raise ValueError("Unsupported number of flows")

    num_cmds = int(sys.argv[1])
    keepgoing = "--keepgoing" in sys.argv

    prog = cb.Builder()
    subqueues = [
        fifo.insert_fifo(prog, f"subqueue{i}", QUEUE_LEN_FACTOR) for i in range(numflows)
    ]
<<<<<<< HEAD
    pifo = insert_queue(prog, "pifo", subqueues, boundaries, numflows, order, roundrobin)
=======
    pifo = insert_queue(
        prog, "pifo", sub_fifos, boundaries, numflows, order, roundrobin
    )
>>>>>>> 369e6843
    qc.insert_main(prog, pifo, num_cmds, keepgoing=keepgoing)
    return prog.program<|MERGE_RESOLUTION|>--- conflicted
+++ resolved
@@ -34,18 +34,7 @@
 
 
 def insert_queue(
-<<<<<<< HEAD
     prog, name, subqueues, boundaries, numflows, order, round_robin, queue_len_factor=QUEUE_LEN_FACTOR
-=======
-    prog,
-    name,
-    fifos,
-    boundaries,
-    numflows,
-    order,
-    round_robin,
-    queue_len_factor=QUEUE_LEN_FACTOR,
->>>>>>> 369e6843
 ):
     """
     Inserts the component `pifo` into the program. If round_robin is true, it
@@ -115,7 +104,6 @@
                 # In the specical case when b = 0,
                 # we don't need to check the lower bound and we can just `invoke`.
                 if b == 0 and round_robin
-<<<<<<< HEAD
                 
                 else
                 invoke_subqueue(subqueue_cells[order.index(b)], cmd, value, ans, err)
@@ -130,26 +118,6 @@
                 else cb.if_with(
                     pifo.gt_use(value, boundaries[b]),  # value > boundaries[b]
                     invoke_subqueue(subqueue_cells[b], cmd, value, ans, err),
-=======
-                else (
-                    invoke_subqueue(fifo_cells[order.index(b)], cmd, value, ans, err)
-                    if b == 0 and not round_robin
-                    else (
-                        cb.if_with(
-                            pifo.gt_use(value, boundaries[b]),  # value > boundaries[b]
-                            invoke_subqueue(
-                                fifo_cells[order.index(b)], cmd, value, ans, err
-                            ),
-                        )
-                        if not round_robin
-                        # Otherwise, we need to check the lower bound and `invoke`
-                        # only if the value is in the interval.
-                        else cb.if_with(
-                            pifo.gt_use(value, boundaries[b]),  # value > boundaries[b]
-                            invoke_subqueue(fifo_cells[b], cmd, value, ans, err),
-                        )
-                    )
->>>>>>> 369e6843
                 )
             ),
         )
@@ -178,11 +146,7 @@
                     # Either we are here for the first time,
                     # or we are here because the previous iteration raised an error
                     # and incremented `hot` for us.
-<<<<<<< HEAD
                     # We'll try to peek from `subqueue_cells[hot]`.
-=======
-                    # We'll try to pop from `fifo_cells[hot]`.
->>>>>>> 369e6843
                     # We'll pass it a lowered `err`.
                     lower_err,
                     invoke_subqueues_hot_guard,
@@ -192,36 +156,6 @@
                 ],
             ),
             len_decr,
-<<<<<<< HEAD
-            restore_hot if not round_robin else ast.Empty            
-        ],
-    )
-
-    peek_logic = cb.if_with(
-        len_eq_0,
-        raise_err,  # The queue is empty: underflow.
-        [  # The queue is not empty. Proceed.
-            raise_err,  # We raise err so we enter the loop body at least once.
-            copy_hot,  # We remember `hot` so we can restore it later.
-            [
-                cb.while_with(
-                    err_is_high,
-                    [  # We have entered the loop body because `err` is high.
-                        # Either we are here for the first time,
-                        # or we are here because the previous iteration raised an error
-                        # and incremented `hot` for us.
-                        # We'll try to peek from `subqueue_cells[hot]`.
-                        # We'll pass it a lowered `err`.
-                        lower_err,
-                        invoke_subqueues_hot_guard,
-                        incr_hot_wraparound,  # Increment hot: this will be used
-                        # only if the current subqueue raised an error,
-                        # and another iteration is needed.
-                    ],
-                ),
-            ],
-            restore_hot,  # Peeking must not affect `hot`, so we restore it.
-=======
             (
                 pifo.reg_store(hot, og_hot.out)
                 if not round_robin
@@ -230,7 +164,6 @@
                 # we are generating a strict PIFO.
                 # We need to restore `hot` to its original value.
             ),
->>>>>>> 369e6843
         ],
     )
 
@@ -287,12 +220,6 @@
     subqueues = [
         fifo.insert_fifo(prog, f"subqueue{i}", QUEUE_LEN_FACTOR) for i in range(numflows)
     ]
-<<<<<<< HEAD
     pifo = insert_queue(prog, "pifo", subqueues, boundaries, numflows, order, roundrobin)
-=======
-    pifo = insert_queue(
-        prog, "pifo", sub_fifos, boundaries, numflows, order, roundrobin
-    )
->>>>>>> 369e6843
     qc.insert_main(prog, pifo, num_cmds, keepgoing=keepgoing)
     return prog.program