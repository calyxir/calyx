# pylint: disable=import-error
import fifo
import calyx.builder as cb
import calyx.builder_util as util
import calyx.queue_call as qc

MAX_QUEUE_LEN = 10


def insert_flow_inference(comp: cb.ComponentBuilder, cmd, flow, boundary, group):
    """The flow is needed when the command is a push.
    If the value to be pushed is less than or equal to {boundary},
    the value belongs to flow 0.
    Otherwise, the value belongs to flow 1.
    This method adds a group to the component {comp} that does this.
    1. Within component {comp}, creates a group called {group}.
    2. Within {group}, creates a cell {cell} that checks for less-than.
    3. Puts the values {boundary} and {cmd} into the left and right ports of {cell}.
    4. Then puts the answer of the computation into {flow}.
    5. Returns the group that does this.
    """
    cell = comp.lt("flow_inf", 32)
    with comp.group(group) as infer_flow_grp:
        cell.left = boundary
        cell.right = cmd
        flow.write_en = 1
        flow.in_ = cell.out
        infer_flow_grp.done = flow.done
    return infer_flow_grp


def invoke_subqueue(queue_cell, cmd, value, ans, err) -> cb.invoke:
    """Invokes the cell {queue_cell} with:
    {cmd} passed by value
    {value} passed by value
    {ans} passed by reference
    {err} passed by reference
    """
    return cb.invoke(
        queue_cell,
        in_cmd=cmd,
        in_value=value,
        ref_ans=ans,
        ref_err=err,
    )


def insert_pifo(prog, name, queue_l, queue_r, boundary):
    """Inserts the component `pifo` into the program.

    The PIFO achieves a 50/50 split between two "flows" or "kinds".
    That is, up to the availability of values, this PIFO seeks to alternate
    between values of the two flows.

    We say "up to availability" because, if one flow is silent and the other
    is active, the active ones gets to emit consecutive values (in temporary
    violation of the 50/50 rule) until the silent flow starts transmitting again.
    At that point we go back to 50/50.

    The PIFO's maximum capacity is MAX_QUEUE_LEN.
    Let's say the two flows are called `0` and `1`.
    We orchestrate two sub-queues, `queue_l` and `queue_r`,
    each of capacity MAX_QUEUE_LEN.
    We maintain a register that points to which of these sub-queues is "hot".
    Start off with `hot` pointing to `queue_l` (arbitrarily).

    - `push(v, PIFO)`:
       + If len(PIFO) = MAX_QUEUE_LEN, raise an "overflow" err and exit.
       + Otherwise, the charge is to enqueue value `v`.
         Find out which flow `f` the value `v` should go to;
         `f` better be either `0` or `1`.
         Enqueue `v` into `queue_l` if `f` = `0`, and into `queue_r` if `f` = `1`.
         Note that the sub-queue's enqueue method is itself partial: it may raise
         "overflow", in which case we propagate the overflow flag.
    - `pop(PIFO)`:
       + If `len(PIFO)` = 0, raise an "underflow" flag and exit.
       + Try `pop(queue_{hot})`, where we use the value of `hot` to determine
            which sub-queue to pop from:
            `queue_l` if `hot` = 0, and `queue_r` if `hot` = 1.
         * If it succeeds it will return a value `v`; just propagate `v`.
            Also flip `hot` so it points to the other sub-queue.
         * If it fails because of underflow, return `pop(queue_{not-hot})`.
           If the _second_ pop also fails, propagate the error.
           Leave `hot` as it was.
    """

    pifo: cb.ComponentBuilder = prog.component(name)
    cmd = pifo.input("cmd", 2)
    # If this is 0, we pop. If it is 1, we peek.
    # If it is 2, we push `value` to the queue.
    value = pifo.input("value", 32)  # The value to push to the queue

    # Declare the two sub-queues as cells of this component.
    queue_l = pifo.cell("queue_l", queue_l)
    queue_r = pifo.cell("queue_r", queue_r)

    flow = pifo.reg("flow", 1)  # The flow to push to: 0 or 1.
    # We will infer this using a separate component;
    # it is a function of the value being pushed.
    infer_flow = insert_flow_inference(pifo, value, flow, boundary, "infer_flow")

    ans = pifo.reg("ans", 32, is_ref=True)
    # If the user wants to pop, we will write the popped value to `ans`.

    err = pifo.reg("err", 1, is_ref=True)
    # We'll raise this as a general error flag for overflow and underflow.

    len = pifo.reg("len", 32)  # The length of the PIFO.

    # A register that marks the next sub-queue to `pop` from.
    hot = pifo.reg("hot", 1)

    # Some equality checks.
    hot_eq_0 = util.insert_eq(pifo, hot.out, 0, "hot_eq_0", 1)
    hot_eq_1 = util.insert_eq(pifo, hot.out, 1, "hot_eq_1", 1)
    flow_eq_0 = util.insert_eq(pifo, flow.out, 0, "flow_eq_0", 1)
    flow_eq_1 = util.insert_eq(pifo, flow.out, 1, "flow_eq_1", 1)
    len_eq_0 = util.insert_eq(pifo, len.out, 0, "len_eq_0", 32)
<<<<<<< HEAD
    len_eq_10 = util.insert_eq(pifo, len.out, 10, "len_eq_10", 32)
    cmd_eq_0 = util.insert_eq(pifo, cmd, 0, "cmd_eq_0", 2)
    cmd_eq_1 = util.insert_eq(pifo, cmd, 1, "cmd_eq_1", 2)
    cmd_eq_2 = util.insert_eq(pifo, cmd, 2, "cmd_eq_2", 2)
=======
    len_eq_max_queue_len = util.insert_eq(
        pifo, len.out, MAX_QUEUE_LEN, "len_eq_MAX_QUEUE_LEN", 32
    )
    cmd_eq_0 = util.insert_eq(pifo, cmd, 0, "cmd_eq_0", 32)
    cmd_eq_1 = util.insert_eq(pifo, cmd, 1, "cmd_eq_1", 32)
    cmd_gt_1 = util.insert_gt(pifo, cmd, 1, "cmd_gt_1", 32)
>>>>>>> f457b6d1
    err_eq_0 = util.insert_eq(pifo, err.out, 0, "err_eq_0", 1)
    err_neq_0 = util.insert_neq(pifo, err.out, cb.const(1, 0), "err_neq_0", 1)

    flip_hot = util.insert_bitwise_flip_reg(pifo, hot, "flip_hot", 1)
    raise_err = util.insert_reg_store(pifo, err, 1, "raise_err")  # set `err` to 1
    lower_err = util.insert_reg_store(pifo, err, 0, "lower_err")  # set `err` to 0
    zero_out_ans = util.insert_reg_store(pifo, ans, 0, "zero_out_ans")

    len_incr = util.insert_incr(pifo, len, "len_incr")  # len++
    len_decr = util.insert_decr(pifo, len, "len_decr")  # len--

    # The main logic.
    pifo.control += [
        cb.par(
            # Was it a pop, peek, or a push? We can do all cases in parallel.
            cb.if_(
                # Did the user call pop?
                cmd_eq_0[0].out,
                cmd_eq_0[1],
                cb.if_(
                    # Yes, the user called pop. But is the queue empty?
                    len_eq_0[0].out,
                    len_eq_0[1],
                    [raise_err, zero_out_ans],  # The queue is empty: underflow.
                    [  # The queue is not empty. Proceed.
                        # We must check if `hot` is 0 or 1.
                        lower_err,
                        cb.par(  # We'll check both cases in parallel.
                            cb.if_(
                                # Check if `hot` is 0.
                                hot_eq_0[0].out,
                                hot_eq_0[1],
                                [  # `hot` is 0. We'll invoke `pop` on `queue_l`.
                                    invoke_subqueue(queue_l, cmd, value, ans, err),
                                    # Our next step depends on whether `queue_l`
                                    # raised the error flag.
                                    # We can check these cases in parallel.
                                    cb.par(
                                        cb.if_(
                                            err_neq_0[0].out,
                                            err_neq_0[1],
                                            [  # `queue_l` raised an error.
                                                # We'll try to pop from `queue_r`.
                                                # We'll pass it a lowered err
                                                lower_err,
                                                invoke_subqueue(
                                                    queue_r, cmd, value, ans, err
                                                ),
                                            ],
                                        ),
                                        cb.if_(
                                            err_eq_0[0].out,
                                            err_eq_0[1],
                                            [  # `queue_l` succeeded.
                                                # Its answer is our answer.
                                                flip_hot
                                                # We'll just make `hot` point
                                                # to the other sub-queue.
                                            ],
                                        ),
                                    ),
                                ],
                            ),
                            # If `hot` is 1, we proceed symmetrically.
                            cb.if_(
                                hot_eq_1[0].out,
                                hot_eq_1[1],
                                [
                                    invoke_subqueue(queue_r, cmd, value, ans, err),
                                    cb.par(
                                        cb.if_(
                                            err_neq_0[0].out,
                                            err_neq_0[1],
                                            [
                                                lower_err,
                                                invoke_subqueue(
                                                    queue_l, cmd, value, ans, err
                                                ),
                                            ],
                                        ),
                                        cb.if_(
                                            err_eq_0[0].out,
                                            err_eq_0[1],
                                            [flip_hot],
                                        ),
                                    ),
                                ],
                            ),
                        ),
                        len_decr,  # Decrement the length.
                        # It is possible that an irrecoverable error was raised above,
                        # in which case the length should _not_ in fact be decremented.
                        # However, in that case the PIFO's `err` flag would also
                        # have been raised, and no one will check this length anyway.
                    ],
                ),
            ),
            cb.if_(
                # Did the user call peek?
                cmd_eq_1[0].out,
                cmd_eq_1[1],
                cb.if_(
                    # Yes, the user called peek. But is the queue empty?
                    len_eq_0[0].out,
                    len_eq_0[1],
                    [raise_err, zero_out_ans],  # The queue is empty: underflow.
                    [  # The queue is not empty. Proceed.
                        # We must check if `hot` is 0 or 1.
                        lower_err,
                        cb.par(  # We'll check both cases in parallel.
                            cb.if_(
                                # Check if `hot` is 0.
                                hot_eq_0[0].out,
                                hot_eq_0[1],
                                [  # `hot` is 0. We'll invoke `peek` on `queue_l`.
                                    invoke_subqueue(queue_l, cmd, value, ans, err),
                                    # Our next step depends on whether `queue_l`
                                    # raised the error flag.
                                    cb.if_(
                                        err_neq_0[0].out,
                                        err_neq_0[1],
                                        [  # `queue_l` raised an error.
                                            # We'll try to peek from `queue_r`.
                                            # We'll pass it a lowered `err`.
                                            lower_err,
                                            invoke_subqueue(
                                                queue_r, cmd, value, ans, err
                                            ),
                                        ],
                                    ),
                                    # Peeking does not affect `hot`.
                                    # Peeking does not affect the length.
                                ],
                            ),
                            # If `hot` is 1, we proceed symmetrically.
                            cb.if_(
                                hot_eq_1[0].out,
                                hot_eq_1[1],
                                [
                                    invoke_subqueue(queue_r, cmd, value, ans, err),
                                    cb.if_(
                                        err_neq_0[0].out,
                                        err_neq_0[1],
                                        [
                                            lower_err,
                                            invoke_subqueue(
                                                queue_l, cmd, value, ans, err
                                            ),
                                        ],
                                    ),
                                ],
                            ),
                        ),
                    ],
                ),
            ),
            cb.if_(
                # Did the user call push?
                cmd_eq_2[0].out,
                cmd_eq_2[1],
                cb.if_(
                    # Yes, the user called push. But is the queue full?
                    len_eq_max_queue_len[0].out,
                    len_eq_max_queue_len[1],
                    [raise_err, zero_out_ans],  # The queue is full: overflow.
                    [  # The queue is not full. Proceed.
                        lower_err,
                        # We need to check which flow this value should be pushed to.
                        infer_flow,  # Infer the flow and write it to `fifo_{flow}`.
                        cb.par(
                            cb.if_(
                                flow_eq_0[0].out,
                                flow_eq_0[1],
                                # This value should be pushed to queue_l.
                                invoke_subqueue(queue_l, cmd, value, ans, err),
                            ),
                            cb.if_(
                                flow_eq_1[0].out,
                                flow_eq_1[1],
                                # This value should be pushed to queue_r.
                                invoke_subqueue(queue_r, cmd, value, ans, err),
                            ),
                        ),
                        len_incr,  # Increment the length.
                        # It is possible that an irrecoverable error was raised above,
                        # in which case the length should _not_ in fact be incremented.
                        # However, in that case the PIFO's `err` flag would also
                        # have been raised, and no one will check this length anyway.
                    ],
                ),
            ),
        ),
    ]

    return pifo


def build():
    """Top-level function to build the program."""
    prog = cb.Builder()
    fifo_l = fifo.insert_fifo(prog, "fifo_l")
    fifo_r = fifo.insert_fifo(prog, "fifo_r")
    pifo = insert_pifo(prog, "pifo", fifo_l, fifo_r, 200)
    qc.insert_main(prog, pifo)
    return prog.program


if __name__ == "__main__":
    build().emit()<|MERGE_RESOLUTION|>--- conflicted
+++ resolved
@@ -116,19 +116,12 @@
     flow_eq_0 = util.insert_eq(pifo, flow.out, 0, "flow_eq_0", 1)
     flow_eq_1 = util.insert_eq(pifo, flow.out, 1, "flow_eq_1", 1)
     len_eq_0 = util.insert_eq(pifo, len.out, 0, "len_eq_0", 32)
-<<<<<<< HEAD
-    len_eq_10 = util.insert_eq(pifo, len.out, 10, "len_eq_10", 32)
+    len_eq_max_queue_len = util.insert_eq(
+        pifo, len.out, MAX_QUEUE_LEN, "len_eq_MAX_QUEUE_LEN", 32
+    )
     cmd_eq_0 = util.insert_eq(pifo, cmd, 0, "cmd_eq_0", 2)
     cmd_eq_1 = util.insert_eq(pifo, cmd, 1, "cmd_eq_1", 2)
     cmd_eq_2 = util.insert_eq(pifo, cmd, 2, "cmd_eq_2", 2)
-=======
-    len_eq_max_queue_len = util.insert_eq(
-        pifo, len.out, MAX_QUEUE_LEN, "len_eq_MAX_QUEUE_LEN", 32
-    )
-    cmd_eq_0 = util.insert_eq(pifo, cmd, 0, "cmd_eq_0", 32)
-    cmd_eq_1 = util.insert_eq(pifo, cmd, 1, "cmd_eq_1", 32)
-    cmd_gt_1 = util.insert_gt(pifo, cmd, 1, "cmd_gt_1", 32)
->>>>>>> f457b6d1
     err_eq_0 = util.insert_eq(pifo, err.out, 0, "err_eq_0", 1)
     err_neq_0 = util.insert_neq(pifo, err.out, cb.const(1, 0), "err_neq_0", 1)
 
