--- conflicted
+++ resolved
@@ -354,10 +354,6 @@
 
     incr_i = util.insert_incr(main, i, "incr_i")  # i++
     incr_j = util.insert_incr(main, j, "incr_j")  # j++
-<<<<<<< HEAD
-
-=======
->>>>>>> 4ba11c43
     err_eq_zero = util.insert_eq(main, err.out, 0, "err_eq_0", 1)  # is `err` flag down?
     # read_command = util.mem_load(main, commands, i.out, command, "read_command")
     read_command = util.mem_read_seqd1(main, commands, i.out, "read_command_phase1")
