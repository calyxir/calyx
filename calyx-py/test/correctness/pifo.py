# pylint: disable=import-error
import fifo
import calyx.builder as cb
import calyx.builder_util as util
import calyx.queue_call as qc

MAX_QUEUE_LEN = 10


def insert_flow_inference(comp: cb.ComponentBuilder, cmd, flow, boundary, group):
    """The flow is needed when the command is a push.
    If the value to be pushed is less than or equal to {boundary},
    the value belongs to flow 0.
    Otherwise, the value belongs to flow 1.
    This method adds a group to the component {comp} that does this.
    1. Within component {comp}, creates a group called {group}.
    2. Within {group}, creates a cell {cell} that checks for less-than.
    3. Puts the values {boundary} and {cmd} into the left and right ports of {cell}.
    4. Then puts the answer of the computation into {flow}.
    5. Returns the group that does this.
    """
    cell = comp.lt(32)
    with comp.group(group) as infer_flow_grp:
        cell.left = boundary
        cell.right = cmd
        flow.write_en = 1
        flow.in_ = cell.out
        infer_flow_grp.done = flow.done
    return infer_flow_grp


def invoke_subqueue(queue_cell, cmd, value, ans, err) -> cb.invoke:
    """Invokes the cell {queue_cell} with:
    {cmd} passed by value
    {value} passed by value
    {ans} passed by reference
    {err} passed by reference
    """
    return cb.invoke(
        queue_cell,
        in_cmd=cmd,
        in_value=value,
        ref_ans=ans,
        ref_err=err,
    )


def insert_pifo(prog, name, queue_l, queue_r, boundary):
    """Inserts the component `pifo` into the program.

    The PIFO achieves a 50/50 split between two "flows" or "kinds".
    That is, up to the availability of values, this PIFO seeks to alternate
    between values of the two flows.

    We say "up to availability" because, if one flow is silent and the other
    is active, the active ones gets to emit consecutive values (in temporary
    violation of the 50/50 rule) until the silent flow starts transmitting again.
    At that point we go back to 50/50.

    The PIFO's maximum capacity is MAX_QUEUE_LEN.
    Let's say the two flows are called `0` and `1`.
    We orchestrate two sub-queues, `queue_l` and `queue_r`,
    each of capacity MAX_QUEUE_LEN.
    We maintain a register that points to which of these sub-queues is "hot".
    Start off with `hot` pointing to `queue_l` (arbitrarily).

    - `push(v, PIFO)`:
       + If len(PIFO) = MAX_QUEUE_LEN, raise an "overflow" err and exit.
       + Otherwise, the charge is to enqueue value `v`.
         Find out which flow `f` the value `v` should go to;
         `f` better be either `0` or `1`.
         Enqueue `v` into `queue_l` if `f` = `0`, and into `queue_r` if `f` = `1`.
         Note that the sub-queue's enqueue method is itself partial: it may raise
         "overflow", in which case we propagate the overflow flag.
    - `pop(PIFO)`:
       + If `len(PIFO)` = 0, raise an "underflow" flag and exit.
       + Try `pop(queue_{hot})`, where we use the value of `hot` to determine
            which sub-queue to pop from:
            `queue_l` if `hot` = 0, and `queue_r` if `hot` = 1.
         * If it succeeds it will return a value `v`; just propagate `v`.
            Also flip `hot` so it points to the other sub-queue.
         * If it fails because of underflow, return `pop(queue_{not-hot})`.
           If the _second_ pop also fails, propagate the error.
           Leave `hot` as it was.
    """

    pifo: cb.ComponentBuilder = prog.component(name)
    cmd = pifo.input("cmd", 2)
    # If this is 0, we pop. If it is 1, we peek.
    # If it is 2, we push `value` to the queue.
    value = pifo.input("value", 32)  # The value to push to the queue

    # Declare the two sub-queues as cells of this component.
    queue_l = pifo.cell("queue_l", queue_l)
    queue_r = pifo.cell("queue_r", queue_r)

    flow = pifo.reg("flow", 1)  # The flow to push to: 0 or 1.
    # We will infer this using a separate component;
    # it is a function of the value being pushed.
    infer_flow = insert_flow_inference(pifo, value, flow, boundary, "infer_flow")

    ans = pifo.reg("ans", 32, is_ref=True)
    # If the user wants to pop, we will write the popped value to `ans`.

    err = pifo.reg("err", 1, is_ref=True)
    # We'll raise this as a general error flag for overflow and underflow.

    len = pifo.reg("len", 32)  # The length of the PIFO.

    # A register that marks the next sub-queue to `pop` from.
    hot = pifo.reg("hot", 1)

    # Some equality checks.
<<<<<<< HEAD
    hot_eq_0 = util.insert_eq(pifo, hot.out, 0, 1)
    hot_eq_1 = util.insert_eq(pifo, hot.out, 1, 1)
    flow_eq_0 = util.insert_eq(pifo, flow.out, 0, 1)
    flow_eq_1 = util.insert_eq(pifo, flow.out, 1, 1)
    len_eq_0 = util.insert_eq(pifo, len.out, 0, 32)
    len_eq_max_queue_len = util.insert_eq(pifo, len.out, MAX_QUEUE_LEN, 32)
    cmd_eq_0 = util.insert_eq(pifo, cmd, 0, 32)
    cmd_eq_1 = util.insert_eq(pifo, cmd, 1, 32)
    cmd_gt_1 = util.insert_gt(pifo, cmd, 1, 32)
    err_eq_0 = util.insert_eq(pifo, err.out, 0, 1)
    err_neq_0 = util.insert_neq(pifo, err.out, cb.const(1, 0), 1)
=======
    hot_eq_0 = util.insert_eq(pifo, hot.out, 0, "hot_eq_0", 1)
    hot_eq_1 = util.insert_eq(pifo, hot.out, 1, "hot_eq_1", 1)
    flow_eq_0 = util.insert_eq(pifo, flow.out, 0, "flow_eq_0", 1)
    flow_eq_1 = util.insert_eq(pifo, flow.out, 1, "flow_eq_1", 1)
    len_eq_0 = util.insert_eq(pifo, len.out, 0, "len_eq_0", 32)
    len_eq_max_queue_len = util.insert_eq(
        pifo, len.out, MAX_QUEUE_LEN, "len_eq_MAX_QUEUE_LEN", 32
    )
    cmd_eq_0 = util.insert_eq(pifo, cmd, 0, "cmd_eq_0", 2)
    cmd_eq_1 = util.insert_eq(pifo, cmd, 1, "cmd_eq_1", 2)
    cmd_eq_2 = util.insert_eq(pifo, cmd, 2, "cmd_eq_2", 2)
    err_eq_0 = util.insert_eq(pifo, err.out, 0, "err_eq_0", 1)
    err_neq_0 = util.insert_neq(pifo, err.out, cb.const(1, 0), "err_neq_0", 1)
>>>>>>> 911f6aa7

    flip_hot = util.insert_bitwise_flip_reg(pifo, hot, "flip_hot", 1)
    raise_err = util.insert_reg_store(pifo, err, 1, "raise_err")  # set `err` to 1
    lower_err = util.insert_reg_store(pifo, err, 0, "lower_err")  # set `err` to 0
    zero_out_ans = util.insert_reg_store(pifo, ans, 0, "zero_out_ans")

    len_incr = util.insert_incr(pifo, len, "len_incr")  # len++
    len_decr = util.insert_decr(pifo, len, "len_decr")  # len--

    # The main logic.
    pifo.control += [
        cb.par(
            # Was it a pop, peek, or a push? We can do all cases in parallel.
            cb.if_(
                # Did the user call pop?
                cmd_eq_0[0].out,
                cmd_eq_0[1],
                cb.if_(
                    # Yes, the user called pop. But is the queue empty?
                    len_eq_0[0].out,
                    len_eq_0[1],
                    [raise_err, zero_out_ans],  # The queue is empty: underflow.
                    [  # The queue is not empty. Proceed.
                        # We must check if `hot` is 0 or 1.
                        lower_err,
                        cb.par(  # We'll check both cases in parallel.
                            cb.if_(
                                # Check if `hot` is 0.
                                hot_eq_0[0].out,
                                hot_eq_0[1],
                                [  # `hot` is 0. We'll invoke `pop` on `queue_l`.
                                    invoke_subqueue(queue_l, cmd, value, ans, err),
                                    # Our next step depends on whether `queue_l`
                                    # raised the error flag.
                                    # We can check these cases in parallel.
                                    cb.par(
                                        cb.if_(
                                            err_neq_0[0].out,
                                            err_neq_0[1],
                                            [  # `queue_l` raised an error.
                                                # We'll try to pop from `queue_r`.
                                                # We'll pass it a lowered err
                                                lower_err,
                                                invoke_subqueue(
                                                    queue_r, cmd, value, ans, err
                                                ),
                                            ],
                                        ),
                                        cb.if_(
                                            err_eq_0[0].out,
                                            err_eq_0[1],
                                            [  # `queue_l` succeeded.
                                                # Its answer is our answer.
                                                flip_hot
                                                # We'll just make `hot` point
                                                # to the other sub-queue.
                                            ],
                                        ),
                                    ),
                                ],
                            ),
                            # If `hot` is 1, we proceed symmetrically.
                            cb.if_(
                                hot_eq_1[0].out,
                                hot_eq_1[1],
                                [
                                    invoke_subqueue(queue_r, cmd, value, ans, err),
                                    cb.par(
                                        cb.if_(
                                            err_neq_0[0].out,
                                            err_neq_0[1],
                                            [
                                                lower_err,
                                                invoke_subqueue(
                                                    queue_l, cmd, value, ans, err
                                                ),
                                            ],
                                        ),
                                        cb.if_(
                                            err_eq_0[0].out,
                                            err_eq_0[1],
                                            [flip_hot],
                                        ),
                                    ),
                                ],
                            ),
                        ),
                        len_decr,  # Decrement the length.
                        # It is possible that an irrecoverable error was raised above,
                        # in which case the length should _not_ in fact be decremented.
                        # However, in that case the PIFO's `err` flag would also
                        # have been raised, and no one will check this length anyway.
                    ],
                ),
            ),
            cb.if_(
                # Did the user call peek?
                cmd_eq_1[0].out,
                cmd_eq_1[1],
                cb.if_(
                    # Yes, the user called peek. But is the queue empty?
                    len_eq_0[0].out,
                    len_eq_0[1],
                    [raise_err, zero_out_ans],  # The queue is empty: underflow.
                    [  # The queue is not empty. Proceed.
                        # We must check if `hot` is 0 or 1.
                        lower_err,
                        cb.par(  # We'll check both cases in parallel.
                            cb.if_(
                                # Check if `hot` is 0.
                                hot_eq_0[0].out,
                                hot_eq_0[1],
                                [  # `hot` is 0. We'll invoke `peek` on `queue_l`.
                                    invoke_subqueue(queue_l, cmd, value, ans, err),
                                    # Our next step depends on whether `queue_l`
                                    # raised the error flag.
                                    cb.if_(
                                        err_neq_0[0].out,
                                        err_neq_0[1],
                                        [  # `queue_l` raised an error.
                                            # We'll try to peek from `queue_r`.
                                            # We'll pass it a lowered `err`.
                                            lower_err,
                                            invoke_subqueue(
                                                queue_r, cmd, value, ans, err
                                            ),
                                        ],
                                    ),
                                    # Peeking does not affect `hot`.
                                    # Peeking does not affect the length.
                                ],
                            ),
                            # If `hot` is 1, we proceed symmetrically.
                            cb.if_(
                                hot_eq_1[0].out,
                                hot_eq_1[1],
                                [
                                    invoke_subqueue(queue_r, cmd, value, ans, err),
                                    cb.if_(
                                        err_neq_0[0].out,
                                        err_neq_0[1],
                                        [
                                            lower_err,
                                            invoke_subqueue(
                                                queue_l, cmd, value, ans, err
                                            ),
                                        ],
                                    ),
                                ],
                            ),
                        ),
                    ],
                ),
            ),
            cb.if_(
                # Did the user call push?
                cmd_eq_2[0].out,
                cmd_eq_2[1],
                cb.if_(
                    # Yes, the user called push. But is the queue full?
                    len_eq_max_queue_len[0].out,
                    len_eq_max_queue_len[1],
                    [raise_err, zero_out_ans],  # The queue is full: overflow.
                    [  # The queue is not full. Proceed.
                        lower_err,
                        # We need to check which flow this value should be pushed to.
                        infer_flow,  # Infer the flow and write it to `fifo_{flow}`.
                        cb.par(
                            cb.if_(
                                flow_eq_0[0].out,
                                flow_eq_0[1],
                                # This value should be pushed to queue_l.
                                invoke_subqueue(queue_l, cmd, value, ans, err),
                            ),
                            cb.if_(
                                flow_eq_1[0].out,
                                flow_eq_1[1],
                                # This value should be pushed to queue_r.
                                invoke_subqueue(queue_r, cmd, value, ans, err),
                            ),
                        ),
                        len_incr,  # Increment the length.
                        # It is possible that an irrecoverable error was raised above,
                        # in which case the length should _not_ in fact be incremented.
                        # However, in that case the PIFO's `err` flag would also
                        # have been raised, and no one will check this length anyway.
                    ],
                ),
            ),
        ),
    ]

    return pifo


def build():
    """Top-level function to build the program."""
    prog = cb.Builder()
    fifo_l = fifo.insert_fifo(prog, "fifo_l")
    fifo_r = fifo.insert_fifo(prog, "fifo_r")
    pifo = insert_pifo(prog, "pifo", fifo_l, fifo_r, 200)
    qc.insert_main(prog, pifo)
    return prog.program


if __name__ == "__main__":
    build().emit()<|MERGE_RESOLUTION|>--- conflicted
+++ resolved
@@ -111,33 +111,17 @@
     hot = pifo.reg("hot", 1)
 
     # Some equality checks.
-<<<<<<< HEAD
     hot_eq_0 = util.insert_eq(pifo, hot.out, 0, 1)
     hot_eq_1 = util.insert_eq(pifo, hot.out, 1, 1)
     flow_eq_0 = util.insert_eq(pifo, flow.out, 0, 1)
     flow_eq_1 = util.insert_eq(pifo, flow.out, 1, 1)
     len_eq_0 = util.insert_eq(pifo, len.out, 0, 32)
     len_eq_max_queue_len = util.insert_eq(pifo, len.out, MAX_QUEUE_LEN, 32)
-    cmd_eq_0 = util.insert_eq(pifo, cmd, 0, 32)
-    cmd_eq_1 = util.insert_eq(pifo, cmd, 1, 32)
-    cmd_gt_1 = util.insert_gt(pifo, cmd, 1, 32)
+    cmd_eq_0 = util.insert_eq(pifo, cmd, 0, 2)
+    cmd_eq_1 = util.insert_eq(pifo, cmd, 1, 2)
+    cmd_eq_2 = util.insert_eq(pifo, cmd, 2, 2)
     err_eq_0 = util.insert_eq(pifo, err.out, 0, 1)
     err_neq_0 = util.insert_neq(pifo, err.out, cb.const(1, 0), 1)
-=======
-    hot_eq_0 = util.insert_eq(pifo, hot.out, 0, "hot_eq_0", 1)
-    hot_eq_1 = util.insert_eq(pifo, hot.out, 1, "hot_eq_1", 1)
-    flow_eq_0 = util.insert_eq(pifo, flow.out, 0, "flow_eq_0", 1)
-    flow_eq_1 = util.insert_eq(pifo, flow.out, 1, "flow_eq_1", 1)
-    len_eq_0 = util.insert_eq(pifo, len.out, 0, "len_eq_0", 32)
-    len_eq_max_queue_len = util.insert_eq(
-        pifo, len.out, MAX_QUEUE_LEN, "len_eq_MAX_QUEUE_LEN", 32
-    )
-    cmd_eq_0 = util.insert_eq(pifo, cmd, 0, "cmd_eq_0", 2)
-    cmd_eq_1 = util.insert_eq(pifo, cmd, 1, "cmd_eq_1", 2)
-    cmd_eq_2 = util.insert_eq(pifo, cmd, 2, "cmd_eq_2", 2)
-    err_eq_0 = util.insert_eq(pifo, err.out, 0, "err_eq_0", 1)
-    err_neq_0 = util.insert_neq(pifo, err.out, cb.const(1, 0), "err_neq_0", 1)
->>>>>>> 911f6aa7
 
     flip_hot = util.insert_bitwise_flip_reg(pifo, hot, "flip_hot", 1)
     raise_err = util.insert_reg_store(pifo, err, 1, "raise_err")  # set `err` to 1
