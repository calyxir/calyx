--- conflicted
+++ resolved
@@ -36,39 +36,15 @@
 
     len = fifo.reg("len", 32)  # The length of the FIFO.
 
-<<<<<<< HEAD
     # Cells and groups to compute equality
-    cmd_eq_0 = util.insert_eq(fifo, cmd, 0, 32)  # `cmd` == 0
-    cmd_eq_1 = util.insert_eq(fifo, cmd, 1, 32)  # `cmd` == 1
-    cmd_gt_1 = util.insert_gt(fifo, cmd, 1, 32)  # `cmd` > 1
+    cmd_eq_0 = util.insert_eq(fifo, cmd, 0, 2)
+    cmd_eq_1 = util.insert_eq(fifo, cmd, 1, 2)
+    cmd_eq_2 = util.insert_eq(fifo, cmd, 2, 2)
 
-    write_eq_max_queue_len = util.insert_eq(
-        fifo, write.out, MAX_QUEUE_LEN, 32
-    )  # `write` == MAX_QUEUE_LEN
-    read_eq_max_queue_len = util.insert_eq(
-        fifo, read.out, MAX_QUEUE_LEN, 32
-    )  # `read` == MAX_QUEUE_LEN
-    len_eq_0 = util.insert_eq(fifo, len.out, 0, 32)  # `len` == 0
-    len_eq_max_queue_len = util.insert_eq(
-        fifo, len.out, MAX_QUEUE_LEN, 32
-    )  # `len` == MAX_QUEUE_LEN
-=======
-    # Cells and groups to compute equality.
-    cmd_eq_0 = util.insert_eq(fifo, cmd, 0, "cmd_eq_0", 2)
-    cmd_eq_1 = util.insert_eq(fifo, cmd, 1, "cmd_eq_1", 2)
-    cmd_eq_2 = util.insert_eq(fifo, cmd, 2, "cmd_eq_2", 2)
-
-    write_eq_max_queue_len = util.insert_eq(
-        fifo, write.out, MAX_QUEUE_LEN, "write_eq_MAX_QUEUE_LEN", 32
-    )
-    read_eq_max_queue_len = util.insert_eq(
-        fifo, read.out, MAX_QUEUE_LEN, "read_eq_MAX_QUEUE_LEN", 32
-    )
-    len_eq_0 = util.insert_eq(fifo, len.out, 0, "len_eq_0", 32)
-    len_eq_max_queue_len = util.insert_eq(
-        fifo, len.out, MAX_QUEUE_LEN, "len_eq_MAX_QUEUE_LEN", 32
-    )
->>>>>>> 911f6aa7
+    write_eq_max_queue_len = util.insert_eq(fifo, write.out, MAX_QUEUE_LEN, 32)
+    read_eq_max_queue_len = util.insert_eq(fifo, read.out, MAX_QUEUE_LEN, 32)
+    len_eq_0 = util.insert_eq(fifo, len.out, 0, 32)
+    len_eq_max_queue_len = util.insert_eq(fifo, len.out, MAX_QUEUE_LEN, 32)
 
     # Cells and groups to increment read and write registers
     write_incr = util.insert_incr(fifo, write, "write_incr")  # write++
