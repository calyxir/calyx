--- conflicted
+++ resolved
@@ -39,23 +39,16 @@
     cmd_eq_1 = util.insert_eq(fifo, cmd, 1, 32)  # `cmd` == 1
     cmd_gt_1 = util.insert_gt(fifo, cmd, 1, "cmd_gt_1", 32)  # `cmd` > 1
 
-<<<<<<< HEAD
-    write_eq_10 = util.insert_eq(fifo, write.out, 10, 32)  # `write` == 10
-    read_eq_10 = util.insert_eq(fifo, read.out, 10, 32)  # `read` == 10
-    len_eq_0 = util.insert_eq(fifo, len.out, 0, 32)  # `len` == 0
-    len_eq_10 = util.insert_eq(fifo, len.out, 10, 32)  # `len` == 10
-=======
     write_eq_max_queue_len = util.insert_eq(
-        fifo, write.out, MAX_QUEUE_LEN, "write_eq_MAX_QUEUE_LEN", 32
+        fifo, write.out, MAX_QUEUE_LEN, 32
     )  # `write` == MAX_QUEUE_LEN
     read_eq_max_queue_len = util.insert_eq(
-        fifo, read.out, MAX_QUEUE_LEN, "read_eq_MAX_QUEUE_LEN", 32
+        fifo, read.out, MAX_QUEUE_LEN, 32
     )  # `read` == MAX_QUEUE_LEN
-    len_eq_0 = util.insert_eq(fifo, len.out, 0, "len_eq_0", 32)  # `len` == 0
+    len_eq_0 = util.insert_eq(fifo, len.out, 0, 32)  # `len` == 0
     len_eq_max_queue_len = util.insert_eq(
-        fifo, len.out, MAX_QUEUE_LEN, "len_eq_MAX_QUEUE_LEN", 32
+        fifo, len.out, MAX_QUEUE_LEN, 32
     )  # `len` == MAX_QUEUE_LEN
->>>>>>> f457b6d1
 
     # Cells and groups to increment read and write registers
     write_incr = util.insert_incr(fifo, write, "write_incr")  # write++
