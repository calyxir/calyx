--- conflicted
+++ resolved
@@ -1,9 +1,7 @@
 # pylint: disable=import-error
 import calyx.builder as cb
 import calyx.builder_util as util
-<<<<<<< HEAD
 import calyx.queue_call as qc
-=======
 
 
 def insert_raise_err_if_i_eq_15(prog):
@@ -31,7 +29,6 @@
     ]
 
     return raise_err_if_i_eq_15
->>>>>>> d59994ce
 
 
 def insert_fifo(prog, name):
@@ -45,12 +42,8 @@
     """
 
     fifo: cb.ComponentBuilder = prog.component(name)
-<<<<<<< HEAD
-    cmd = fifo.input("cmd", 32)  # If this is 0, we pop. Otherwise, we push the value.
-=======
     cmd = fifo.input("cmd", 32)
     # If this is 0, we pop. If it is 1, we peek. Otherwise, we push the value.
->>>>>>> d59994ce
 
     mem = fifo.seq_mem_d1("mem", 32, 10, 32)
     write = fifo.reg("next_write", 32)  # The next address to write to
@@ -62,31 +55,15 @@
     # If the user wants to pop, we will write the popped value to `ans`
 
     err = fifo.reg("err", 1, is_ref=True)
-<<<<<<< HEAD
     # We'll raise this as a general error flag for overflow and underflow
 
     len = fifo.reg("len", 32)  # The length of the FIFO
-
-    # Some equality checks.
-    cmd_eq_0 = util.insert_eq(fifo, cmd, 0, "cmd_eq_0", 32)  # `cmd` == 0
-    cmd_neq_0 = util.insert_neq(
-        fifo, cmd, cb.const(32, 0), "cmd_neq_0", 32
-    )  # `cmd` != 0
-=======
-    # We'll raise this as a general error flag:
-    # overflow,
-    # underflow,
-    # if the user calls pop and push at the same time,
-    # or if the user issues no command.
-
-    len = fifo.reg("len", 32, is_ref=True)  # The length of the queue
 
     # Cells and groups to compute equality
     cmd_eq_0 = util.insert_eq(fifo, cmd, 0, "cmd_eq_0", 32)  # `cmd` == 0
     cmd_eq_1 = util.insert_eq(fifo, cmd, 1, "cmd_eq_1", 32)  # `cmd` == 1
     cmd_gt_1 = util.insert_gt(fifo, cmd, 1, "cmd_gt_1", 32)  # `cmd` > 1
 
->>>>>>> d59994ce
     write_eq_10 = util.insert_eq(
         fifo, write.out, 10, "write_eq_10", 32
     )  # `write` == 10
@@ -108,10 +85,7 @@
         fifo, read, 0, "read_wraparound"
     )  # zero out `read`
     raise_err = util.insert_reg_store(fifo, err, 1, "raise_err")  # set `err` to 1
-<<<<<<< HEAD
     lower_err = util.insert_reg_store(fifo, err, 0, "lower_err")  # set `err` to 0
-=======
->>>>>>> d59994ce
     zero_out_ans = util.insert_reg_store(fifo, ans, 0, "zero_out_ans")  # zero out `ans`
 
     # Load and store into an arbitary slot in memory
@@ -127,15 +101,11 @@
 
     fifo.control += [
         cb.par(
-<<<<<<< HEAD
             # Was it a pop or a push? We can do both cases in parallel.
-=======
->>>>>>> d59994ce
             cb.if_(
                 # Did the user call pop?
                 cmd_eq_0[0].out,
                 cmd_eq_0[1],
-<<<<<<< HEAD
                 cb.if_(
                     # Yes, the user called pop. But is the queue empty?
                     len_eq_0[0].out,
@@ -153,47 +123,6 @@
                         ),
                         len_decr,  # Decrement the length.
                         lower_err,  # Lower the error flag.
-                    ],
-                ),
-            ),
-            cb.if_(
-                # Did the user call push?
-                cmd_neq_0[0].out,
-                cmd_neq_0[1],
-                cb.if_(
-                    # Yes, the user called push. But is the queue full?
-                    len_eq_10[0].out,
-                    len_eq_10[1],
-                    [raise_err, zero_out_ans],  # The queue is full: overflow.
-                    [  # The queue is not full. Proceed.
-                        write_to_mem,  # Write to the queue.
-                        write_incr,  # Increment the write pointer.
-                        cb.if_(
-                            # Wrap around if necessary.
-                            write_eq_10[0].out,
-                            write_eq_10[1],
-                            write_wrap,
-                        ),
-                        len_incr,  # Increment the length.
-                        lower_err,  # Lower the error flag.
-                    ],
-=======
-                cb.if_(
-                    # Yes, the user called pop. But is the queue empty?
-                    len_eq_0[0].out,
-                    len_eq_0[1],
-                    [raise_err, zero_out_ans],  # The queue is empty: underflow.
-                    [  # The queue is not empty. Proceed.
-                        read_from_mem,  # Read from the queue.
-                        write_to_ans,  # Write the answer to the answer register.
-                        read_incr,  # Increment the read pointer.
-                        cb.if_(
-                            # Wrap around if necessary.
-                            read_eq_10[0].out,
-                            read_eq_10[1],
-                            read_wrap,
-                        ),
-                        len_decr,  # Decrement the length.
                     ],
                 ),
             ),
@@ -231,108 +160,8 @@
                             write_wrap,
                         ),
                         len_incr,  # Increment the length.
+                        lower_err,  # Lower the error flag.
                     ],
-                ),
-            ),
-        ),
-    ]
-
-    return fifo
-
-
-def insert_main(prog):
-    """Inserts the component `main` into the program.
-    This will be used to `invoke` the component `fifo`.
-    """
-    main: cb.ComponentBuilder = prog.component("main")
-
-    # The user-facing interface of the `main` component is:
-    # - a list of commands (the input)
-    #    where each command is a 32-bit unsigned integer, with the following format:
-    #    `0`: pop
-    #    `1`: peek
-    #    any value greater than 1: push that value
-    # - a list of answers (the output).
-    commands = main.seq_mem_d1("commands", 32, 15, 32, is_external=True)
-    ans_mem = main.seq_mem_d1("ans_mem", 32, 10, 32, is_external=True)
-
-    # The two components we'll use:
-    fifo = main.cell("myfifo", insert_fifo(prog, "fifo"))
-    raise_err_if_i_eq_15 = main.cell(
-        "raise_err_if_i_eq_15", insert_raise_err_if_i_eq_15(prog)
-    )
-
-    # We will use the `invoke` method to call the `fifo` component.
-    # The fifo component takes three `ref` inputs:
-    err = main.reg("err", 1)  # A flag to indicate an error
-    ans = main.reg("ans", 32)  # A memory to hold the answer of a pop
-    len = main.reg("len", 32)  # A register to hold the len of the queue
-
-    # We will set up a while loop that runs over the command list, relaying
-    # the commands to the `fifo` component.
-    # It will run until the `err` flag is raised by the `fifo` component.
-
-    i = main.reg("i", 32)  # The index of the command we're currently processing
-    j = main.reg("j", 32)  # The index on the answer-list we'll write to
-    cmd = main.reg("command", 32)  # The command we're currently processing
-
-    zero_i = util.insert_reg_store(main, i, 0, "zero_i")  # zero out `i`
-    zero_j = util.insert_reg_store(main, j, 0, "zero_j")  # zero out `j`
-    incr_i = util.insert_incr(main, i, "incr_i")  # i = i + 1
-    incr_j = util.insert_incr(main, j, "incr_j")  # j = j + 1
-    err_eq_0 = util.insert_eq(main, err.out, 0, "err_eq_0", 1)  # is `err` flag down?
-    cmd_eq_0 = util.insert_eq(main, cmd.out, 0, "cmd_eq_0", 32)  # cmd == 0
-    cmd_neq_0 = util.insert_neq(
-        main, cmd.out, cb.const(32, 0), "cmd_neq_0", 32
-    )  # cmd != 0
-
-    read_cmd = util.mem_read_seqd1(main, commands, i.out, "read_cmd_phase1")
-    write_cmd_to_reg = util.mem_write_seqd1_to_reg(
-        main, commands, cmd, "write_cmd_phase2"
-    )
-
-    write_ans = util.mem_store_seq_d1(main, ans_mem, j.out, ans.out, "write_ans")
-
-    main.control += [
-        zero_i,
-        zero_j,
-        cb.while_(
-            err_eq_0[0].out,
-            err_eq_0[1],  # Run while the `err` flag is down
-            [
-                read_cmd,  # Read `commands[i]`
-                write_cmd_to_reg,  # Write it to `cmd`
-                cb.par(
-                    cb.if_(
-                        # Is this a pop?
-                        cmd_eq_0[0].out,
-                        cmd_eq_0[1],
-                        [  # A pop
-                            cb.invoke(  # First we call pop
-                                fifo,
-                                in_cmd=cmd.out,
-                                ref_ans=ans,
-                                ref_err=err,
-                                ref_len=len,
-                            ),
-                            # AM: if err flag comes back raised,
-                            # do not perform this write or this incr
-                            write_ans,
-                            incr_j,
-                        ],
-                    ),
-                    cb.if_(  # Is this a push?
-                        cmd_neq_0[0].out,
-                        cmd_neq_0[1],
-                        cb.invoke(  # A push
-                            fifo,
-                            in_cmd=cmd.out,
-                            ref_ans=ans,
-                            ref_err=err,
-                            ref_len=len,
-                        ),
-                    ),
->>>>>>> d59994ce
                 ),
             ),
         ),
@@ -344,12 +173,8 @@
 def build():
     """Top-level function to build the program."""
     prog = cb.Builder()
-<<<<<<< HEAD
     fifo = insert_fifo(prog, "fifo")
     qc.insert_main(prog, fifo)
-=======
-    insert_main(prog)
->>>>>>> d59994ce
     return prog.program
 
 
