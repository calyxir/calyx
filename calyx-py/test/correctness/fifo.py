# pylint: disable=import-error
import calyx.builder as cb
import calyx.builder_util as util
import calyx.queue_call as qc

MAX_QUEUE_LEN = 10


def insert_fifo(prog, name):
    """Inserts the component `fifo` into the program.

    It has:
<<<<<<< HEAD
    - two inputs, `cmd` and `value`.
    - one memory, `mem`, of size 10.
=======
    - one input, `cmd`.
    - one memory, `mem`, of size MAX_QUEUE_LEN.
>>>>>>> f457b6d1
    - two registers, `next_write` and `next_read`.
    - two ref registers, `ans` and `err`.
    """

    fifo: cb.ComponentBuilder = prog.component(name)
    cmd = fifo.input("cmd", 2)
    # If this is 0, we pop. If it is 1, we peek.
    # If it is 2, we push `value` to the queue.
    value = fifo.input("value", 32)  # The value to push to the queue

    mem = fifo.seq_mem_d1("mem", 32, MAX_QUEUE_LEN, 32)
    write = fifo.reg("next_write", 32)  # The next address to write to
    read = fifo.reg("next_read", 32)  # The next address to read from
    # We will orchestrate `mem`, along with the two pointers above, to
    # simulate a circular queue of size MAX_QUEUE_LEN.

    ans = fifo.reg("ans", 32, is_ref=True)
    # If the user wants to pop or peek, we will write the value to `ans`.

    err = fifo.reg("err", 1, is_ref=True)
    # We'll raise this as a general error flag for overflow and underflow.

    len = fifo.reg("len", 32)  # The length of the FIFO.

    # Cells and groups to compute equality.
    cmd_eq_0 = util.insert_eq(fifo, cmd, 0, "cmd_eq_0", 2)
    cmd_eq_1 = util.insert_eq(fifo, cmd, 1, "cmd_eq_1", 2)
    cmd_eq_2 = util.insert_eq(fifo, cmd, 2, "cmd_eq_2", 2)
    write_eq_10 = util.insert_eq(fifo, write.out, 10, "write_eq_10", 32)
    read_eq_10 = util.insert_eq(fifo, read.out, 10, "read_eq_10", 32)
    len_eq_0 = util.insert_eq(fifo, len.out, 0, "len_eq_0", 32)
    len_eq_10 = util.insert_eq(fifo, len.out, 10, "len_eq_10", 32)

<<<<<<< HEAD
    # Cells and groups to increment read and write registers.
=======
    write_eq_max_queue_len = util.insert_eq(
        fifo, write.out, MAX_QUEUE_LEN, "write_eq_MAX_QUEUE_LEN", 32
    )  # `write` == MAX_QUEUE_LEN
    read_eq_max_queue_len = util.insert_eq(
        fifo, read.out, MAX_QUEUE_LEN, "read_eq_MAX_QUEUE_LEN", 32
    )  # `read` == MAX_QUEUE_LEN
    len_eq_0 = util.insert_eq(fifo, len.out, 0, "len_eq_0", 32)  # `len` == 0
    len_eq_max_queue_len = util.insert_eq(
        fifo, len.out, MAX_QUEUE_LEN, "len_eq_MAX_QUEUE_LEN", 32
    )  # `len` == MAX_QUEUE_LEN

    # Cells and groups to increment read and write registers
>>>>>>> f457b6d1
    write_incr = util.insert_incr(fifo, write, "write_incr")  # write++
    read_incr = util.insert_incr(fifo, read, "read_incr")  # read++
    len_incr = util.insert_incr(fifo, len, "len_incr")  # len++
    len_decr = util.insert_decr(fifo, len, "len_decr")  # len--

    # Cells and groups to modify flags, which are registers.
    flash_write = util.insert_reg_store(fifo, write, 0, "flash_write")  # write := 0
    flash_read = util.insert_reg_store(fifo, read, 0, "flash_read")  # read := 0
    flash_ans = util.insert_reg_store(fifo, ans, 0, "flash_ans")  # ans := 0
    raise_err = util.insert_reg_store(fifo, err, 1, "raise_err")  # err := 1

    # Load/store to/from an arbitary slot in `mem`.
    write_to_mem = util.mem_store_seq_d1(
        fifo, mem, write.out, value, "write_payload_to_mem"
    )
    read_from_mem = util.mem_read_seq_d1(
        fifo, mem, read.out, "read_payload_from_mem_phase1"
    )
    write_to_ans = util.mem_write_seq_d1_to_reg(
        fifo, mem, ans, "read_payload_from_mem_phase2"
    )

    fifo.control += [
        cb.par(
            # Was it a pop or a push? We can do both cases in parallel.
            cb.if_(
                # Did the user call pop?
                cmd_eq_0[0].out,
                cmd_eq_0[1],
                cb.if_(
                    # Yes, the user called pop. But is the queue empty?
                    len_eq_0[0].out,
                    len_eq_0[1],
                    [raise_err, flash_ans],  # The queue is empty: underflow.
                    [  # The queue is not empty. Proceed.
                        read_from_mem,  # Read from the queue.
                        write_to_ans,  # Write the answer to the answer register.
                        read_incr,  # Increment the read pointer.
                        cb.if_(
                            # Wrap around if necessary.
<<<<<<< HEAD
                            read_eq_10[0].out,
                            read_eq_10[1],
                            flash_read,
=======
                            read_eq_max_queue_len[0].out,
                            read_eq_max_queue_len[1],
                            read_wrap,
>>>>>>> f457b6d1
                        ),
                        len_decr,  # Decrement the length.
                    ],
                ),
            ),
            cb.if_(
                # Did the user call peek?
                cmd_eq_1[0].out,
                cmd_eq_1[1],
                cb.if_(  # Yes, the user called peek. But is the queue empty?
                    len_eq_0[0].out,
                    len_eq_0[1],
                    [raise_err, flash_ans],  # The queue is empty: underflow.
                    [  # The queue is not empty. Proceed.
                        read_from_mem,  # Read from the queue.
                        write_to_ans,  # Write the answer to the answer register.
                        # But don't increment the read pointer or change the length.
                    ],
                ),
            ),
            cb.if_(
                # Did the user call push?
                cmd_eq_2[0].out,
                cmd_eq_2[1],
                cb.if_(
                    # Yes, the user called push. But is the queue full?
<<<<<<< HEAD
                    len_eq_10[0].out,
                    len_eq_10[1],
                    [raise_err, flash_ans],  # The queue is full: overflow.
=======
                    len_eq_max_queue_len[0].out,
                    len_eq_max_queue_len[1],
                    [raise_err, zero_out_ans],  # The queue is full: overflow.
>>>>>>> f457b6d1
                    [  # The queue is not full. Proceed.
                        write_to_mem,  # Write `value` to the queue.
                        write_incr,  # Increment the write pointer.
                        cb.if_(
                            # Wrap around if necessary.
<<<<<<< HEAD
                            write_eq_10[0].out,
                            write_eq_10[1],
                            flash_write,
=======
                            write_eq_max_queue_len[0].out,
                            write_eq_max_queue_len[1],
                            write_wrap,
>>>>>>> f457b6d1
                        ),
                        len_incr,  # Increment the length.
                    ],
                ),
            ),
        ),
    ]

    return fifo


def build():
    """Top-level function to build the program."""
    prog = cb.Builder()
    fifo = insert_fifo(prog, "fifo")
    qc.insert_main(prog, fifo)
    return prog.program


if __name__ == "__main__":
    build().emit()<|MERGE_RESOLUTION|>--- conflicted
+++ resolved
@@ -10,13 +10,8 @@
     """Inserts the component `fifo` into the program.
 
     It has:
-<<<<<<< HEAD
     - two inputs, `cmd` and `value`.
     - one memory, `mem`, of size 10.
-=======
-    - one input, `cmd`.
-    - one memory, `mem`, of size MAX_QUEUE_LEN.
->>>>>>> f457b6d1
     - two registers, `next_write` and `next_read`.
     - two ref registers, `ans` and `err`.
     """
@@ -45,27 +40,19 @@
     cmd_eq_0 = util.insert_eq(fifo, cmd, 0, "cmd_eq_0", 2)
     cmd_eq_1 = util.insert_eq(fifo, cmd, 1, "cmd_eq_1", 2)
     cmd_eq_2 = util.insert_eq(fifo, cmd, 2, "cmd_eq_2", 2)
-    write_eq_10 = util.insert_eq(fifo, write.out, 10, "write_eq_10", 32)
-    read_eq_10 = util.insert_eq(fifo, read.out, 10, "read_eq_10", 32)
-    len_eq_0 = util.insert_eq(fifo, len.out, 0, "len_eq_0", 32)
-    len_eq_10 = util.insert_eq(fifo, len.out, 10, "len_eq_10", 32)
 
-<<<<<<< HEAD
-    # Cells and groups to increment read and write registers.
-=======
     write_eq_max_queue_len = util.insert_eq(
         fifo, write.out, MAX_QUEUE_LEN, "write_eq_MAX_QUEUE_LEN", 32
-    )  # `write` == MAX_QUEUE_LEN
+    )
     read_eq_max_queue_len = util.insert_eq(
         fifo, read.out, MAX_QUEUE_LEN, "read_eq_MAX_QUEUE_LEN", 32
-    )  # `read` == MAX_QUEUE_LEN
-    len_eq_0 = util.insert_eq(fifo, len.out, 0, "len_eq_0", 32)  # `len` == 0
+    )
+    len_eq_0 = util.insert_eq(fifo, len.out, 0, "len_eq_0", 32)
     len_eq_max_queue_len = util.insert_eq(
         fifo, len.out, MAX_QUEUE_LEN, "len_eq_MAX_QUEUE_LEN", 32
-    )  # `len` == MAX_QUEUE_LEN
+    )
 
     # Cells and groups to increment read and write registers
->>>>>>> f457b6d1
     write_incr = util.insert_incr(fifo, write, "write_incr")  # write++
     read_incr = util.insert_incr(fifo, read, "read_incr")  # read++
     len_incr = util.insert_incr(fifo, len, "len_incr")  # len++
@@ -106,15 +93,9 @@
                         read_incr,  # Increment the read pointer.
                         cb.if_(
                             # Wrap around if necessary.
-<<<<<<< HEAD
-                            read_eq_10[0].out,
-                            read_eq_10[1],
-                            flash_read,
-=======
                             read_eq_max_queue_len[0].out,
                             read_eq_max_queue_len[1],
-                            read_wrap,
->>>>>>> f457b6d1
+                            flash_read,
                         ),
                         len_decr,  # Decrement the length.
                     ],
@@ -141,29 +122,17 @@
                 cmd_eq_2[1],
                 cb.if_(
                     # Yes, the user called push. But is the queue full?
-<<<<<<< HEAD
-                    len_eq_10[0].out,
-                    len_eq_10[1],
-                    [raise_err, flash_ans],  # The queue is full: overflow.
-=======
                     len_eq_max_queue_len[0].out,
                     len_eq_max_queue_len[1],
-                    [raise_err, zero_out_ans],  # The queue is full: overflow.
->>>>>>> f457b6d1
+                    [raise_err, flash_ans],  # The queue is full: overflow.
                     [  # The queue is not full. Proceed.
                         write_to_mem,  # Write `value` to the queue.
                         write_incr,  # Increment the write pointer.
                         cb.if_(
                             # Wrap around if necessary.
-<<<<<<< HEAD
-                            write_eq_10[0].out,
-                            write_eq_10[1],
-                            flash_write,
-=======
                             write_eq_max_queue_len[0].out,
                             write_eq_max_queue_len[1],
-                            write_wrap,
->>>>>>> f457b6d1
+                            flash_write,
                         ),
                         len_incr,  # Increment the length.
                     ],
