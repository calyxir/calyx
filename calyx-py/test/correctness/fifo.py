--- conflicted
+++ resolved
@@ -190,22 +190,16 @@
     j = main.reg("j", 32)  # The index on the answer-list we'll write to
     command = main.reg("command", 32)  # The command we're currently processing
 
-<<<<<<< HEAD
-    zero_i = util.reg_store(main, i, 0, "zero_i")  # zero out `i`
-    zero_j = util.reg_store(main, j, 0, "zero_j")  # zero out `j`
-    incr_i = util.insert_incr(main, i, "i_incr")  # i = i + 1
-    incr_j = util.insert_incr(main, j, "j_incr")  # j = j + 1
-    err_eq_0 = util.insert_eq(main, err.out, 0, "err_eq_0", 1)  # is `err` flag down?
-    cmd_eq_0 = util.insert_eq(main, command.out, 0, "command_eq_0", 32)
-    cmd_neq_0 = util.insert_neq(main, command.out, cb.const(32, 0), "command_neq_0", 32)
-
-=======
     zero_i = util.insert_reg_store(main, i, 0, "zero_i")  # zero out `i`
     zero_j = util.insert_reg_store(main, j, 0, "zero_j")  # zero out `j`
     incr_i = util.insert_incr(main, i, "incr_i")  # i = i + 1
     incr_j = util.insert_incr(main, j, "incr_j")  # j = j + 1
-    err_eq_zero = util.insert_eq(main, err.out, 0, "err_eq_0", 1)  # is `err` flag down?
->>>>>>> 4ba11c43
+    err_eq_0 = util.insert_eq(main, err.out, 0, "err_eq_0", 1)  # is `err` flag down?
+    cmd_eq_0 = util.insert_eq(main, command.out, 0, "cmd_eq_0", 32)  # is `command` 0?
+    cmd_neq_0 = util.insert_neq(
+        main, command.out, cb.const(32, 0), "cmd_neq_0", 32
+    )  # is `command` 0?
+
     read_command = util.mem_read_seqd1(main, commands, i.out, "read_command_phase1")
     write_command_to_reg = util.mem_write_seqd1_to_reg(
         main, commands, command, "write_command_phase2"
