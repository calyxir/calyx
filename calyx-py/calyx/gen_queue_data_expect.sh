--- conflicted
+++ resolved
@@ -21,8 +21,7 @@
     [[ "$queue_kind" != "pifo_tree" ]] && cp ../test/correctness/queues/$queue_kind.expect ../test/correctness/queues/binheap/$queue_kind.expect
 done
 
-<<<<<<< HEAD
-# Finally, we test the queues for non-work-conserving algorithms,
+# Here, we test the queues for non-work-conserving algorithms,
 # which are the following:
 # - pieo_oracle.py
 # - pcq_oracle.py
@@ -31,7 +30,6 @@
     python3 queue_data_gen.py $num_cmds 1 > ../test/correctness/queues/$queue_kind.data
     cat ../test/correctness/queues/$queue_kind.data | python3 ${queue_kind}_oracle.py $num_cmds $queue_size --keepgoing > ../test/correctness/queues/$queue_kind.expect
 done  
-=======
 
 # For the Binary Heap, we drop piezo mode and enable ranks for data gen and
 # use binheap_oracle to generate the expected output
@@ -44,5 +42,4 @@
 for n in {2..7}; do
     python3 queue_data_gen.py $num_cmds > ../test/correctness/queues/rr_queues/rr_queue_${n}flows.data
     cat ../test/correctness/queues/rr_queues/rr_queue_${n}flows.data | python3 rrqueue_oracle.py $num_cmds $queue_size $n --keepgoing > ../test/correctness/queues/rr_queues/rr_queue_${n}flows.expect
-done
->>>>>>> 4e69a9a1
+done