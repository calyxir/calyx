from __future__ import annotations

import threading
from typing import Dict, Tuple, Union, Optional, List
from dataclasses import dataclass
from . import py_ast as ast

# Thread-local storage to keep track of the current GroupBuilder we have
# entered as a context manager. This is weird magic!
TLS = threading.local()
TLS.groups = []


class NotFoundError(Exception):
    """Raised when a component or group is not found."""


class WidthInferenceError(Exception):
    """Raised when we cannot infer the width of an expression."""


class MalformedGroupError(Exception):
    """Raised when a group is malformed."""


class Builder:
    """The entry-point builder for top-level Calyx programs."""

    def __init__(self):
        self.program = ast.Program(
            imports=[],
            components=[],
        )
        self.imported = set()
        self.import_("primitives/core.futil")
        self._index: Dict[str, ComponentBuilder] = {}

    def component(self, name: str, latency=None) -> ComponentBuilder:
        """Create a new component builder."""
        comp_builder = ComponentBuilder(self, name, latency)
        self.program.components.append(comp_builder.component)
        self._index[name] = comp_builder
        return comp_builder

    def comb_component(self, name: str) -> ComponentBuilder:
        """Create a new combinational component builder."""
        comp_builder = ComponentBuilder(self, name, is_comb=True)
        self.program.components.append(comp_builder.component)
        self._index[name] = comp_builder
        return comp_builder

    def get_component(self, name: str) -> ComponentBuilder:
        """Retrieve a component builder by name."""
        comp_builder = self._index.get(name)
        if comp_builder is None:
            raise NotFoundError(f"Component `{name}' not found in program.")
        else:
            return comp_builder

    def import_(self, filename: str):
        """Add an `import` statement to the program."""
        if filename not in self.imported:
            self.imported.add(filename)
            self.program.imports.append(ast.Import(filename))


class ComponentBuilder:
    """Builds Calyx components definitions."""

    next_gen_idx = 0

    def __init__(
        self,
        prog: Builder,
        name: str,
        latency: Optional[int] = None,
        is_comb: bool = False,
    ):
        """Contructs a new component in the current program."""
        self.prog = prog
        self.component: Union[ast.Component, ast.CombComponent] = (
            ast.Component(
                name,
                attributes=[],
                inputs=[],
                outputs=[],
                structs=list(),
                controls=ast.Empty(),
                latency=latency,
            )
            if not is_comb
            else ast.CombComponent(
                name,
                attributes=[],
                inputs=[],
                outputs=[],
                structs=list(),
            )
        )

        self.index: Dict[str, Union[GroupBuilder, CellBuilder]] = {}
        self.continuous = GroupBuilder(None, self)
        self.next_gen_idx = 0

    def generate_name(self, prefix: str) -> str:
        """Generate a unique name with the given prefix."""
        while True:
            self.next_gen_idx += 1
            name = f"{prefix}_{self.next_gen_idx}"
            if name not in self.index:
                return name

    # Attributes are expected to be either just an attribute name or an (attribute name, value) tuple
    RawPortAttr = Union[str, Tuple[str, int]]

    def input(
        self, name: str, size: int, attribute_literals: List[RawPortAttr] = []
    ) -> ExprBuilder:
        """Declare an input port on the component.

        Returns an expression builder for the port.
        """

        return self._port_with_attributes(name, size, True, attribute_literals)

    def output(
        self, name: str, size: int, attribute_literals: List[RawPortAttr] = []
    ) -> ExprBuilder:
        """Declare an output port on the component.

        Returns an expression builder for the port.
        """
        return self._port_with_attributes(name, size, False, attribute_literals)

    def attribute(self, name: str, value: int) -> None:
        """Declare an attribute on the component."""
        self.component.attributes.append(ast.CompAttribute(name, value))

    def _port_with_attributes(
        self,
        name: str,
        size: int,
        is_input: bool,
        attribute_literals: List[RawPortAttr],
    ) -> ExprBuilder:
        """Should not be called directly.
        Declare a port on the component with attributes.

        Returns an expression builder for the port.
        """

        attributes = []
        for attr in attribute_literals:
            if isinstance(attr, str):
                attributes.append(ast.PortAttribute(attr))
            elif isinstance(attr, tuple):
                attributes.append(ast.PortAttribute(attr[0], attr[1]))
            else:
                raise ValueError(
                    f"Attempted to add invalid attribute {attr} to {name}. `attr` should be either a `str` or (`str`, `int) tuple."
                )
        if is_input:
            self.component.inputs.append(
                ast.PortDef(ast.CompVar(name), size, attributes)
            )
        else:
            self.component.outputs.append(
                ast.PortDef(ast.CompVar(name), size, attributes)
            )
        return self.this()[name]

    def this(self) -> ThisBuilder:
        """Get a handle to the component's `this` cell.

        This is used to access the component's input/output ports with the
        standard `this.port` syntax.
        """
        return ThisBuilder()

    @property
    def control(self) -> ControlBuilder:
        """Access the component's control program."""
        if isinstance(self.component, ast.CombComponent):
            raise AttributeError(
                "Combinational components do not have control programs."
            )
        return ControlBuilder(self.component.controls)

    @control.setter
    def control(self, builder: Union[ast.Control, ControlBuilder]):
        if isinstance(self.component, ast.CombComponent):
            raise AttributeError(
                "Combinational components do not have control programs."
            )
        if isinstance(builder, ControlBuilder):
            self.component.controls = builder.stmt
        else:
            self.component.controls = builder

    def port_width(self, port: ExprBuilder) -> int:
        """Get the width of an expression, which may be a port of this component."""
        name = ExprBuilder.unwrap(port).item.id.name
        for input in self.component.inputs:
            if input.id.name == name:
                return input.width
        for output in self.component.outputs:
            if output.id.name == name:
                return output.width
        # Give up.
        return None

    def get_cell(self, name: str) -> CellBuilder:
        """Retrieve a cell builder by name."""
        out = self.index.get(name)
        if out and isinstance(out, CellBuilder):
            return out
        else:
            raise NotFoundError(
                f"Cell `{name}' not found in component {self.component.name}.\n"
                f"Known cells: {list(map(lambda c: c.id.name, self.component.cells))}"
            )

    def try_get_cell(self, name: str) -> CellBuilder:
        """Tries to get a cell builder by name. If cannot find it, return None"""
        out = self.index.get(name)
        if out and isinstance(out, CellBuilder):
            return out
        else:
            return None

    def get_group(self, name: str) -> GroupBuilder:
        """Retrieve a group builder by name."""
        if isinstance(self.component, ast.CombComponent):
            raise AttributeError("Combinational components do not have groups.")
        out = self.index.get(name)
        if out and isinstance(out, GroupBuilder):
            return out
        else:
            raise NotFoundError(
                f"Group `{name}' not found in component {self.component.name}"
            )

    def try_get_group(self, name: str) -> GroupBuilder:
        """Tries to get a group builder by name. If cannot find it, return None"""
        if isinstance(self.component, ast.CombComponent):
            raise AttributeError("Combinational components do not have groups.")
        out = self.index.get(name)
        if out and isinstance(out, GroupBuilder):
            return out
        else:
            return None

    def group(self, name: str, static_delay: Optional[int] = None) -> GroupBuilder:
        """Create a new group with the given name and (optional) static delay."""
        if isinstance(self.component, ast.CombComponent):
            raise AttributeError("Combinational components do not have groups.")
        group = ast.Group(ast.CompVar(name), connections=[], static_delay=static_delay)
        assert group not in self.component.wires, f"group '{name}' already exists"

        self.component.wires.append(group)
        builder = GroupBuilder(group, self)
        self.index[name] = builder
        return builder

    def comb_group(self, name: str) -> GroupBuilder:
        """Create a new combinational group with the given name."""
        if isinstance(self.component, ast.CombComponent):
            raise AttributeError(
                "Combinational components do not have combinational groups."
            )
        group = ast.CombGroup(ast.CompVar(name), connections=[])
        assert group not in self.component.wires, f"group '{name}' already exists"

        self.component.wires.append(group)
        builder = GroupBuilder(group, self)
        self.index[name] = builder
        return builder

    def static_group(self, name: str, latency: int) -> GroupBuilder:
        """Create a new static group with the given name."""
        if isinstance(self.component, ast.CombComponent):
            raise AttributeError("Combinational components do not have groups.")
        group = ast.StaticGroup(ast.CompVar(name), connections=[], latency=latency)
        assert group not in self.component.wires, f"group '{name}' already exists"

        self.component.wires.append(group)
        builder = GroupBuilder(group, self)
        self.index[name] = builder
        return builder

    def cell(
        self,
        name: str,
        comp: Union[ast.CompInst, ComponentBuilder],
        is_external: bool = False,
        is_ref: bool = False,
    ) -> CellBuilder:
        """Declare a cell in the component. Return a cell builder."""
        # If given a (non-primitive) component builder, instantiate it
        # with no parameters.
        if isinstance(comp, ComponentBuilder):
            comp = ast.CompInst(comp.component.name, [])

        cell = ast.Cell(ast.CompVar(name), comp, is_external, is_ref)
        assert cell not in self.component.cells, f"cell '{name}' already exists"

        self.component.cells.append(cell)
        builder = CellBuilder(cell)
        self.index[name] = builder
        return builder

    def comp_instance(
        self,
        cell_name: str,
        comp_name: str | ComponentBuilder,
        check_undeclared=True,
    ) -> CellBuilder:
        """Create a cell for a Calyx sub-component.

        This is primarily for when the instantiated component has not yet been
        defined. When the component has been defined, use `cell` instead with
        the `ComponentBuilder` object.
        """
        if isinstance(comp_name, str):
            assert not check_undeclared or (
                comp_name in self.prog._index
                or comp_name in self.prog.program.components
            ), (
                f"Declaration of component '{comp_name}' not found in program. If this "
                "is expected, set `check_undeclared=False`."
            )

        if isinstance(comp_name, ComponentBuilder):
            comp_name = comp_name.component.name

        return self.cell(cell_name, ast.CompInst(comp_name, []))

    def reg(self, size: int, name: str = None, is_ref: bool = False) -> CellBuilder:
        """Generate a StdReg cell."""
        assert isinstance(size, int), f"size {size} is not an int"
        if name:
            assert isinstance(name, str), f"name {name} is not a string"
        if is_ref and not name:
            raise ValueError(
                "A register that will be passed by reference must have a name."
            )
        name = name or self.generate_name("reg")
        return self.cell(name, ast.Stdlib.register(size), False, is_ref)

    def wire(self, name: str, size: int, is_ref: bool = False) -> CellBuilder:
        """Generate a StdWire cell."""
        return self.cell(name, ast.Stdlib.wire(size), False, is_ref)

    def slice(
        self,
        name: str,
        in_width: int,
        out_width: int,
        is_ref: bool = False,
    ) -> CellBuilder:
        """Generate a StdSlice cell."""
        return self.cell(name, ast.Stdlib.slice(in_width, out_width), False, is_ref)

    def bit_slice(
        self,
        name,
        in_width: int,
        start: int,
        end: int,
        out_width: int,
        is_ref: bool = False,
    ) -> CellBuilder:
        """Generate a StdBitSlice cell."""
        return self.cell(
            name, ast.Stdlib.bit_slice(in_width, start, end, out_width), False, is_ref
        )

    def const(self, name: str, width: int, value: int) -> CellBuilder:
        """Generate a StdConstant cell."""
        return self.cell(name, ast.Stdlib.constant(width, value))

    def comb_mem_d1(
        self,
        name: str,
        bitwidth: int,
        len: int,
        idx_size: int,
        is_external: bool = False,
        is_ref: bool = False,
    ) -> CellBuilder:
        """Generate a StdMemD1 cell."""
        self.prog.import_("primitives/memories/comb.futil")
        return self.cell(
            name, ast.Stdlib.comb_mem_d1(bitwidth, len, idx_size), is_external, is_ref
        )

    def seq_mem_d1(
        self,
        name: str,
        bitwidth: int,
        len: int,
        idx_size: int,
        is_external: bool = False,
        is_ref: bool = False,
    ) -> CellBuilder:
        """Generate a SeqMemD1 cell."""
        self.prog.import_("primitives/memories/seq.futil")
        return self.cell(
            name, ast.Stdlib.seq_mem_d1(bitwidth, len, idx_size), is_external, is_ref
        )

    def binary(
        self,
        operation: str,
        size: int,
        name: Optional[str] = None,
        signed: bool = False,
    ) -> CellBuilder:
        """Generate a binary cell of the kind specified in `operation`."""
        self.prog.import_("primitives/binary_operators.futil")
        name = name or self.generate_name(operation)
        assert isinstance(name, str), f"name {name} is not a string"
        return self.cell(name, ast.Stdlib.op(operation, size, signed))

    def add(self, size: int, name: str = None, signed: bool = False) -> CellBuilder:
        """Generate a StdAdd cell."""
        return self.binary("add", size, name, signed)

    def sub(self, size: int, name: str = None, signed: bool = False) -> CellBuilder:
        """Generate a StdSub cell."""
        return self.binary("sub", size, name, signed)

    def div_pipe(
        self, size: int, name: str = None, signed: bool = False
    ) -> CellBuilder:
        """Generate a Div_Pipe cell."""
        return self.binary("div_pipe", size, name, signed)

    def mult_pipe(
        self, size: int, name: str = None, signed: bool = False
    ) -> CellBuilder:
        """Generate a Mult_Pipe cell."""
        return self.binary("mult_pipe", size, name, signed)

    def gt(self, size: int, name: str = None, signed: bool = False) -> CellBuilder:
        """Generate a StdGt cell."""
        return self.binary("gt", size, name, signed)

    def lt(self, size: int, name: str = None, signed: bool = False) -> CellBuilder:
        """Generate a StdLt cell."""
        return self.binary("lt", size, name, signed)

    def eq(self, size: int, name: str = None, signed: bool = False) -> CellBuilder:
        """Generate a StdEq cell."""
        return self.binary("eq", size, name, signed)

    def neq(self, size: int, name: str = None, signed: bool = False) -> CellBuilder:
        """Generate a StdNeq cell."""
        return self.binary("neq", size, name, signed)

    def ge(self, size: int, name: str = None, signed: bool = False) -> CellBuilder:
        """Generate a StdGe cell."""
        return self.binary("ge", size, name, signed)

    def le(self, size: int, name: str = None, signed: bool = False) -> CellBuilder:
        """Generate a StdLe cell."""
        return self.binary("le", size, name, signed)

    def rsh(self, size: int, name: str = None, signed: bool = False) -> CellBuilder:
        """Generate a StdRsh cell."""
        return self.binary("rsh", size, name, signed)

    def lsh(self, size: int, name: str = None, signed: bool = False) -> CellBuilder:
        """Generate a StdLsh cell."""
        return self.binary("lsh", size, name, signed)

    def cat(self, left_width: int, right_width: int, name: str = None) -> CellBuilder:
        """Generate a StdCat cell."""
        return self.cell(
            name or self.generate_name("cat"),
            ast.Stdlib.cat(left_width, right_width, left_width + right_width),
        )

    def logic(self, operation, size: int, name: str = None) -> CellBuilder:
        """Generate a logical operator cell, of the flavor specified in `operation`."""
        name = name or self.generate_name(operation)
        assert isinstance(name, str)
        return self.cell(name, ast.Stdlib.op(operation, size, False))

    def and_(self, size: int, name: str = None) -> CellBuilder:
        """Generate a StdAnd cell."""
        name = name or self.generate_name("and")
        return self.logic("and", size, name)

    def or_(self, size: int, name: str = None) -> CellBuilder:
        """Generate a StdOr cell."""
        name = name or self.generate_name("or")
        return self.logic("or", size, name)

    def not_(self, size: int, name: str = None) -> CellBuilder:
        """Generate a StdNot cell."""
        name = name or self.generate_name("not")
        return self.logic("not", size, name)

    def const_mult(
        self, size: int, const: int, name: Optional[str] = None
    ) -> CellBuilder:
        """Generate a StdConstMult cell."""
        name = name or self.generate_name("const_mult")
        self.prog.import_("primitives/binary_operators.futil")
        return self.cell(name, ast.Stdlib.const_mult(size, const))

    def pad(self, in_width: int, out_width: int, name: str = None) -> CellBuilder:
        """Generate a StdPad cell."""
        name = name or self.generate_name("pad")
        return self.cell(name, ast.Stdlib.pad(in_width, out_width))

    def pipelined_mult(self, name: str) -> CellBuilder:
        """Generate a pipelined multiplier."""
        self.prog.import_("primitives/pipelined.futil")
        return self.cell(name, ast.Stdlib.pipelined_mult())

    def pipelined_fp_smult(
        self, name: str, width, int_width, frac_width
    ) -> CellBuilder:
        """Generate a pipelined fixed point signed multiplier."""
        self.prog.import_("primitives/pipelined.futil")
        return self.cell(
            name, ast.Stdlib.pipelined_fp_smult(width, int_width, frac_width)
        )

    def fp_op(
        self,
        cell_name: str,
        op_name,
        width: int,
        int_width: int,
        frac_width: int,
    ) -> CellBuilder:
        """Generate an UNSIGNED fixed point op."""
        self.prog.import_("primitives/binary_operators.futil")
        return self.cell(
            cell_name,
            ast.Stdlib.fixed_point_op(op_name, width, int_width, frac_width, False),
        )

    def fp_sop(
        self,
        cell_name: str,
        op_name,
        width: int,
        int_width: int,
        frac_width: int,
    ) -> CellBuilder:
        """Generate a SIGNED fixed point op."""
        self.prog.import_("primitives/binary_operators.futil")
        return self.cell(
            cell_name,
            ast.Stdlib.fixed_point_op(op_name, width, int_width, frac_width, True),
        )

    def unary_use(self, input, cell, groupname=None):
        """Accepts a cell that performs some computation on value `input`.
        Creates a combinational group that wires up the cell with this port.
        Returns the cell and the combintational group.

        comb group `groupname` {
            `cell.name`.in = `input`;
        }

        Returns handles to the cell and the combinational group.
        """
        groupname = groupname or f"{cell.name}_group"
        with self.comb_group(groupname) as comb_group:
            cell.in_ = input
        return CellAndGroup(cell, comb_group)

    def binary_use(self, left, right, cell, groupname=None):
        """Accepts a cell that performs some computation on values `left` and `right`.
        Creates a combinational group that wires up the cell with these ports.
        Returns the cell and the combintational group.

        comb group `groupname` {
            `cell.name`.left = `left`;
            `cell.name`.right = `right`;
        }

        Returns handles to the cell and the combinational group.
        """
        groupname = groupname or f"{cell.name}_group"
        with self.comb_group(groupname) as comb_group:
            cell.left = left
            cell.right = right
        return CellAndGroup(cell, comb_group)

    def binary_use_names(self, cellname, leftname, rightname, groupname=None):
        """Accepts the name of a cell that performs some computation on two values.
        Accepts the names of cells that contain those two values.
        Creates a group that wires up the cell with those values.
        Returns the group created.

        group `groupname` {
            `cellname`.left = `leftname`.out;
            `cellname`.right = `rightname`.out;
            `groupname`.go = 1;
            `groupname`.done = `cellname`.done;
        }
        """
        cell = self.get_cell(cellname)
        groupname = groupname or f"{cellname}_group"
        with self.group(groupname) as group:
            cell.left = self.get_cell(leftname).out
            cell.right = self.get_cell(rightname).out
            cell.go = HI
            group.done = cell.done
        return group

    def try_infer_width(self, width, left, right):
        """If `width` is None, try to infer it from `left` or `right`.
        If that fails, raise an error.
        """
        width = width or self.infer_width(left) or self.infer_width(right)
        if not width:
            raise WidthInferenceError(
                "Cannot infer widths from `left` or `right`. "
                "Consider providing width as an argument."
            )
        return width

    def eq_use(self, left, right, signed=False, cellname=None, width=None):
        """Inserts wiring into `self` to check if `left` == `right`."""
        width = self.try_infer_width(width, left, right)
        return self.binary_use(left, right, self.eq(width, cellname, signed))

    def neq_use(self, left, right, signed=False, cellname=None, width=None):
        """Inserts wiring into `self` to check if `left` != `right`."""
        width = self.try_infer_width(width, left, right)
        return self.binary_use(left, right, self.neq(width, cellname, signed))

    def lt_use(self, left, right, signed=False, cellname=None, width=None):
        """Inserts wiring into `self` to check if `left` < `right`."""
        width = self.try_infer_width(width, left, right)
        return self.binary_use(left, right, self.lt(width, cellname, signed))

    def le_use(self, left, right, signed=False, cellname=None, width=None):
        """Inserts wiring into `self` to check if `left` <= `right`."""
        width = self.try_infer_width(width, left, right)
        return self.binary_use(left, right, self.le(width, cellname, signed))

    def ge_use(self, left, right, signed=False, cellname=None, width=None):
        """Inserts wiring into `self` to check if `left` >= `right`."""
        width = self.try_infer_width(width, left, right)
        return self.binary_use(left, right, self.ge(width, cellname, signed))

    def gt_use(self, left, right, signed=False, cellname=None, width=None):
        """Inserts wiring into `self` to check if `left` > `right`."""
        width = self.try_infer_width(width, left, right)
        return self.binary_use(left, right, self.gt(width, cellname, signed))

    def add_use(self, left, right, signed=False, cellname=None, width=None):
        """Inserts wiring into `self` to compute `left` + `right`."""
        width = self.try_infer_width(width, left, right)
        return self.binary_use(left, right, self.add(width, cellname, signed))

    def sub_use(self, left, right, signed=False, cellname=None, width=None):
        """Inserts wiring into `self` to compute `left` - `right`."""
        width = self.try_infer_width(width, left, right)
        return self.binary_use(left, right, self.sub(width, cellname, signed))

    def not_use(self, input, cellname=None, width=None):
        """Inserts wiring into `self` to compute `not input`."""
        width = self.try_infer_width(width, input, input)
        return self.unary_use(input, self.not_(width, cellname))

    def bitwise_flip_reg(self, reg, cellname=None):
        """Inserts wiring into `self` to bitwise-flip the contents of `reg`
        and put the result back into `reg`.
        """
        cellname = cellname or f"{reg.name}_not"
        width = reg.infer_width_reg()
        not_cell = self.not_(width, cellname)
        with self.group(f"{cellname}_group") as not_group:
            not_cell.in_ = reg.out
            reg.write_en = 1
            reg.in_ = not_cell.out
            not_group.done = reg.done
        return not_group

    def incr(self, reg, val=1, signed=False, cellname=None, static=False):
        """Inserts wiring into `self` to perform `reg := reg + val`."""
        cellname = cellname or f"{reg.name}_incr"
        width = reg.infer_width_reg()
        add_cell = self.add(width, cellname, signed)
        group = (
            self.static_group(f"{cellname}_group", 1)
            if static
            else self.group(f"{cellname}_group")
        )
        with group as incr_group:
            add_cell.left = reg.out
            add_cell.right = const(width, val)
            reg.write_en = 1
            reg.in_ = add_cell.out
            if not static:
                incr_group.done = reg.done
        return incr_group

    def decr(self, reg, val=1, signed=False, cellname=None):
        """Inserts wiring into `self` to perform `reg := reg - val`."""
        cellname = cellname or f"{reg.name}_decr"
        width = reg.infer_width_reg()
        sub_cell = self.sub(width, cellname, signed)
        with self.group(f"{cellname}_group") as decr_group:
            sub_cell.left = reg.out
            sub_cell.right = const(width, val)
            reg.write_en = 1
            reg.in_ = sub_cell.out
            decr_group.done = reg.done
        return decr_group

    def lsh_use(self, input, ans, val=1):
        """Inserts wiring into `self` to perform `ans := input << val`."""
        width = ans.infer_width_reg()
        cell = self.lsh(width)
        with self.group(f"{cell.name}_group") as lsh_group:
            cell.left = input
            cell.right = const(width, val)
            ans.write_en = 1
            ans.in_ = cell.out
            lsh_group.done = ans.done
        return lsh_group

    def rsh_use(self, input, ans, val=1):
        """Inserts wiring into `self` to perform `ans := input >> val`."""
        width = ans.infer_width_reg()
        cell = self.rsh(width)
        with self.group(f"{cell.name}_group") as rsh_group:
            cell.left = input
            cell.right = const(width, val)
            ans.write_en = 1
            ans.in_ = cell.out
            rsh_group.done = ans.done
        return rsh_group

    def reg_store(self, reg, val, groupname=None):
        """Inserts wiring into `self` to perform `reg := val`."""
        groupname = groupname or f"{reg.name}_store_to_reg"
        with self.group(groupname) as reg_grp:
            reg.in_ = val
            reg.write_en = 1
            reg_grp.done = reg.done
        return reg_grp

    def mem_load_d1(self, mem, i, reg, groupname, is_comb=False):
<<<<<<< HEAD
        """Inserts wiring into `self` to perform reg := mem[i],
=======
        """Inserts wiring into `self` to perform `reg := mem[i]`,
>>>>>>> 95c8a5a3
        where `mem` is a seq_d1 memory or a comb_mem_d1 memory (if `is_comb` is True)
        """
        assert mem.is_seq_mem_d1() if not is_comb else mem.is_comb_mem_d1()
        with self.group(groupname) as load_grp:
            mem.addr0 = i
            if is_comb:
                reg.write_en = 1
                reg.in_ = mem.read_data
            else:
                mem.content_en = 1
                reg.write_en = mem.done @ 1
                reg.in_ = mem.done @ mem.read_data
            load_grp.done = reg.done
        return load_grp

    def mem_store_d1(self, mem, i, val, groupname, is_comb=False):
        """Inserts wiring into `self` to perform `mem[i] := val`,
        where `mem` is a seq_d1 memory or a comb_mem_d1 memory (if `is_comb` is True)
        """
        assert mem.is_seq_mem_d1() if not is_comb else mem.is_comb_mem_d1()
        with self.group(groupname) as store_grp:
            mem.addr0 = i
            mem.write_en = 1
            mem.write_data = val
            store_grp.done = mem.done
            if not is_comb:
                mem.content_en = 1
        return store_grp

    def mem_load_to_mem(self, mem, i, ans, j, groupname):
        """Inserts wiring into `self` to perform `ans[j] := mem[i]`,
        where `mem` and `ans` are both comb_mem_d1 memories.
        """
        assert mem.is_comb_mem_d1() and ans.is_comb_mem_d1()
        with self.group(groupname) as load_grp:
            mem.addr0 = i
            ans.write_en = 1
            ans.addr0 = j
            ans.write_data = mem.read_data
            load_grp.done = ans.done
        return load_grp

    def op_store_in_reg(
        self,
        op_cell,
        left,
        right,
        cellname,
        width,
        ans_reg=None,
    ):
        """Inserts wiring into `self` to perform `reg := left op right`,
        where `op_cell`, a Cell that performs some `op`, is provided.
        """
        ans_reg = ans_reg or self.reg(width, f"reg_{cellname}")
        with self.group(f"{cellname}_group") as op_group:
            op_cell.left = left
            op_cell.right = right
            ans_reg.write_en = 1
            ans_reg.in_ = op_cell.out
            op_group.done = ans_reg.done
        return op_group, ans_reg

    def add_store_in_reg(
        self,
        left,
        right,
        ans_reg=None,
        cellname=None,
        width=None,
        signed=False,
    ):
        """Inserts wiring into `self` to perform `reg := left + right`."""
        width = width or self.try_infer_width(width, left, right)
        cell = self.add(width, cellname, signed)
        return self.op_store_in_reg(cell, left, right, cell.name, width, ans_reg)

    def sub_store_in_reg(
        self,
        left,
        right,
        ans_reg=None,
        cellname=None,
        width=None,
        signed=False,
    ):
        """Inserts wiring into `self` to perform `reg := left - right`."""
        width = width or self.try_infer_width(width, left, right)
        cell = self.sub(width, cellname, signed)
        return self.op_store_in_reg(cell, left, right, cell.name, width, ans_reg)

    def eq_store_in_reg(
        self,
        left,
        right,
        ans_reg=None,
        cellname=None,
        width=None,
        signed=False,
    ):
        """Inserts wiring into `self` to perform `reg := left == right`."""
        width = width or self.try_infer_width(width, left, right)
        cell = self.eq(width, cellname, signed)
        return self.op_store_in_reg(cell, left, right, cell.name, 1, ans_reg)

    def neq_store_in_reg(
        self,
        left,
        right,
        ans_reg=None,
        cellname=None,
        width=None,
        signed=False,
    ):
        """Inserts wiring into `self` to perform `reg := left != right`."""
        width = width or self.try_infer_width(width, left, right)
        cell = self.neq(width, cellname, signed)
        return self.op_store_in_reg(cell, left, right, cell.name, 1, ans_reg)

    def infer_width(self, expr) -> int:
        """Infer the width of an expression."""
        if isinstance(expr, int):  # We can't infer the width of an integer.
            return None
        if self.port_width(expr):  # It's an in/out port of this component!
            return self.port_width(expr)
        expr = ExprBuilder.unwrap(expr)  # We unwrap the expr.
        if isinstance(expr, ast.Atom):  # Inferring width of Atom.
            if isinstance(expr.item, ast.ThisPort):  # Atom is a ThisPort.
                # If we can infer it from this, great, otherwise give up.
                return self.port_width(expr)
            # Not a ThisPort, but maybe some `cell.port`?
            cell_name = expr.item.id.name
            port_name = expr.item.name
            cell_builder = self.index[cell_name]
            if not isinstance(cell_builder, CellBuilder):
                return None  # Something is wrong, we should have a CellBuilder
            # Okay, we really have a CellBuilder.
            # Let's try to infer the width of the port.
            # If this fails, give up.
            return cell_builder.infer_width(port_name)


@dataclass(frozen=True)
class CellAndGroup:
    """Just a cell and a group, for when it is convenient to
    pass them around together.

    Typically the group will be a combinational group, and `if_with` and
    `while_with` will require that a CellAndGroup be passed in, not a
    cell and a group separately.
    """

    cell: CellBuilder
    group: GroupBuilder


def as_control(obj):
    """Convert a Python object into a control statement.

    This is the machinery for treating shorthand Python expressions as
    control statements. The rules are:

    * Strings are "enable" leaves.
    * Groups (and builders) are also enables.
    * Lists are `seq` statements.
    * `None` is the `empty` statement.
    * Otherwise, this should be an actual `Control` value.
    """
    if isinstance(obj, ast.Control):
        return obj
    if isinstance(obj, str):
        return ast.Enable(obj)
    if isinstance(obj, ast.Group):
        return ast.Enable(obj.id.name)
    if isinstance(obj, GroupBuilder):
        gl = obj.group_like
        assert gl, (
            "GroupBuilder represents continuous assignments and"
            " cannot be used as a control statement"
        )
        assert not isinstance(
            gl, ast.CombGroup
        ), "Cannot use combinational group as control statement"
        return ast.Enable(gl.id.name)
    if isinstance(obj, list):
        return ast.SeqComp([as_control(o) for o in obj])
    if isinstance(obj, set):
        raise TypeError(
            "Python sets are not supported in control programs. For a parallel"
            " composition use `Builder.par` instead."
        )
    if obj is None or obj == ast.Empty:
        return ast.Empty()
    else:
        assert False, f"unsupported control type {type(obj)}"


def while_(port: ExprBuilder, body) -> ast.While:
    """Build a `while` control statement.

    To build a `while` statement with a combinational group, use `while_with`.
    """
    return ast.While(port.expr, None, as_control(body))


def static_repeat(num_repeats: int, body) -> ast.StaticRepeat:
    """Build a `static repeat` control statement."""
    return ast.StaticRepeat(num_repeats, as_control(body))


def if_(
    port: ExprBuilder,
    body,
    else_body=None,
) -> ast.If:
    """Build an `if` control statement.

    To build an `if` statement with a combinational group, use `if_with`.
    """
    else_body = else_body or ast.Empty()
    return ast.If(port.expr, None, as_control(body), as_control(else_body))


def static_if(
    port: ExprBuilder,
    body,
    else_body=None,
) -> ast.If:
    """Build a `static if` control statement."""
    else_body = else_body or ast.Empty()
    return ast.StaticIf(port.expr, as_control(body), as_control(else_body))


def if_with(port_comb: CellAndGroup, body, else_body=None) -> ast.If:
    """Build an if statement, where the cell and the combinational group
    are provided together.
    """
    port = port_comb.cell.out
    cond = port_comb.group
    else_body = else_body or ast.Empty()

    assert isinstance(
        cond.group_like, ast.CombGroup
    ), "if condition must be a combinational group"
    return ast.If(
        port.expr, cond.group_like.id, as_control(body), as_control(else_body)
    )


def while_with(port_comb: CellAndGroup, body) -> ast.While:
    """Build a while statement, where the cell and the combinational
    group are provided together.
    """

    port = port_comb.cell.out
    cond = port_comb.group
    assert isinstance(
        cond.group_like, ast.CombGroup
    ), "while condition must be a combinational group"
    return ast.While(port.expr, cond.group_like.id, as_control(body))


def invoke(cell: CellBuilder, **kwargs) -> ast.Invoke:
    """Build an `invoke` control statement.

    The keyword arguments should have the form `in_*`, `out_*`, or `ref_*`, where
    `*` is the name of an input port, output port, or ref cell on the invoked cell.
    """
    return ast.Invoke(
        cell._cell.id,
        [
            (
                k[3:],
                (
                    (
                        const(cell.infer_width(k[3:]), v).expr
                        if isinstance(v, int)
                        else ExprBuilder.unwrap(v)
                    )
                ),
            )
            for (k, v) in kwargs.items()
            if k.startswith("in_")
        ],
        [
            (k[4:], ExprBuilder.unwrap(v))
            for (k, v) in kwargs.items()
            if k.startswith("out_")
        ],
        [
            (k[4:], CellBuilder.unwrap_id(v))
            for (k, v) in kwargs.items()
            if k.startswith("ref_")
        ],
    )


def static_invoke(cell: CellBuilder, **kwargs) -> ast.Invoke:
    """Build a `static invoke` control statement.

    The keyword arguments should have the form `in_*`, `out_*`, or `ref_*`, where
    `*` is the name of an input port, output port, or ref cell on the invoked cell.
    """
    return ast.StaticInvoke(
        cell._cell.id,
        [
            (k[3:], ExprBuilder.unwrap(v))
            for (k, v) in kwargs.items()
            if k.startswith("in_")
        ],
        [
            (k[4:], ExprBuilder.unwrap(v))
            for (k, v) in kwargs.items()
            if k.startswith("out_")
        ],
        [
            (k[4:], CellBuilder.unwrap_id(v))
            for (k, v) in kwargs.items()
            if k.startswith("ref_")
        ],
    )


class ControlBuilder:
    """Wraps control statements for convenient construction."""

    def __init__(self, stmt=None):
        self.stmt = as_control(stmt)

    def __add__(self, other):
        """Build sequential composition."""
        other_stmt = as_control(other)

        if isinstance(self.stmt, ast.Empty):
            # Special cases for when one side is empty.
            return ControlBuilder(other_stmt)
        elif isinstance(other_stmt, ast.Empty):
            return self
        elif isinstance(self.stmt, ast.SeqComp) and isinstance(other_stmt, ast.SeqComp):
            # Special cases for when we already have at least one seq.
            return ControlBuilder(ast.SeqComp(self.stmt.stmts + other_stmt.stmts))
        elif isinstance(self.stmt, ast.SeqComp):
            return ControlBuilder(ast.SeqComp(self.stmt.stmts + [other_stmt]))
        elif isinstance(other_stmt, ast.SeqComp):
            return ControlBuilder(ast.SeqComp([self.stmt] + other_stmt.stmts))
        else:
            # General case.
            return ControlBuilder(ast.SeqComp([self.stmt, as_control(other)]))


class ExprBuilder:
    """Wraps an assignment expression.

    This wrapper provides convenient ways to build logical expressions
    for guards. Use the Python operators &, |, and ~ to build and, or,
    and not expressions in Calyx.

    It also provides an @ operator to help build conditional
    expressions, by creating a `CondExprBuilder`.
    """

    def __init__(self, expr: ast.GuardExpr):
        self.expr = expr

    def __and__(self, other: ExprBuilder):
        """Construct an "and" logical expression with &."""
        return ExprBuilder(ast.And(self.expr, other.expr))

    def __or__(self, other: ExprBuilder):
        """Construct an "or" logical expression with |."""
        return ExprBuilder(ast.Or(self.expr, other.expr))

    def __invert__(self):
        """Construct a "not" logical expression with ~."""
        return ExprBuilder(ast.Not(self.expr))

    def __matmul__(self, rhs: ExprBuilder):
        """Construct a conditional expression with @.

        This produces a `CondExprBuilder`, which wraps a value
        expression and a logical condition expression. Assigning this
        into any port or hole *makes that assignment conditional*. It is
        not possible to compose larger expressions out of
        `CondExprBuilder` values; they are only useful for assignment.
        """
        return CondExprBuilder(self, rhs)

    def __eq__(self, other: ExprBuilder):
        """Construct an equality comparison with ==."""
        return ExprBuilder(ast.Eq(self.expr, other.expr))

    def __ne__(self, other: ExprBuilder):
        """Construct an inequality comparison with ==."""
        return ExprBuilder(ast.Neq(self.expr, other.expr))

    @property
    def name(self):
        """Get the name of the expression."""
        return self.expr.name

    @classmethod
    def unwrap(cls, obj):
        """Unwrap an expression builder, or return the object if it is not one."""
        if isinstance(obj, cls):
            return obj.expr
        return obj


@dataclass
class CondExprBuilder:
    """Wraps a conditional expression."""

    cond: ExprBuilder
    value: ExprBuilder


class CellLikeBuilder:
    """Wraps a cell-like for convenient wire building.

    When we're in the context for a group builder (inside a `with
    group:` block), use `cell.port = expr` or `cell["port"] = expr` to
    add an assignment to the active group.

    Using "dot syntax" works only for port names that *do not* begin
    with a `_` (underscore fields are reserved for internal operations).
    To avoid collisions with Python reserved words, you can use an
    underscore suffix: for example, use `reg.in_ = ...`. When in doubt,
    you can always use subscripting to provide an explicit string.
    """

    def __init__(self):
        pass

    def port(self, name: str):
        raise NotImplementedError()

    def __getitem__(self, key):
        return self.port(key)

    def __getattr__(self, key):
        if key.startswith("_"):
            return object.__getattr__(self, key)
        elif key.endswith("_"):
            return self.port(key[:-1])
        else:
            return self.port(key)

    def ctx_asgn(self, port: str, rhs: ExprBuilder):
        """Add an assignment to the current group context."""
        ctx_asgn(self.port(port), rhs)

    def __setitem__(self, key, value):
        ctx_asgn(self.port(key), value)

    def __setattr__(self, key, value):
        if key.startswith("_"):
            object.__setattr__(self, key, value)
        elif key.endswith("_"):
            self.ctx_asgn(key[:-1], value)
        else:
            self.ctx_asgn(key, value)


class CellBuilder(CellLikeBuilder):
    """Wraps a cell for convenient wire building."""

    def __init__(self, cell: ast.Cell):
        self._cell = cell

    def port(self, name: str) -> ExprBuilder:
        """Build a port access expression."""
        return ExprBuilder(ast.Atom(ast.CompPort(self._cell.id, name)))

    def is_primitive(self, prim_name) -> bool:
        """Check if the cell is an instance of the primitive `prim_name`."""
        return (
            isinstance(self._cell.comp, ast.CompInst)
            and self._cell.comp.id == prim_name
        )

    def is_comb_mem_d1(self) -> bool:
        """Check if the cell is a StdMemD1 cell."""
        return self.is_primitive("comb_mem_d1")

    def is_seq_mem_d1(self) -> bool:
        """Check if the cell is a SeqMemD1 cell."""
        return self.is_primitive("seq_mem_d1")

    def infer_width_reg(self) -> int:
        """Infer the width of a register. That is, the width of `reg.in`."""
        assert self._cell.comp.id == "std_reg", "Cell is not a register"
        return self._cell.comp.args[0]

    def infer_width(self, port_name) -> int:
        """Infer the width of a port on the cell."""
        inst = self._cell.comp
        prim = inst.id
        if prim == "std_reg":
            if port_name in ("in", "out"):
                return inst.args[0]
            if port_name == "write_en":
                return 1
            return None
        # XXX(Caleb): add all the primitive names instead of adding whenever I need one
        if prim in (
            "std_add",
            "std_sub",
            "std_lt",
            "std_le",
            "std_ge",
            "std_gt",
            "std_eq",
            "std_neq",
            "std_sgt",
            "std_slt",
            "std_fp_sgt",
            "std_fp_slt",
        ):
            if port_name in ("left", "right"):
                return inst.args[0]
        if prim in ("comb_mem_d1", "seq_mem_d1"):
            if port_name == "write_en":
                return 1
            if port_name == "addr0":
                return inst.args[2]
            if port_name == "in":
                return inst.args[0]
            if prim == "seq_mem_d1" and port_name == "content_en":
                return 1
        if prim in (
            "std_mult_pipe",
            "std_smult_pipe",
            "std_mod_pipe",
            "std_smod_pipe",
            "std_div_pipe",
            "std_sdiv_pipe",
            "std_fp_smult_pipe",
        ):
            if port_name in ("left", "right"):
                return inst.args[0]
            if port_name == "go":
                return 1
        if prim == "std_wire" and port_name == "in":
            return inst.args[0]

        # Give up.
        return None

    @property
    def name(self) -> str:
        """Get the name of the cell."""
        return self._cell.id.name

    @classmethod
    def unwrap_id(cls, obj):
        if isinstance(obj, cls):
            return obj._cell.id
        else:
            return obj


class ThisBuilder(CellLikeBuilder):
    """Wraps a component for convenient wire building."""

    def __init__(self):
        pass

    def port(self, name: str):
        """Build a port access expression."""
        return ExprBuilder(ast.Atom(ast.ThisPort(ast.CompVar(name))))


class GroupBuilder:
    """Wraps a group for easy addition of assignment statements.

    The basic mechanism here is the `asgn` method, which builds a single
    assignment statement and adds it to the underlying group. The `done`
    property also provides access to the group's done hole.

    There is also a fancy, magical way to add assignments using Python
    assignment syntax based on Python's context managers. Use `with` on
    a `GroupBuilder` to enter a context where assignments can
    *implicitly* get added to this group.
    """

    def __init__(
        self,
        group_like: Optional[Union[ast.Group, ast.CombGroup]],
        comp: ComponentBuilder,
    ):
        self.group_like = group_like
        self.comp = comp

    def as_enable(self) -> Optional[ast.Enable]:
        if isinstance(self.group_like, ast.Group):
            return ast.Enable(self.group_like.id.name)
        else:
            return None

    def asgn(
        self,
        lhs: ExprBuilder,
        rhs: Union[ExprBuilder, CondExprBuilder, int],
        cond: Optional[ExprBuilder] = None,
    ):
        """Add a connection to the group.

        If the assigned value is an int, try to infer a width for it and
        promote it to a constant expression. If it's a `CondExprBuilder`
        (which you create as (`cond @ value`), use the condition
        contained therein for the assignment.
        """

        if isinstance(rhs, CondExprBuilder):
            assert cond is None
            cond = rhs.cond
            rhs = rhs.value

        if isinstance(rhs, int):
            width = infer_width(lhs)
            if not width:
                raise WidthInferenceError(f"could not infer width for literal {rhs}")
            rhs = const(width, rhs)

        assert isinstance(rhs, (ExprBuilder, ast.Port)), (
            "assignment must use literal int, conditional, or expression, "
            f"not {type(rhs)}"
        )

        wire = ast.Connect(
            ExprBuilder.unwrap(lhs),
            ExprBuilder.unwrap(rhs),
            ExprBuilder.unwrap(cond),
        )
        if self.group_like:
            self.group_like.connections.append(wire)
        else:
            self.comp.component.wires.append(wire)

    @property
    def done(self):
        """The `done` hole for the group."""
        assert self.group_like, (
            "GroupLikeBuilder represents continuous assignments"
            " and does not have a done hole"
        )
        assert not isinstance(
            self.group_like, ast.CombGroup
        ), "done hole not available for comb group"

        return ExprBuilder(ast.HolePort(ast.CompVar(self.group_like.id.name), "done"))

    @done.setter
    def done(self, expr):
        """Build an assignment to `done` in the group."""
        if not self.group_like:
            raise MalformedGroupError(
                "GroupBuilder represents continuous assignments and does "
                "not have a done hole"
            )
        self.asgn(self.done, expr)

    def __enter__(self):
        TLS.groups.append(self)
        return self

    def __exit__(self, exc, value, tb):
        TLS.groups.pop()

    def infer_width(self, expr):
        """Try to guess the width of a port expression in this group."""
        assert isinstance(expr, ast.Atom)
        if isinstance(expr.item, ast.ThisPort):
            return self.comp.port_width(expr)
        cell_name = expr.item.id.name
        port_name = expr.item.name

        cell_builder = self.comp.index[cell_name]
        if not isinstance(cell_builder, CellBuilder):
            return None

        return cell_builder.infer_width(port_name)


def const(width: int, value: int) -> ExprBuilder:
    """Build a sized integer constant expression.

    This is available as a shorthand in cases where automatic width
    inference fails. Otherwise, you can just use plain Python integer
    values.
    """
    return ExprBuilder(ast.Atom(ast.ConstantPort(width, value)))


def infer_width(expr):
    """Try to guess the width of a port expression.

    Return an int, or None if we don't have a guess.
    """

    # Deal with `done` holes.
    expr = ExprBuilder.unwrap(expr)
    if isinstance(expr, ast.HolePort):
        assert expr.name == "done", f"unknown hole {expr.name}"
        return 1

    assert TLS.groups, "int width inference only works inside `with group:`"
    group_builder: GroupBuilder = TLS.groups[-1]

    return group_builder.infer_width(expr)


def ctx_asgn(lhs: ExprBuilder, rhs: Union[ExprBuilder, CondExprBuilder]):
    """Add an assignment to the current group context."""
    assert TLS.groups, "assignment outside `with group`"
    group_builder: GroupBuilder = TLS.groups[-1]
    group_builder.asgn(lhs, rhs)


LO = const(1, 0)  # A one bit low signal
HI = const(1, 1)  # A one bit high signal


def par(*args) -> ast.ParComp:
    """Build a parallel composition of control expressions.

    Each argument will become its own parallel arm in the resulting composition.
    So `par([a,b])` becomes `par {seq {a; b;}}` while `par(a, b)` becomes `par {a; b;}`.
    """
    return ast.ParComp([as_control(x) for x in args])


def static_par(*args) -> ast.StaticParComp:
    """Build a static parallel composition of control expressions.

    Each argument will become its own parallel arm in the resulting composition.
    So `par([a,b])` becomes `par {seq {a; b;}}` while `par(a, b)` becomes `par {a; b;}`.
    """
    return ast.StaticParComp([as_control(x) for x in args])


def seq(*args) -> ast.SeqComp:
    """Build a sequential composition of control expressions.

    Prefer use of python list syntax over this function. Use only when not directly
    modifying the control program with the `+=` operator.
    Each argument will become its own sequential arm in the resulting composition.
    So `seq([a,b], c)` becomes `seq { seq {a; b;} c }` while `seq(a, b, c)` becomes `seq
    {a; b; c;}`.
    """
    return ast.SeqComp([as_control(x) for x in args])


def static_seq(*args) -> ast.StaticSeqComp:
    """Build a static sequential composition of control expressions.

    Prefer use of python list syntax over this function. Use only when not directly
    modifying the control program with the `+=` operator.
    Each argument will become its own sequential arm in the resulting composition.
    So `seq([a,b], c)` becomes `seq { seq {a; b;} c }` while `seq(a, b, c)` becomes `seq
    {a; b; c;}`.
    """
    return ast.StaticSeqComp([as_control(x) for x in args])


def add_comp_ports(comp: ComponentBuilder, input_ports: List, output_ports: List):
    """Adds `input_ports`/`output_ports` as inputs/outputs to comp.

    `input_ports`/`output_ports` should contain either an (input_name, input_width) pair
    or an (input_name, input_width, attributes) triple.
    """

    def normalize_ports(ports: List):
        for port in ports:
            if len(port) == 2:
                yield (port[0], port[1], [])
            elif len(port) == 3:
                yield port[0], port[1], port[2]

    for name, width, attributes in normalize_ports(input_ports):
        comp.input(name, width, attributes)
    for name, width, attributes in normalize_ports(output_ports):
        comp.output(name, width, attributes)


def add_read_mem_params(comp: ComponentBuilder, name, data_width, addr_width):
    """
    Add parameters to component `comp` if we want to read from a mem named
    `name` with address width of `addr_width` and data width of `data_width`.
    """
    add_comp_ports(
        comp,
        input_ports=[(f"{name}_read_data", data_width)],
        output_ports=[(f"{name}_addr0", addr_width)],
    )


def add_write_mem_params(comp: ComponentBuilder, name, data_width, addr_width):
    """
    Add arguments to component `comp` if we want to write to a mem named
    `name` with address width of `addr_width` and data width of `data_width`.
    """
    add_comp_ports(
        comp,
        input_ports=[(f"{name}_done", 1)],
        output_ports=[
            (f"{name}_addr0", addr_width),
            (f"{name}_write_data", data_width),
            (f"{name}_write_en", 1),
        ],
    )


def add_register_params(comp: ComponentBuilder, name, width):
    """
    Add params to component `comp` if we want to use a register named `name`.
    """
    add_comp_ports(
        comp,
        input_ports=[(f"{name}_done", 1), (f"{name}_out", width)],
        output_ports=[
            (f"{name}_in", width),
            (f"{name}_write_en", 1),
        ],
    )


def build_connections(
    cell1: Union[CellBuilder, ThisBuilder],
    cell2: Union[CellBuilder, ThisBuilder],
    root1: str,
    root2: str,
    forward_ports: List,
    reverse_ports: List,
):
    """
    Intended for wiring together two cells whose ports have similar names.
    For each `name` in `forward_port_names`, adds the following connection:
    `(cell1.root1name, cell2.root2name)`
    For each `name` in `backwards_port_names`, adds the following connection:
    `(cell2.root2name, cell1.root1name)`
    `root1name` refers to the string formed by `root1 + name` (i.e., no underscore
    between root1 and name)
    Returns a list of the resulting connections
    """
    res = []
    for port in forward_ports:
        res.append((cell1.port(root1 + port), cell2.port(root2 + port)))
    for port in reverse_ports:
        res.append((cell2.port(root2 + port), cell1.port(root1 + port)))
    return res<|MERGE_RESOLUTION|>--- conflicted
+++ resolved
@@ -752,11 +752,7 @@
         return reg_grp
 
     def mem_load_d1(self, mem, i, reg, groupname, is_comb=False):
-<<<<<<< HEAD
-        """Inserts wiring into `self` to perform reg := mem[i],
-=======
         """Inserts wiring into `self` to perform `reg := mem[i]`,
->>>>>>> 95c8a5a3
         where `mem` is a seq_d1 memory or a comb_mem_d1 memory (if `is_comb` is True)
         """
         assert mem.is_seq_mem_d1() if not is_comb else mem.is_comb_mem_d1()
