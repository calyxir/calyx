import threading
from typing import Dict, Union, Optional, List
from . import py_ast as ast

# Thread-local storage to keep track of the current GroupBuilder we have
# entered as a context manager. This is weird magic!
TLS = threading.local()
TLS.groups = []


class Builder:
    """The entry-point builder for top-level Calyx programs."""

    def __init__(self):
        self.program = ast.Program(
            imports=[
                ast.Import("primitives/core.futil"),
                ast.Import("primitives/binary_operators.futil"),
                ast.Import("primitives/memories.futil"),
            ],
            components=[],
        )

    def component(self, name: str, cells=[]):
        comp_builder = ComponentBuilder(name, cells)
        self.program.components.append(comp_builder.component)
        return comp_builder


class ComponentBuilder:
    """Builds Calyx components definitions."""

    def __init__(self, name: str, cells: List[ast.Cell] = []):
        """Contructs a new component in the current program. If `cells` is
        provided, the component will be initialized with those cells."""
        self.component: ast.Component = ast.Component(
            name,
            inputs=[],
            outputs=[],
            structs=cells,
            controls=ast.Empty(),
        )
        self.index: Dict[str, Union[GroupBuilder, CellBuilder]] = {}
        for cell in cells:
            self.index[cell.id.name] = CellBuilder(cell)
        self.continuous = GroupBuilder(None, self)

    def input(self, name: str, size: int):
        self.component.inputs.append(ast.PortDef(ast.CompVar(name), size))

    def output(self, name: str, size: int):
        self.component.outputs.append(ast.PortDef(ast.CompVar(name), size))

    def this(self) -> "ThisBuilder":
        return ThisBuilder()

    @property
    def control(self):
        return ControlBuilder(self.component.controls)

    @control.setter
    def control(self, builder: Union[ast.Control, "ControlBuilder"]):
        if isinstance(builder, ControlBuilder):
            self.component.controls = builder.stmt
        else:
            self.component.controls = builder

    def get_cell(self, name: str) -> "CellBuilder":
        out = self.index.get(name)
        if out and isinstance(out, CellBuilder):
            return out
        else:
            raise Exception(
                f"Cell `{name}' not found in component {self.component.name}.\n"
                f"Known cells: {list(map(lambda c: c.id.name, self.component.cells))}"
            )

    def get_group(self, name: str) -> "GroupBuilder":
        out = self.index.get(name)
        if out and isinstance(out, GroupBuilder):
            return out
        else:
            raise Exception(
                f"Group `{name}' not found in component {self.component.name}"
            )

    def group(self, name: str) -> "GroupBuilder":
        group = ast.Group(ast.CompVar(name), connections=[])
        self.component.wires.append(group)
        builder = GroupBuilder(group, self)
        self.index[name] = builder
        return builder

    def comb_group(self, name: str) -> "GroupBuilder":
        group = ast.CombGroup(ast.CompVar(name), connections=[])
        self.component.wires.append(group)
        builder = GroupBuilder(group, self)
        self.index[name] = builder
        return builder

    def cell(
        self, name: str, comp: Union[ast.CompInst, "ComponentBuilder"],
        is_external=False, is_ref=False
    ) -> "CellBuilder":
        # If we get a (non-primitive) component builder, instantiate it
        # with no parameters.
        if isinstance(comp, ComponentBuilder):
            comp = ast.CompInst(comp.component.name, [])

        cell = ast.Cell(ast.CompVar(name), comp, is_external, is_ref)
        self.component.cells.append(cell)
        builder = CellBuilder(cell)
        self.index[name] = builder
        return builder

    def reg(self, name: str, size: int):
        return self.cell(name, ast.Stdlib.register(size))

    def mem_d1(
        self,
        name: str,
        bitwidth: int,
        len: int,
        idx_size: int,
        is_external=False,
        is_ref=False,
    ):
        return self.cell(
            name, ast.Stdlib.mem_d1(bitwidth, len, idx_size), is_external, is_ref
        )

    def add(self, name: str, size: int):
        return self.cell(name, ast.Stdlib.op("add", size, signed=False))


def as_control(obj):
    """Convert a Python object into a control statement.

    This is the machinery for treating shorthand Python expressions as
    control statements. The rules are:

    * Strings are "enable" leaves.
    * Groups (and builders) are also enables.
    * Lists are `seq` statements.
    * `None` is the `empty` statement.
    * Otherwise, this should be an actual `Control` value.
    """
    if isinstance(obj, ast.Control):
        return obj
    elif isinstance(obj, str):
        return ast.Enable(obj)
    elif isinstance(obj, ast.Group):
        return ast.Enable(obj.id.name)
    elif isinstance(obj, GroupBuilder):
        return ast.Enable(obj.group_like.id.name)
    elif isinstance(obj, list):
        return ast.SeqComp([as_control(o) for o in obj])
    elif isinstance(obj, set):
        return ast.ParComp([as_control(o) for o in obj])
    elif obj is None:
        return ast.Empty()
    else:
        assert False, f"unsupported control type {type(obj)}"


def while_(port: "ExprBuilder", cond: Optional["GroupBuilder"], body):
    """Build a `while` control statement."""
    return ast.While(port.expr, cond.group.id if cond else None,
                     as_control(body))


def if_(port: "ExprBuilder", cond: Optional["GroupBuilder"], body):
    """Build an `if` control statement."""
    return ast.If(port.expr, cond.group.id if cond else None,
                  as_control(body))


def invoke(cell: "CellBuilder", **kwargs):
    """Build an `invoke` control statement.

    The keyword arguments should have the form `in_*` and `out_*`, where
    `*` is the name of an input or output port on the invoked cell.
    """
    return ast.Invoke(
        cell._cell.id,
        [(k[3:], ExprBuilder.unwrap(v)) for (k, v) in kwargs.items()
         if k.startswith('in_')],
        [(k[4:], ExprBuilder.unwrap(v)) for (k, v) in kwargs.items()
         if k.startswith('out_')],
    )


class ControlBuilder:
    """Wraps control statements for convenient construction."""

    def __init__(self, stmt=None):
        self.stmt = as_control(stmt)

    def __add__(self, other):
        """Build sequential composition."""
        other_stmt = as_control(other)

        if isinstance(self.stmt, ast.Empty):
            # Special cases for when one side is empty.
            return ControlBuilder(other_stmt)
        elif isinstance(other_stmt, ast.Empty):
            return self
        elif isinstance(self.stmt, ast.SeqComp) and isinstance(other_stmt, ast.SeqComp):
            # Special cases for when we already have at least one seq.
            return ControlBuilder(ast.SeqComp(self.stmt.stmts + other_stmt.stmts))
        elif isinstance(self.stmt, ast.SeqComp):
            return ControlBuilder(ast.SeqComp(self.stmt.stmts + [other_stmt]))
        elif isinstance(other_stmt, ast.SeqComp):
            return ControlBuilder(ast.SeqComp([self.stmt] + other_stmt.stmts))
        else:
            # General case.
            return ControlBuilder(ast.SeqComp([self.stmt, as_control(other)]))


class ExprBuilder:
    """Wraps an assignment expression.

    This wrapper provides convenient ways to build logical expressions
    for guards. Use the Python operators &, |, and ~ to build and, or,
    and not expressions in Calyx.

    It also provides an @ operator to help build conditional
    expressions, by creating a `CondExprBuilder`.
    """

    def __init__(self, expr: ast.GuardExpr):
        self.expr = expr

    def __and__(self, other: "ExprBuilder"):
        """Construct an "and" logical expression with &."""
        return ExprBuilder(ast.And(self.expr, other.expr))

    def __or__(self, other: "ExprBuilder"):
        """Construct an "or" logical expression with |."""
        return ExprBuilder(ast.Or(self.expr, other.expr))

    def __invert__(self):
        """Construct a "not" logical expression with ~."""
        return ExprBuilder(ast.Not(self.expr))

    def __matmul__(self, rhs: "ExprBuilder"):
        """Construct a conditional expression with @.

        This produces a `CondExprBuilder`, which wraps a value
        expression and a logical condition expression. Assigning this
        into any port or hole *makes that assignment conditional*. It is
        not possible to compose larger expressions out of
        `CondExprBuilder` values; they are only useful for assignment.
        """
        return CondExprBuilder(self, rhs)

    def __eq__(self, other: "ExprBuilder"):
        """Construct an equality comparison with ==."""
        return ExprBuilder(ast.Eq(self.expr, other.expr))

    def __ne__(self, other: "ExprBuilder"):
        """Construct an inequality comparison with ==."""
        return ExprBuilder(ast.Neq(self.expr, other.expr))

    @classmethod
    def unwrap(cls, obj):
        if isinstance(obj, cls):
            return obj.expr
        else:
            return obj


class CondExprBuilder:
    def __init__(self, cond, value):
        self.cond = cond
        self.value = value


class CellLikeBuilder:
    """Wraps a cell-like for convenient wire building.

    When we're in the context for a group builder (inside a `with
    group:` block), use `cell.port = expr` or `cell["port"] = expr` to
    add an assignment to the active group.

    Using "dot syntax" works only for port names that *do not* begin
    with a `_` (underscore fields are reserved for internal operations).
    To avoid collisions with Python reserved words, you can use an
    underscore suffix: for example, use `reg.in_ = ...`. When in doubt,
    you can always use subscripting to provide an explicit string.
    """

    def __init__(self):
        pass

    def port(self, name: str):
        raise NotImplementedError()

    def __getitem__(self, key):
        return self.port(key)

    def __getattr__(self, key):
        if key.startswith("_"):
            return object.__getattr__(self, key)
        elif key.endswith("_"):
            return self.port(key[:-1])
        else:
            return self.port(key)

    def ctx_asgn(self, port: str, rhs: ExprBuilder):
        """Add an assignment to the current group context."""
        ctx_asgn(self.port(port), rhs)

    def __setitem__(self, key, value):
        ctx_asgn(self.port(key), value)

    def __setattr__(self, key, value):
        if key.startswith("_"):
            object.__setattr__(self, key, value)
        elif key.endswith("_"):
            self.ctx_asgn(key[:-1], value)
        else:
            self.ctx_asgn(key, value)


class CellBuilder(CellLikeBuilder):
    """Wraps a cell for convenient wire building."""

    def __init__(self, cell: ast.Cell):
        self._cell = cell

    def port(self, name: str):
        """Build a port access expression."""
        return ExprBuilder(ast.Atom(ast.CompPort(self._cell.id, name)))


class ThisBuilder(CellLikeBuilder):
    """Wraps a component for convenient wire building."""

    def __init__(self):
        pass

    def port(self, name: str):
        """Build a port access expression."""
        return ExprBuilder(ast.Atom(ast.ThisPort(ast.CompVar(name))))


class GroupBuilder:
    """Wraps a group for easy addition of assignment statements.

    The basic mechanism here is the `asgn` method, which builds a single
    assignment statement and adds it to the underlying group. The `done`
    property also provides access to the group's done hole.

    There is also a fancy, magical way to add assignments using Python
    assignment syntax based on Python's context managers. Use `with` on
    a `GroupBuilder` to enter a context where assignments can
    *implicitly* get added to this group.
    """

<<<<<<< HEAD
    def __init__(self, group: Optional[ast.Group | ast.CombGroup],
                 comp: ComponentBuilder):
        self.group = group
=======
    def __init__(
        self,
        group_like: Optional[Union[ast.Group, ast.CombGroup]],
        comp: ComponentBuilder,
    ):
        self.group_like = group_like
>>>>>>> 77136628
        self.comp = comp

    def asgn(
        self,
        lhs: ExprBuilder,
        rhs: Union[ExprBuilder, CondExprBuilder, int],
        cond: Optional[ExprBuilder] = None,
    ):
        """Add a connection to the group.

        If the assigned value is an int, try to infer a width for it and
        promote it to a constant expression. If it's a `CondExprBuilder`
        (which you create as (`cond @ value`), use the condition
        contained therein for the assignment.
        """

        if isinstance(rhs, CondExprBuilder):
            assert cond is None
            cond = rhs.cond
            rhs = rhs.value

        if isinstance(rhs, int):
            width = infer_width(lhs)
            if not width:
                raise Exception(f"could not infer width for literal {rhs}")
            rhs = const(width, rhs)

        assert isinstance(rhs, (ExprBuilder, ast.Port)), \
            "assignment must use literal int, conditional, or expression, " \
            f"not {type(rhs)}"

        wire = ast.Connect(
            ExprBuilder.unwrap(lhs),
            ExprBuilder.unwrap(rhs),
            ExprBuilder.unwrap(cond),
        )
        if self.group_like:
            self.group_like.connections.append(wire)
        else:
            self.comp.component.wires.append(wire)

    @property
    def done(self):
        """The `done` hole for the group."""
<<<<<<< HEAD
        assert self.group, (
            "GroupBuilder represents continuous assignments"
            " and does not have a done hole"
        )
        return ExprBuilder(ast.HolePort(ast.CompVar(self.group.id.name),
                                        "done"))
=======
        assert self.group_like, (
            "GroupLikeBuilder represents continuous assignments"
            " and does not have a done hole"
        )
        assert not isinstance(
            self.group_like, ast.CombGroup
        ), "done hole not available for comb group"

        return ExprBuilder(ast.HolePort(ast.CompVar(self.group_like.id.name), "done"))
>>>>>>> 77136628

    @done.setter
    def done(self, expr):
        """Build an assignment to `done` in the group."""
        if not self.group_like:
            raise Exception(
                "GroupBuilder represents continuous assignments and does not have a done hole"
            )
        self.asgn(self.done, expr)

    def __enter__(self):
        TLS.groups.append(self)
        return self

    def __exit__(self, exc, value, tb):
        TLS.groups.pop()


def const(width: int, value: int):
    """Build a sized integer constant expression.

    This is available as a shorthand in cases where automatic width
    inference fails. Otherwise, you can just use plain Python integer
    values.
    """
    return ExprBuilder(ast.ConstantPort(width, value))


def infer_width(expr):
    """Try to guess the width of a port expression.

    Return an int, or None if we don't have a guess.
    """
    assert TLS.groups, "int width inference only works inside `with group:`"
    group_builder: GroupBuilder = TLS.groups[-1]

    # Deal with `done` holes.
    expr = ExprBuilder.unwrap(expr)
    if isinstance(expr, ast.HolePort):
        assert expr.name == "done", f"unknown hole {expr.name}"
        return 1

    # Otherwise, it's a `cell.port` lookup.
    assert isinstance(expr, ast.Atom)
    cell_name = expr.item.id.name
    port_name = expr.item.name

    # Look up the component for the referenced cell.
    cell_builder = group_builder.comp.index[cell_name]
    if isinstance(cell_builder, CellBuilder):
        inst = cell_builder._cell.comp
    else:
        return None

    # Extract widths from stdlib components we know.
    prim = inst.id
    if prim == "std_reg":
        if port_name == "in":
            return inst.args[0]
        elif port_name == "write_en":
            return 1
    elif prim in ("std_add", "std_lt", "std_eq"):
        if port_name == "left" or port_name == "right":
            return inst.args[0]
    elif prim == "std_mem_d1" or prim == "seq_mem_d1":
        if port_name == "write_en":
            return 1
        elif port_name == "addr0":
            return inst.args[2]
        elif port_name == "in":
            return inst.args[0]
        if prim == "seq_mem_d1":
            if port_name == "read_en":
                return 1
    elif prim in ("std_mult_pipe", "std_smult_pipe", "std_mod_pipe",
                  "std_smod_pipe", "std_div_pipe", "std_sdiv_pipe"):
        if port_name == "left" or port_name == "right":
            return inst.args[0]
        elif port_name == "go":
            return 1
    elif prim == "std_wire":
        if port_name == "in":
            return inst.args[0]

    # Give up.
    return None


def ctx_asgn(lhs: ExprBuilder, rhs: Union[ExprBuilder, CondExprBuilder]):
    """Add an assignment to the current group context."""
    assert TLS.groups, "assignment outside `with group`"
    group_builder: GroupBuilder = TLS.groups[-1]
    group_builder.asgn(lhs, rhs)<|MERGE_RESOLUTION|>--- conflicted
+++ resolved
@@ -358,18 +358,12 @@
     *implicitly* get added to this group.
     """
 
-<<<<<<< HEAD
-    def __init__(self, group: Optional[ast.Group | ast.CombGroup],
-                 comp: ComponentBuilder):
-        self.group = group
-=======
     def __init__(
         self,
         group_like: Optional[Union[ast.Group, ast.CombGroup]],
         comp: ComponentBuilder,
     ):
         self.group_like = group_like
->>>>>>> 77136628
         self.comp = comp
 
     def asgn(
@@ -414,14 +408,6 @@
     @property
     def done(self):
         """The `done` hole for the group."""
-<<<<<<< HEAD
-        assert self.group, (
-            "GroupBuilder represents continuous assignments"
-            " and does not have a done hole"
-        )
-        return ExprBuilder(ast.HolePort(ast.CompVar(self.group.id.name),
-                                        "done"))
-=======
         assert self.group_like, (
             "GroupLikeBuilder represents continuous assignments"
             " and does not have a done hole"
@@ -431,7 +417,6 @@
         ), "done hole not available for comb group"
 
         return ExprBuilder(ast.HolePort(ast.CompVar(self.group_like.id.name), "done"))
->>>>>>> 77136628
 
     @done.setter
     def done(self, expr):
