--- conflicted
+++ resolved
@@ -428,8 +428,7 @@
             cell.right = right
         return CellAndGroup(cell, comb_group)
 
-<<<<<<< HEAD
-    def eq_use(self, left, right, width=None, cellname=None):
+    def eq_use(self, left, right, width=None, signed=False, cellname=None):
         """Inserts wiring into `self` to check if `left` == `right`."""
         width = width or self.infer_width(left) or self.infer_width(right)
         if not width:
@@ -437,12 +436,7 @@
                 "Cannot infer widths from `left` or `right` to create an eq cell. "
                 "Consider providing width as an argument."
             )
-        return self.binary_use(left, right, self.eq(width, cellname))
-=======
-    def eq_use(self, left, right, width, signed=False, cellname=None):
-        """Inserts wiring into `self` to check if `left` == `right`."""
         return self.binary_use(left, right, self.eq(width, cellname, signed))
->>>>>>> 48e77a53
 
     def neq_use(self, left, right, width, signed=False, cellname=None):
         """Inserts wiring into `self` to check if `left` != `right`."""
@@ -486,18 +480,11 @@
             not_group.done = reg.done
         return not_group
 
-<<<<<<< HEAD
-    def incr(self, reg, val=1, cellname=None):
+    def incr(self, reg, val=1, signed=False, cellname=None):
         """Inserts wiring into `self` to perform `reg := reg + val`."""
         cellname = cellname or f"{reg.name}_incr"
         width = reg.infer_width("in")
-        add_cell = self.add(width, cellname)
-=======
-    def incr(self, reg, width, val=1, signed=False, cellname=None):
-        """Inserts wiring into `self` to perform `reg := reg + val`."""
-        cellname = cellname or f"{reg.name}_incr"
         add_cell = self.add(width, cellname, signed)
->>>>>>> 48e77a53
         with self.group(f"{cellname}_group") as incr_group:
             add_cell.left = reg.out
             add_cell.right = val
@@ -506,18 +493,11 @@
             incr_group.done = reg.done
         return incr_group
 
-<<<<<<< HEAD
-    def decr(self, reg, val=1, cellname=None):
+    def decr(self, reg, val=1, signed=False, cellname=None):
         """Inserts wiring into `self` to perform `reg := reg - val`."""
         cellname = cellname or f"{reg.name}_decr"
         width = reg.infer_width("in")
-        sub_cell = self.sub(width, cellname)
-=======
-    def decr(self, reg, width, val=1, signed=False, cellname=None):
-        """Inserts wiring into `self` to perform `reg := reg - val`."""
-        cellname = cellname or f"{reg.name}_decr"
         sub_cell = self.sub(width, cellname, signed)
->>>>>>> 48e77a53
         with self.group(f"{cellname}_group") as decr_group:
             sub_cell.left = reg.out
             sub_cell.right = val
