--- conflicted
+++ resolved
@@ -582,18 +582,10 @@
             load_grp.done = ans.done
         return load_grp
 
-<<<<<<< HEAD
-    def add_store_in_reg(
-        self, left, right, cellname, width, ans_reg=None, signed=False
-    ):
-        """Inserts wiring into `self` to perform `reg := left + right`."""
-        add_cell = self.add(width, cellname, signed)
-=======
     def op_store_in_reg(self, op_cell, left, right, cellname, width, ans_reg=None):
         """Inserts wiring into `self` to perform `reg := left op right`,
         where `op_cell`, a Cell that performs some `op`, is provided.
         """
->>>>>>> 870af0e1
         ans_reg = ans_reg or self.reg(f"reg_{cellname}", width)
         with self.group(f"{cellname}_group") as op_group:
             op_cell.left = left
@@ -603,81 +595,35 @@
             op_group.done = ans_reg.done
         return op_group, ans_reg
 
-    def add_store_in_reg(self, left, right, cellname, width, ans_reg=None):
+    def add_store_in_reg(
+        self, left, right, cellname, width, ans_reg=None, signed=False
+    ):
         """Inserts wiring into `self` to perform `reg := left + right`."""
         return self.op_store_in_reg(
-            self.add(width, cellname), left, right, cellname, width, ans_reg
+            self.add(width, cellname, signed), left, right, cellname, width, ans_reg
         )
 
     def sub_store_in_reg(
         self, left, right, cellname, width, ans_reg=None, signed=False
     ):
         """Inserts wiring into `self` to perform `reg := left - right`."""
-<<<<<<< HEAD
-        sub_cell = self.sub(width, cellname, signed)
-        ans_reg = ans_reg or self.reg(f"reg_{cellname}", width)
-        with self.group(f"{cellname}_group") as sub_group:
-            sub_cell.left = left
-            sub_cell.right = right
-            ans_reg.write_en = 1
-            ans_reg.in_ = sub_cell.out
-            sub_group.done = ans_reg.done
-        return sub_group, ans_reg
-=======
         return self.op_store_in_reg(
-            self.sub(width, cellname), left, right, cellname, width, ans_reg
-        )
-
-    def eq_store_in_reg(self, left, right, cellname, width, ans_reg=None):
+            self.sub(width, cellname, signed), left, right, cellname, width, ans_reg
+        )
+
+    def eq_store_in_reg(self, left, right, cellname, width, ans_reg=None, signed=False):
         """Adds wiring into `self to perform `reg := left == right`."""
         return self.op_store_in_reg(
-            self.eq(width, cellname), left, right, cellname, 1, ans_reg
-        )
-
-    def neq_store_in_reg(self, left, right, cellname, width, ans_reg=None):
+            self.eq(width, cellname, signed), left, right, cellname, 1, ans_reg
+        )
+
+    def neq_store_in_reg(
+        self, left, right, cellname, width, ans_reg=None, signed=False
+    ):
         """Adds wiring into `self to perform `reg := left != right`."""
         return self.op_store_in_reg(
-            self.neq(width, cellname), left, right, cellname, 1, ans_reg
-        )
->>>>>>> 870af0e1
-
-    def eq_store_in_reg(self, left, right, cellname, width, ans_reg=None):
-        """Adds wiring into component `self` to compute `left` == `right`
-        and store it in `ans_reg`.
-        1. Within component `self`, creates a group called `cellname`_group.
-        2. Within `group`, create a cell `cellname` that computes equality.
-        3. Puts the values of `left` and `right` into `cell`.
-        4. Then puts the answer of the computation into `ans_reg`.
-        4. Returns the equality group and the register.
-        """
-        eq_cell = self.eq(width, cellname)
-        ans_reg = ans_reg or self.reg(f"reg_{cellname}", 1)
-        with self.group(f"{cellname}_group") as eq_group:
-            eq_cell.left = left
-            eq_cell.right = right
-            ans_reg.write_en = 1
-            ans_reg.in_ = eq_cell.out
-            eq_group.done = ans_reg.done
-        return eq_group, ans_reg
-
-    def neq_store_in_reg(self, left, right, cellname, width, ans_reg=None):
-        """Adds wiring into component `self` to compute `left` != `right`
-        and store it in `ans_reg`.
-        1. Within component `self`, creates a group called `cellname`_group.
-        2. Within `group`, create a cell `cellname` that computes inequality.
-        3. Puts the values of `left` and `right` into `cell`.
-        4. Then puts the answer of the computation into `ans_reg`.
-        4. Returns the inequality group and the register.
-        """
-        neq_cell = self.neq(width, cellname)
-        ans_reg = ans_reg or self.reg(f"reg_{cellname}", 1)
-        with self.group(f"{cellname}_group") as neq_group:
-            neq_cell.left = left
-            neq_cell.right = right
-            ans_reg.write_en = 1
-            ans_reg.in_ = neq_cell.out
-            neq_group.done = ans_reg.done
-        return neq_group, ans_reg
+            self.neq(width, cellname, signed), left, right, cellname, 1, ans_reg
+        )
 
 
 @dataclass(frozen=True)
