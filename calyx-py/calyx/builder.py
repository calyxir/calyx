from __future__ import annotations

import threading
import random
from typing import Dict, Union, Optional, List
from . import py_ast as ast

# Thread-local storage to keep track of the current GroupBuilder we have
# entered as a context manager. This is weird magic!
TLS = threading.local()
TLS.groups = []


class Builder:
    """The entry-point builder for top-level Calyx programs."""

    def __init__(self):
        self.program = ast.Program(
            imports=[],
            components=[],
        )
        self.imported = set()
        self.import_("primitives/core.futil")
        self._index: Dict[str, ComponentBuilder] = {}

    def component(self, name: str, cells=None, latency=None) -> ComponentBuilder:
        """Create a new component builder."""
        cells = cells or []
        comp_builder = ComponentBuilder(self, name, cells, latency)
        self.program.components.append(comp_builder.component)
        self._index[name] = comp_builder
        return comp_builder

    def get_component(self, name: str) -> ComponentBuilder:
        """Retrieve a component builder by name."""
        comp_builder = self._index.get(name)
        if comp_builder is None:
            raise Exception(f"Component `{name}' not found in program.")
        else:
            return comp_builder

    def import_(self, filename: str):
        """Add an `import` statement to the program."""
        if filename not in self.imported:
            self.imported.add(filename)
            self.program.imports.append(ast.Import(filename))


class ComponentBuilder:
    """Builds Calyx components definitions."""

    next_gen_idx = 0

    def __init__(
        self,
        prog: Builder,
        name: str,
        cells: Optional[List[ast.Cell]] = None,
        latency: Optional[int] = None,
    ):
        """Contructs a new component in the current program. If `cells` is
        provided, the component will be initialized with those cells."""
        cells = cells if cells else list()
        self.prog = prog
        self.component: ast.Component = ast.Component(
            name,
            inputs=[],
            outputs=[],
            structs=cells,
            controls=ast.Empty(),
            latency=latency,
        )
        self.index: Dict[str, Union[GroupBuilder, CellBuilder]] = {}
        for cell in cells:
            self.index[cell.id.name] = CellBuilder(cell)
        self.continuous = GroupBuilder(None, self)
        self.next_gen_idx = 0

    def generate_name(self, prefix: str) -> str:
        """Generate a unique name with the given prefix."""
        while True:
            self.next_gen_idx += 1
            name = f"{prefix}_{self.next_gen_idx}"
            if name not in self.index:
                return name

    def input(self, name: str, size: int) -> ExprBuilder:
        """Declare an input port on the component.

        Returns an expression builder for the port.
        """
        self.component.inputs.append(ast.PortDef(ast.CompVar(name), size))
        return self.this()[name]

    def output(self, name: str, size: int) -> ExprBuilder:
        """Declare an output port on the component.

        Returns an expression builder for the port.
        """
        self.component.outputs.append(ast.PortDef(ast.CompVar(name), size))
        return self.this()[name]

    def this(self) -> ThisBuilder:
        """Get a handle to the component's `this` cell.

        This is used to access the component's input/output ports with the
        standard `this.port` syntax.
        """
        return ThisBuilder()

    @property
    def control(self) -> ControlBuilder:
        """Access the component's control program."""
        return ControlBuilder(self.component.controls)

    @control.setter
    def control(self, builder: Union[ast.Control, ControlBuilder]):
        if isinstance(builder, ControlBuilder):
            self.component.controls = builder.stmt
        else:
            self.component.controls = builder

    def get_port_width(self, name: str) -> int:
        for input in self.component.inputs:
            if input.id.name == name:
                return input.width
        for output in self.component.outputs:
            if output.id.name == name:
                return output.width
        raise Exception(f"couldn't find port {name} on component {self.component.name}")

    def get_cell(self, name: str) -> CellBuilder:
        """Retrieve a cell builder by name."""
        out = self.index.get(name)
        if out and isinstance(out, CellBuilder):
            return out
        else:
            raise Exception(
                f"Cell `{name}' not found in component {self.component.name}.\n"
                f"Known cells: {list(map(lambda c: c.id.name, self.component.cells))}"
            )

    def try_get_cell(self, name: str) -> CellBuilder:
        """Tries to get a cell builder by name. If cannot find it, return None"""
        out = self.index.get(name)
        if out and isinstance(out, CellBuilder):
            return out
        else:
            return None

    def get_group(self, name: str) -> GroupBuilder:
        """Retrieve a group builder by name."""
        out = self.index.get(name)
        if out and isinstance(out, GroupBuilder):
            return out
        else:
            raise Exception(
                f"Group `{name}' not found in component {self.component.name}"
            )

    def group(self, name: str, static_delay: Optional[int] = None) -> GroupBuilder:
        """Create a new group with the given name and (optional) static delay."""
        group = ast.Group(ast.CompVar(name), connections=[], static_delay=static_delay)
        assert group not in self.component.wires, f"group '{name}' already exists"

        self.component.wires.append(group)
        builder = GroupBuilder(group, self)
        self.index[name] = builder
        return builder

    def comb_group(self, name: str) -> GroupBuilder:
        """Create a new combinational group with the given name."""
        group = ast.CombGroup(ast.CompVar(name), connections=[])
        assert group not in self.component.wires, f"group '{name}' already exists"

        self.component.wires.append(group)
        builder = GroupBuilder(group, self)
        self.index[name] = builder
        return builder

    def static_group(self, name: str, latency: int) -> GroupBuilder:
        """Create a new combinational group with the given name."""
        group = ast.StaticGroup(ast.CompVar(name), connections=[], latency=latency)
        assert group not in self.component.wires, f"group '{name}' already exists"

        self.component.wires.append(group)
        builder = GroupBuilder(group, self)
        self.index[name] = builder
        return builder

    def cell(
        self,
        name: str,
        comp: Union[ast.CompInst, ComponentBuilder],
        is_external: bool = False,
        is_ref: bool = False,
    ) -> CellBuilder:
        """Declare a cell in the component. Returns a cell builder."""
        # If we get a (non-primitive) component builder, instantiate it
        # with no parameters.
        if isinstance(comp, ComponentBuilder):
            comp = ast.CompInst(comp.component.name, [])

        cell = ast.Cell(ast.CompVar(name), comp, is_external, is_ref)
        assert cell not in self.component.cells, f"cell '{name}' already exists"

        self.component.cells.append(cell)
        builder = CellBuilder(cell)
        self.index[name] = builder
        return builder

    def comp_instance(
        self,
        cell_name: str,
        comp_name: str | ComponentBuilder,
        check_undeclared=True,
    ) -> CellBuilder:
        """Create a cell for a Calyx sub-component.

        This is primarily for when the instantiated component has not yet been
        defined. When the component has been defined, use `cell` instead with
        the `ComponentBuilder` object.
        """
        if isinstance(comp_name, str):
            assert not check_undeclared or (
                comp_name in self.prog._index
                or comp_name in self.prog.program.components
            ), (
                f"Declaration of component '{comp_name}' not found in program. If this "
                "is expected, set `check_undeclared=False`."
            )

        if isinstance(comp_name, ComponentBuilder):
            comp_name = comp_name.component.name

        return self.cell(cell_name, ast.CompInst(comp_name, []))

    def reg(self, name: str, size: int, is_ref: bool = False) -> CellBuilder:
        """Generate a StdReg cell."""
        return self.cell(name, ast.Stdlib.register(size), False, is_ref)

    def wire(self, name: str, size: int, is_ref: bool = False) -> CellBuilder:
        """Generate a StdWire cell."""
        return self.cell(name, ast.Stdlib.wire(size), False, is_ref)

    def slice(
        self, name: str, in_width: int, out_width, is_ref: bool = False
    ) -> CellBuilder:
        """Generate a StdSlice cell."""
        return self.cell(name, ast.Stdlib.slice(in_width, out_width), False, is_ref)

    def const(self, name: str, width: int, value: int) -> CellBuilder:
        """Generate a StdConstant cell."""
        return self.cell(name, ast.Stdlib.constant(width, value))

    def mem_d1(
        self,
        name: str,
        bitwidth: int,
        len: int,
        idx_size: int,
        is_external: bool = False,
        is_ref: bool = False,
    ) -> CellBuilder:
        """Generate a StdMemD1 cell."""
        return self.cell(
            name, ast.Stdlib.mem_d1(bitwidth, len, idx_size), is_external, is_ref
        )

    def seq_mem_d1(
        self,
        name: str,
        bitwidth: int,
        len: int,
        idx_size: int,
        is_external: bool = False,
        is_ref: bool = False,
    ) -> CellBuilder:
        """Generate a SeqMemD1 cell."""
        self.prog.import_("primitives/memories.futil")
        return self.cell(
            name, ast.Stdlib.seq_mem_d1(bitwidth, len, idx_size), is_external, is_ref
        )

<<<<<<< HEAD
    def add(self, size: int, name=None, signed=False) -> CellBuilder:
        """Generate a StdAdd cell."""
        self.prog.import_("primitives/binary_operators.futil")
        name = name or f"add_{random.randint(0, 2**32)}"
        assert isinstance(name, str)
        return self.cell(name, ast.Stdlib.op("add", size, signed))

    def sub(self, size: int, name=None, signed=False) -> CellBuilder:
        """Generate a StdSub cell."""
        self.prog.import_("primitives/binary_operators.futil")
        name = name or f"sub_{random.randint(0, 2**32)}"
        assert isinstance(name, str)
        return self.cell(name, ast.Stdlib.op("sub", size, signed))

    def gt(self, size: int, name=None, signed=False) -> CellBuilder:
        """Generate a StdGt cell."""
        self.prog.import_("primitives/binary_operators.futil")
        name = name or f"gt_{random.randint(0, 2**32)}"
        assert isinstance(name, str)
        return self.cell(name, ast.Stdlib.op("gt", size, signed))

    def lt(self, size: int, name=None, signed=False) -> CellBuilder:
        """Generate a StdLt cell."""
        self.prog.import_("primitives/binary_operators.futil")
        name = name or f"lt_{random.randint(0, 2**32)}"
        assert isinstance(name, str)
        return self.cell(name, ast.Stdlib.op("lt", size, signed))

    def eq(self, size: int, name=None, signed=False) -> CellBuilder:
        """Generate a StdEq cell."""
        self.prog.import_("primitives/binary_operators.futil")
        name = name or f"eq_{random.randint(0, 2**32)}"
        assert isinstance(name, str)
        return self.cell(name, ast.Stdlib.op("eq", size, signed))

    def neq(self, size: int, name=None, signed=False) -> CellBuilder:
        """Generate a StdNeq cell."""
        self.prog.import_("primitives/binary_operators.futil")
        name = name or f"neq_{random.randint(0, 2**32)}"
        assert isinstance(name, str)
        return self.cell(name, ast.Stdlib.op("neq", size, signed))

    def ge(self, size: int, name=None, signed=False) -> CellBuilder:
        """Generate a StdGe cell."""
        self.prog.import_("primitives/binary_operators.futil")
        name = name or f"ge_{random.randint(0, 2**32)}"
        assert isinstance(name, str)
        return self.cell(name, ast.Stdlib.op("ge", size, signed))

    def le(self, size: int, name=None, signed=False) -> CellBuilder:
        """Generate a StdLe cell."""
        self.prog.import_("primitives/binary_operators.futil")
        name = name or f"le_{random.randint(0, 2**32)}"
        assert isinstance(name, str)
        return self.cell(name, ast.Stdlib.op("le", size, signed))

    def and_(self, size: int, name=None) -> CellBuilder:
        """Generate a StdAnd cell."""
        name = name or f"and_{random.randint(0, 2**32)}"
        assert isinstance(name, str)
        return self.cell(name, ast.Stdlib.op("and", size, False))

    def not_(self, size: int, name=None) -> CellBuilder:
        """Generate a StdNot cell."""
        name = name or f"not_{random.randint(0, 2**32)}"
        assert isinstance(name, str)
        return self.cell(name, ast.Stdlib.op("not", size, False))
=======
    def binary(
        self,
        operation: str,
        size: int,
        name: Optional[str] = None,
        signed: bool = False,
    ) -> CellBuilder:
        """Generate a binary cell of the kind specified in `operation`."""
        self.prog.import_("primitives/binary_operators.futil")
        name = name or self.generate_name(operation)
        assert isinstance(name, str)
        return self.cell(name, ast.Stdlib.op(operation, size, signed))

    def add(self, size: int, name: str = None, signed: bool = False) -> CellBuilder:
        """Generate a StdAdd cell."""
        return self.binary("add", size, name, signed)

    def sub(self, size: int, name: str = None, signed: bool = False) -> CellBuilder:
        """Generate a StdSub cell."""
        return self.binary("sub", size, name, signed)

    def gt(self, size: int, name: str = None, signed: bool = False) -> CellBuilder:
        """Generate a StdGt cell."""
        return self.binary("gt", size, name, signed)

    def lt(self, size: int, name: str = None, signed: bool = False) -> CellBuilder:
        """Generate a StdLt cell."""
        return self.binary("lt", size, name, signed)

    def eq(self, size: int, name: str = None, signed: bool = False) -> CellBuilder:
        """Generate a StdEq cell."""
        return self.binary("eq", size, name, signed)

    def neq(self, size: int, name: str = None, signed: bool = False) -> CellBuilder:
        """Generate a StdNeq cell."""
        return self.binary("neq", size, name, signed)

    def ge(self, size: int, name: str = None, signed: bool = False) -> CellBuilder:
        """Generate a StdGe cell."""
        return self.binary("ge", size, name, signed)

    def le(self, size: int, name: str = None, signed: bool = False) -> CellBuilder:
        """Generate a StdLe cell."""
        return self.binary("le", size, name, signed)

    def logic(self, operation, size: int, name: str = None) -> CellBuilder:
        """Generate a logical operator cell, of the flavor specified in `operation`."""
        name = name or self.generate_name(operation)
        assert isinstance(name, str)
        return self.cell(name, ast.Stdlib.op(operation, size, False))

    def and_(self, size: int, name: str = None) -> CellBuilder:
        """Generate a StdAnd cell."""
        return self.logic("and", size, name)

    def not_(self, size: int, name: str = None) -> CellBuilder:
        """Generate a StdNot cell."""
        return self.logic("not", size, name)
>>>>>>> fb2d69f6

    def pipelined_mult(self, name: str) -> CellBuilder:
        """Generate a pipelined multiplier."""
        self.prog.import_("primitives/pipelined.futil")
        return self.cell(name, ast.Stdlib.pipelined_mult())

    def pipelined_fp_smult(
        self, name: str, width, int_width, frac_width
    ) -> CellBuilder:
        """Generate a pipelined fixed point signed multiplier."""
        self.prog.import_("primitives/pipelined.futil")
        return self.cell(
            name, ast.Stdlib.pipelined_fp_smult(width, int_width, frac_width)
        )

    def fp_op(
        self,
        cell_name: str,
        op_name,
        width: int,
        int_width: int,
        frac_width: int,
    ) -> CellBuilder:
        """Generate an UNSIGNED fixed point op."""
        self.prog.import_("primitives/binary_operators.futil")
        return self.cell(
            cell_name,
            ast.Stdlib.fixed_point_op(op_name, width, int_width, frac_width, False),
        )

    def fp_sop(
        self,
        cell_name: str,
        op_name,
        width: int,
        int_width: int,
        frac_width: int,
    ) -> CellBuilder:
        """Generate a SIGNED fixed point op."""
        self.prog.import_("primitives/binary_operators.futil")
        return self.cell(
            cell_name,
            ast.Stdlib.fixed_point_op(op_name, width, int_width, frac_width, True),
        )

    def insert_comb_group(self, left, right, cell, groupname=None):
        """Accepts a cell that performs some computation on values {left} and {right}.
        Creates a combinational group that wires up the cell with these ports.
        Returns the cell and the combintational group.
        """
        groupname = groupname or f"{cell.name()}_group"
        with self.comb_group(groupname) as comb_group:
            cell.left = left
            cell.right = right
        return cell, comb_group

    def eq_use(self, left, right, width, cellname=None):
        """Inserts wiring into component {self} to check if {left} == {right}.

        <cellname> = std_eq(<width>);
        ...
        comb group <cellname>_group {
            <cellname>.left = <left>;
            <cellname>.right = <right>;
        }

        Returns handles to the cell and the combinational group.
        """
        return self.insert_comb_group(left, right, self.eq(width, cellname))

    def neq_use(self, left, right, width, cellname=None):
        """Inserts wiring into component {self} to check if {left} != {right}.

        <cellname> = std_neq(<width>);
        ...
        comb group <cellname>_group {
            <cellname>.left = <left>;
            <cellname>.right = <right>;
        }

        Returns handles to the cell and the combinational group.
        """
        return self.insert_comb_group(left, right, self.neq(width, cellname))

    def lt_use(self, left, right, width, cellname=None):
        """Inserts wiring into component {self} to check if {left} < {right}.

        <cellname> = std_lt(<width>);
        ...
        comb group <cellname>_group {
            <cellname>.left = <left>;
            <cellname>.right = <right>;
        }

        Returns handles to the cell and the combinational group.
        """
        return self.insert_comb_group(left, right, self.lt(width, cellname))

    def le_use(self, left, right, width, cellname=None):
        """Inserts wiring into component {self} to check if {left} <= {right}.

        <cellname> = std_le(<width>);
        ...
        comb group <cellname>_group {
            <cellname>.left = <left>;
            <cellname>.right = <right>;
        }

        Returns handles to the cell and the combinational group.
        """
        return self.insert_comb_group(left, right, self.le(width, cellname))

    def ge_use(self, left, right, width, cellname=None):
        """Inserts wiring into component {self} to check if {left} >= {right}.

        <cellname> = std_ge(<width>);
        ...
        comb group <cellname>_group {
            <cellname>.left = <left>;
            <cellname>.right = <right>;
        }

        Returns handles to the cell and the combinational group.
        """
        return self.insert_comb_group(left, right, self.ge(width, cellname))

    def gt_use(self, left, right, width, cellname=None):
        """Inserts wiring into component {self} to check if {left} > {right}.

        <cellname> = std_gt(<width>);
        ...
        comb group <cellname>_group {
            <cellname>.left = <left>;
            <cellname>.right = <right>;
        }

        Returns handles to the cell and the combinational group.
        """
        return self.insert_comb_group(left, right, self.gt(width, cellname))

    def add_use(self, left, right, width, cellname=None):
        """Inserts wiring into component {self} to compute {left} + {right}.

        <cellname> = std_add(<width>);
        ...
        comb group <cellname>_group {
            <cellname>.left = <left>;
            <cellname>.right = <right>;
        }

        Returns handles to the cell and the combinational group.
        """
        return self.insert_comb_group(left, right, self.add(width, cellname))

    def sub_use(self, left, right, width, cellname=None):
        """Inserts wiring into component {self} to compute {left} - {right}.

        <cellname> = std_sub(<width>);
        ...
        comb group <cellname>_group {
            <cellname>.left = <left>;
            <cellname>.right = <right>;
        }

        Returns handles to the cell and the combinational group.
        """
        return self.insert_comb_group(left, right, self.sub(width, cellname))

    def bitwise_flip_reg(self, reg, width, cellname=None):
        """Inserts wiring into component {self} to bitwise-flip the contents of {reg}.

        Returns a handle to the group that does this.
        """
        cellname = cellname or f"{reg.name()}_not"
        not_cell = self.not_(width, cellname)
        with self.group(f"{cellname}_group") as not_group:
            not_cell.in_ = reg.out
            reg.write_en = 1
            reg.in_ = not_cell.out
            not_group.done = reg.done
        return not_group

    def incr(self, reg, width, val=1, cellname=None):
        """Inserts wiring into component {self} to increment register {reg} by {val}.
        1. Within component {self}, creates a group.
        2. Within the group, adds a cell {cellname} that computes sums.
        3. Puts the values {reg} and {val} into the cell.
        4. Then puts the answer of the computation back into {reg}.
        5. Returns the group that does this.
        """
        cellname = cellname or f"{reg.name()}_incr"
        add_cell = self.add(width, cellname)
        with self.group(f"{cellname}_group") as incr_group:
            add_cell.left = reg.out
            add_cell.right = const(32, val)
            reg.write_en = 1
            reg.in_ = add_cell.out
            incr_group.done = reg.done
        return incr_group

    def decr(self, reg, width, val=1, cellname=None):
        """Inserts wiring into component {self} to decrement register {reg} by {val}.
        1. Within component {self}, creates a group.
        2. Within the group, adds a cell {cellname} that computes differences.
        3. Puts the values {reg} and {val} into the cell.
        4. Then puts the answer of the computation back into {reg}.
        5. Returns the group.
        """
        cellname = cellname or f"{reg.name()}_decr"
        sub_cell = self.sub(width, cellname)
        with self.group(f"{cellname}_group") as decr_group:
            sub_cell.left = reg.out
            sub_cell.right = const(32, val)
            reg.write_en = 1
            reg.in_ = sub_cell.out
            decr_group.done = reg.done
        return decr_group

    def reg_store(self, reg, val, groupname=None):
        """Stores a value in a register.
        1. Within component {self}, creates a group.
        2. Within the group, sets the register {reg} to {val}.
        3. Returns the group.
        """
        groupname = groupname or f"{reg.name()}_store_to_reg"
        with self.group(groupname) as reg_grp:
            reg.in_ = val
            reg.write_en = 1
            reg_grp.done = reg.done
        return reg_grp

    def mem_load_std_d1(self, mem, i, reg, groupname=None):
        """Loads a value from one memory (std_d1) into a register.
        1. Within component {comp}, creates a group.
        2. Within the group, reads from memory {mem} at address {i}.
        3. Writes the value into register {reg}.
        4. Returns the group.
        """
        assert mem.is_std_mem_d1()
        groupname = groupname or f"{mem.name()}_load_to_reg"
        with self.group(groupname) as load_grp:
            mem.addr0 = i
            reg.write_en = 1
            reg.in_ = mem.read_data
            load_grp.done = reg.done
        return load_grp

    def mem_store_std_d1(self, mem, i, val, groupname=None):
        """Stores a value into a (std_d1) memory.
        1. Within component {self}, creates a group.
        2. Within the group, reads from {val}.
        3. Writes the value into memory {mem} at address i.
        4. Returns the group.
        """
        assert mem.is_std_mem_d1()
        groupname = groupname or f"store_into_{mem.name()}"
        with self.group(groupname) as store_grp:
            mem.addr0 = i
            mem.write_en = 1
            mem.write_data = val
            store_grp.done = mem.done
        return store_grp

    def mem_read_seq_d1(self, mem, i, groupname=None):
        """Given a seq_mem_d1, reads from memory at address i.
        Note that this does not write the value anywhere.

        1. Within component {self}, creates a group.
        2. Within the group, reads from memory {mem} at address {i},
        thereby "latching" the value.
        3. Returns the group.
        """
        assert mem.is_seq_mem_d1()
        groupname = groupname or f"read_from_{mem.name()}"
        with self.group(groupname) as read_grp:
            mem.addr0 = i
            mem.read_en = 1
            read_grp.done = mem.read_done
        return read_grp

    def mem_write_seq_d1_to_reg(self, mem, reg, groupname=None):
        """Given a seq_mem_d1 that is already assumed to have a latched value,
        reads the latched value and writes it to a register.

        1. Within component {self}, creates a group.
        2. Within the group, reads from memory {mem}.
        3. Writes the value into register {reg}.
        4. Returns the group.
        """
        assert mem.is_seq_mem_d1()
        groupname = groupname or f"{mem.name()}_write_to_reg"
        with self.group(groupname) as write_grp:
            reg.write_en = 1
            reg.in_ = mem.read_data
            write_grp.done = reg.done
        return write_grp

    def mem_store_seq_d1(self, mem, i, val, groupname=None):
        """Given a seq_mem_d1, stores a value into memory at address i.

        1. Within component {self}, creates a group.
        2. Within the group, reads from {val}.
        3. Writes the value into memory {mem} at address i.
        4. Returns the group.
        """
        assert mem.is_seq_mem_d1()
        groupname = groupname or f"{mem.name()}_store"
        with self.group(groupname) as store_grp:
            mem.addr0 = i
            mem.write_en = 1
            mem.write_data = val
            store_grp.done = mem.write_done
        return store_grp

    def mem_load_to_mem(self, mem, i, ans, j, groupname=None):
        """Loads a value from one std_mem_d1 memory into another.
        1. Within component {self}, creates a group.
        2. Within the group, reads from memory {mem} at address {i}.
        3. Writes the value into memory {ans} at address {j}.
        4. Returns the group.
        """
        assert mem.is_std_mem_d1() and ans.is_std_mem_d1()
        groupname = groupname or f"{mem.name()}_load_to_mem"
        with self.group(groupname) as load_grp:
            mem.addr0 = i
            ans.write_en = 1
            ans.addr0 = j
            ans.write_data = mem.read_data
            load_grp.done = ans.done
        return load_grp

    def add_store_in_reg(self, cellname, left, right, ans_reg=None):
        """Inserts wiring into component {self} to compute {left} + {right} and
        store it in {ans_reg}.
        1. Within component {self}, creates a group called {cellname}_group.
        2. Within {group}, create a cell {cellname} that computes sums.
        3. Puts the values of {left} and {right} into the cell.
        4. Then puts the answer of the computation into {ans_reg}.
        4. Returns the summing group and the register.
        """
        add_cell = self.add(32, cellname)
        ans_reg = ans_reg or self.reg(f"reg_{cellname}", 32)
        with self.group(f"{cellname}_group") as adder_group:
            add_cell.left = left
            add_cell.right = right
            ans_reg.write_en = 1
            ans_reg.in_ = add_cell.out
            adder_group.done = ans_reg.done
        return adder_group, ans_reg

    def sub_store_in_reg(self, left, right, cellname, width, ans_reg=None):
        """Adds wiring into component {self} to compute {left} - {right}
        and store it in {ans_reg}.
        1. Within component {self}, creates a group called {cellname}_group.
        2. Within {group}, create a cell {cellname} that computes differences.
        3. Puts the values of {left} and {right} into {cell}.
        4. Then puts the answer of the computation into {ans_reg}.
        4. Returns the subtracting group and the register.
        """
        sub_cell = self.sub(width, cellname)
        ans_reg = ans_reg or self.reg(f"reg_{cellname}", width)
        with self.group(f"{cellname}_group") as sub_group:
            sub_cell.left = left
            sub_cell.right = right
            ans_reg.write_en = 1
            ans_reg.in_ = sub_cell.out
            sub_group.done = ans_reg.done
        return sub_group, ans_reg


def as_control(obj):
    """Convert a Python object into a control statement.

    This is the machinery for treating shorthand Python expressions as
    control statements. The rules are:

    * Strings are "enable" leaves.
    * Groups (and builders) are also enables.
    * Lists are `seq` statements.
    * `None` is the `empty` statement.
    * Otherwise, this should be an actual `Control` value.
    """
    if isinstance(obj, ast.Control):
        return obj
    elif isinstance(obj, str):
        return ast.Enable(obj)
    elif isinstance(obj, ast.Group):
        return ast.Enable(obj.id.name)
    elif isinstance(obj, GroupBuilder):
        gl = obj.group_like
        assert gl, (
            "GroupBuilder represents continuous assignments and"
            " cannot be used as a control statement"
        )
        assert not isinstance(
            gl, ast.CombGroup
        ), "Cannot use combinational group as control statement"
        return ast.Enable(gl.id.name)
    elif isinstance(obj, list):
        return ast.SeqComp([as_control(o) for o in obj])
    elif isinstance(obj, set):
        raise TypeError(
            "Python sets are not supported in control programs. For a parallel"
            " composition use `Builder.par` instead."
        )
    elif obj is None:
        return ast.Empty()
    else:
        assert False, f"unsupported control type {type(obj)}"


def while_(port: ExprBuilder, cond: Optional[GroupBuilder], body) -> ast.While:
    """Build a `while` control statement."""
    if cond:
        assert isinstance(
            cond.group_like, ast.CombGroup
        ), "while condition must be a combinational group"
        cg = cond.group_like.id
    else:
        cg = None
    return ast.While(port.expr, cg, as_control(body))


def static_repeat(num_repeats: int, body) -> ast.StaticRepeat:
    """Build a `static repeat` control statement."""
    return ast.StaticRepeat(num_repeats, as_control(body))


def if_(
    port: ExprBuilder,
    cond: Optional[GroupBuilder],
    body,
    else_body=None,
) -> ast.If:
    """Build an `static if` control statement."""
    else_body = ast.Empty() if else_body is None else else_body

    if cond:
        assert isinstance(
            cond.group_like, ast.CombGroup
        ), "if condition must be a combinational group"
        cg = cond.group_like.id
    else:
        cg = None
    return ast.If(port.expr, cg, as_control(body), as_control(else_body))


def static_if(
    port: ExprBuilder,
    body,
    else_body=None,
) -> ast.If:
    """Build an `if` control statement."""
    else_body = ast.Empty() if else_body is None else else_body
    return ast.StaticIf(port.expr, as_control(body), as_control(else_body))


def invoke(cell: CellBuilder, **kwargs) -> ast.Invoke:
    """Build an `invoke` control statement.

    The keyword arguments should have the form `in_*`, `out_*`, or `ref_*`, where
    `*` is the name of an input port, output port, or ref cell on the invoked cell.
    """
    return ast.Invoke(
        cell._cell.id,
        [
            (k[3:], ExprBuilder.unwrap(v))
            for (k, v) in kwargs.items()
            if k.startswith("in_")
        ],
        [
            (k[4:], ExprBuilder.unwrap(v))
            for (k, v) in kwargs.items()
            if k.startswith("out_")
        ],
        [
            (k[4:], CellBuilder.unwrap_id(v))
            for (k, v) in kwargs.items()
            if k.startswith("ref_")
        ],
    )


class ControlBuilder:
    """Wraps control statements for convenient construction."""

    def __init__(self, stmt=None):
        self.stmt = as_control(stmt)

    def __add__(self, other):
        """Build sequential composition."""
        other_stmt = as_control(other)

        if isinstance(self.stmt, ast.Empty):
            # Special cases for when one side is empty.
            return ControlBuilder(other_stmt)
        elif isinstance(other_stmt, ast.Empty):
            return self
        elif isinstance(self.stmt, ast.SeqComp) and isinstance(other_stmt, ast.SeqComp):
            # Special cases for when we already have at least one seq.
            return ControlBuilder(ast.SeqComp(self.stmt.stmts + other_stmt.stmts))
        elif isinstance(self.stmt, ast.SeqComp):
            return ControlBuilder(ast.SeqComp(self.stmt.stmts + [other_stmt]))
        elif isinstance(other_stmt, ast.SeqComp):
            return ControlBuilder(ast.SeqComp([self.stmt] + other_stmt.stmts))
        else:
            # General case.
            return ControlBuilder(ast.SeqComp([self.stmt, as_control(other)]))


class ExprBuilder:
    """Wraps an assignment expression.

    This wrapper provides convenient ways to build logical expressions
    for guards. Use the Python operators &, |, and ~ to build and, or,
    and not expressions in Calyx.

    It also provides an @ operator to help build conditional
    expressions, by creating a `CondExprBuilder`.
    """

    def __init__(self, expr: ast.GuardExpr):
        self.expr = expr

    def __and__(self, other: ExprBuilder):
        """Construct an "and" logical expression with &."""
        return ExprBuilder(ast.And(self.expr, other.expr))

    def __or__(self, other: ExprBuilder):
        """Construct an "or" logical expression with |."""
        return ExprBuilder(ast.Or(self.expr, other.expr))

    def __invert__(self):
        """Construct a "not" logical expression with ~."""
        return ExprBuilder(ast.Not(self.expr))

    def __matmul__(self, rhs: ExprBuilder):
        """Construct a conditional expression with @.

        This produces a `CondExprBuilder`, which wraps a value
        expression and a logical condition expression. Assigning this
        into any port or hole *makes that assignment conditional*. It is
        not possible to compose larger expressions out of
        `CondExprBuilder` values; they are only useful for assignment.
        """
        return CondExprBuilder(self, rhs)

    def __eq__(self, other: ExprBuilder):
        """Construct an equality comparison with ==."""
        return ExprBuilder(ast.Eq(self.expr, other.expr))

    def __ne__(self, other: ExprBuilder):
        """Construct an inequality comparison with ==."""
        return ExprBuilder(ast.Neq(self.expr, other.expr))

    @classmethod
    def unwrap(cls, obj):
        if isinstance(obj, cls):
            return obj.expr
        else:
            return obj


class CondExprBuilder:
    def __init__(self, cond, value):
        self.cond = cond
        self.value = value


class CellLikeBuilder:
    """Wraps a cell-like for convenient wire building.

    When we're in the context for a group builder (inside a `with
    group:` block), use `cell.port = expr` or `cell["port"] = expr` to
    add an assignment to the active group.

    Using "dot syntax" works only for port names that *do not* begin
    with a `_` (underscore fields are reserved for internal operations).
    To avoid collisions with Python reserved words, you can use an
    underscore suffix: for example, use `reg.in_ = ...`. When in doubt,
    you can always use subscripting to provide an explicit string.
    """

    def __init__(self):
        pass

    def port(self, name: str):
        raise NotImplementedError()

    def __getitem__(self, key):
        return self.port(key)

    def __getattr__(self, key):
        if key.startswith("_"):
            return object.__getattr__(self, key)
        elif key.endswith("_"):
            return self.port(key[:-1])
        else:
            return self.port(key)

    def ctx_asgn(self, port: str, rhs: ExprBuilder):
        """Add an assignment to the current group context."""
        ctx_asgn(self.port(port), rhs)

    def __setitem__(self, key, value):
        ctx_asgn(self.port(key), value)

    def __setattr__(self, key, value):
        if key.startswith("_"):
            object.__setattr__(self, key, value)
        elif key.endswith("_"):
            self.ctx_asgn(key[:-1], value)
        else:
            self.ctx_asgn(key, value)


class CellBuilder(CellLikeBuilder):
    """Wraps a cell for convenient wire building."""

    def __init__(self, cell: ast.Cell):
        self._cell = cell

    def port(self, name: str) -> ExprBuilder:
        """Build a port access expression."""
        return ExprBuilder(ast.Atom(ast.CompPort(self._cell.id, name)))

    def is_primitive(self, prim_name) -> bool:
        """Check if the cell is an instance of the primitive `prim_name`."""
        return (
            isinstance(self._cell.comp, ast.CompInst)
            and self._cell.comp.id == prim_name
        )

    def is_std_mem_d1(self) -> bool:
        """Check if the cell is a StdMemD1 cell."""
        return self.is_primitive("std_mem_d1")

    def is_seq_mem_d1(self) -> bool:
        """Check if the cell is a SeqMemD1 cell."""
        return self.is_primitive("seq_mem_d1")

<<<<<<< HEAD
=======
    @property
>>>>>>> fb2d69f6
    def name(self) -> str:
        """Get the name of the cell."""
        return self._cell.id.name

    @classmethod
    def unwrap_id(cls, obj):
        if isinstance(obj, cls):
            return obj._cell.id
        else:
            return obj


class ThisBuilder(CellLikeBuilder):
    """Wraps a component for convenient wire building."""

    def __init__(self):
        pass

    def port(self, name: str):
        """Build a port access expression."""
        return ExprBuilder(ast.Atom(ast.ThisPort(ast.CompVar(name))))


class GroupBuilder:
    """Wraps a group for easy addition of assignment statements.

    The basic mechanism here is the `asgn` method, which builds a single
    assignment statement and adds it to the underlying group. The `done`
    property also provides access to the group's done hole.

    There is also a fancy, magical way to add assignments using Python
    assignment syntax based on Python's context managers. Use `with` on
    a `GroupBuilder` to enter a context where assignments can
    *implicitly* get added to this group.
    """

    def __init__(
        self,
        group_like: Optional[Union[ast.Group, ast.CombGroup]],
        comp: ComponentBuilder,
    ):
        self.group_like = group_like
        self.comp = comp

    def as_enable(self) -> Optional[ast.Enable]:
        if isinstance(self.group_like, ast.Group):
            return ast.Enable(self.group_like.id.name)
        else:
            return None

    def asgn(
        self,
        lhs: ExprBuilder,
        rhs: Union[ExprBuilder, CondExprBuilder, int],
        cond: Optional[ExprBuilder] = None,
    ):
        """Add a connection to the group.

        If the assigned value is an int, try to infer a width for it and
        promote it to a constant expression. If it's a `CondExprBuilder`
        (which you create as (`cond @ value`), use the condition
        contained therein for the assignment.
        """

        if isinstance(rhs, CondExprBuilder):
            assert cond is None
            cond = rhs.cond
            rhs = rhs.value

        if isinstance(rhs, int):
            width = infer_width(lhs)
            if not width:
                raise Exception(f"could not infer width for literal {rhs}")
            rhs = const(width, rhs)

        assert isinstance(rhs, (ExprBuilder, ast.Port)), (
            "assignment must use literal int, conditional, or expression, "
            f"not {type(rhs)}"
        )

        wire = ast.Connect(
            ExprBuilder.unwrap(lhs),
            ExprBuilder.unwrap(rhs),
            ExprBuilder.unwrap(cond),
        )
        if self.group_like:
            self.group_like.connections.append(wire)
        else:
            self.comp.component.wires.append(wire)

    @property
    def done(self):
        """The `done` hole for the group."""
        assert self.group_like, (
            "GroupLikeBuilder represents continuous assignments"
            " and does not have a done hole"
        )
        assert not isinstance(
            self.group_like, ast.CombGroup
        ), "done hole not available for comb group"

        return ExprBuilder(ast.HolePort(ast.CompVar(self.group_like.id.name), "done"))

    @done.setter
    def done(self, expr):
        """Build an assignment to `done` in the group."""
        if not self.group_like:
            raise Exception(
                "GroupBuilder represents continuous assignments and does not have a done hole"
            )
        self.asgn(self.done, expr)

    def __enter__(self):
        TLS.groups.append(self)
        return self

    def __exit__(self, exc, value, tb):
        TLS.groups.pop()


def const(width: int, value: int) -> ExprBuilder:
    """Build a sized integer constant expression.

    This is available as a shorthand in cases where automatic width
    inference fails. Otherwise, you can just use plain Python integer
    values.
    """
    return ExprBuilder(ast.Atom(ast.ConstantPort(width, value)))


def infer_width(expr):
    """Try to guess the width of a port expression.

    Return an int, or None if we don't have a guess.
    """
    assert TLS.groups, "int width inference only works inside `with group:`"
    group_builder: GroupBuilder = TLS.groups[-1]

    # Deal with `done` holes.
    expr = ExprBuilder.unwrap(expr)
    if isinstance(expr, ast.HolePort):
        assert expr.name == "done", f"unknown hole {expr.name}"
        return 1

    # Otherwise, it's a `cell.port` lookup.
    assert isinstance(expr, ast.Atom)
    if isinstance(expr.item, ast.ThisPort):
        name = expr.item.id.name
        return group_builder.comp.get_port_width(name)
    cell_name = expr.item.id.name
    port_name = expr.item.name

    # Look up the component for the referenced cell.
    cell_builder = group_builder.comp.index[cell_name]
    if isinstance(cell_builder, CellBuilder):
        inst = cell_builder._cell.comp
    else:
        return None

    # Extract widths from stdlib components we know.
    prim = inst.id
    if prim == "std_reg":
        if port_name == "in":
            return inst.args[0]
        elif port_name == "write_en":
            return 1
    # XXX(Caleb): add all the primitive names instead of adding whenever I need one
    elif prim in (
        "std_add",
        "std_lt",
        "std_le",
        "std_ge",
        "std_gt",
        "std_eq",
        "std_sgt",
        "std_slt",
        "std_fp_sgt",
        "std_fp_slt",
    ):
        if port_name == "left" or port_name == "right":
            return inst.args[0]
    elif prim == "std_mem_d1" or prim == "seq_mem_d1":
        if port_name == "write_en":
            return 1
        elif port_name == "addr0":
            return inst.args[2]
        elif port_name == "in":
            return inst.args[0]
        if prim == "seq_mem_d1":
            if port_name == "read_en":
                return 1
    elif prim in (
        "std_mult_pipe",
        "std_smult_pipe",
        "std_mod_pipe",
        "std_smod_pipe",
        "std_div_pipe",
        "std_sdiv_pipe",
        "std_fp_smult_pipe",
    ):
        if port_name == "left" or port_name == "right":
            return inst.args[0]
        elif port_name == "go":
            return 1
    elif prim == "std_wire":
        if port_name == "in":
            return inst.args[0]

    # Give up.
    return None


def ctx_asgn(lhs: ExprBuilder, rhs: Union[ExprBuilder, CondExprBuilder]):
    """Add an assignment to the current group context."""
    assert TLS.groups, "assignment outside `with group`"
    group_builder: GroupBuilder = TLS.groups[-1]
    group_builder.asgn(lhs, rhs)


"""A one bit low signal"""
LO = const(1, 0)
"""A one bit high signal"""
HI = const(1, 1)


def par(*args) -> ast.ParComp:
    """Build a parallel composition of control expressions.

    Each argument will become its own parallel arm in the resulting composition.
    So `par([a,b])` becomes `par {seq {a; b;}}` while `par(a, b)` becomes `par {a; b;}`.
    """
    return ast.ParComp([as_control(x) for x in args])


def seq(*args) -> ast.SeqComp:
    """Build a sequential composition of control expressions.

    Prefer use of python list syntax over this function. Use only when not directly
    modifying the control program with the `+=` operator.
    Each argument will become its own sequential arm in the resulting composition.
    So `seq([a,b], c)` becomes `seq { seq {a; b;} c }` while `seq(a, b, c)` becomes `seq
    {a; b; c;}`.
    """
    return ast.SeqComp([as_control(x) for x in args])<|MERGE_RESOLUTION|>--- conflicted
+++ resolved
@@ -282,75 +282,6 @@
             name, ast.Stdlib.seq_mem_d1(bitwidth, len, idx_size), is_external, is_ref
         )
 
-<<<<<<< HEAD
-    def add(self, size: int, name=None, signed=False) -> CellBuilder:
-        """Generate a StdAdd cell."""
-        self.prog.import_("primitives/binary_operators.futil")
-        name = name or f"add_{random.randint(0, 2**32)}"
-        assert isinstance(name, str)
-        return self.cell(name, ast.Stdlib.op("add", size, signed))
-
-    def sub(self, size: int, name=None, signed=False) -> CellBuilder:
-        """Generate a StdSub cell."""
-        self.prog.import_("primitives/binary_operators.futil")
-        name = name or f"sub_{random.randint(0, 2**32)}"
-        assert isinstance(name, str)
-        return self.cell(name, ast.Stdlib.op("sub", size, signed))
-
-    def gt(self, size: int, name=None, signed=False) -> CellBuilder:
-        """Generate a StdGt cell."""
-        self.prog.import_("primitives/binary_operators.futil")
-        name = name or f"gt_{random.randint(0, 2**32)}"
-        assert isinstance(name, str)
-        return self.cell(name, ast.Stdlib.op("gt", size, signed))
-
-    def lt(self, size: int, name=None, signed=False) -> CellBuilder:
-        """Generate a StdLt cell."""
-        self.prog.import_("primitives/binary_operators.futil")
-        name = name or f"lt_{random.randint(0, 2**32)}"
-        assert isinstance(name, str)
-        return self.cell(name, ast.Stdlib.op("lt", size, signed))
-
-    def eq(self, size: int, name=None, signed=False) -> CellBuilder:
-        """Generate a StdEq cell."""
-        self.prog.import_("primitives/binary_operators.futil")
-        name = name or f"eq_{random.randint(0, 2**32)}"
-        assert isinstance(name, str)
-        return self.cell(name, ast.Stdlib.op("eq", size, signed))
-
-    def neq(self, size: int, name=None, signed=False) -> CellBuilder:
-        """Generate a StdNeq cell."""
-        self.prog.import_("primitives/binary_operators.futil")
-        name = name or f"neq_{random.randint(0, 2**32)}"
-        assert isinstance(name, str)
-        return self.cell(name, ast.Stdlib.op("neq", size, signed))
-
-    def ge(self, size: int, name=None, signed=False) -> CellBuilder:
-        """Generate a StdGe cell."""
-        self.prog.import_("primitives/binary_operators.futil")
-        name = name or f"ge_{random.randint(0, 2**32)}"
-        assert isinstance(name, str)
-        return self.cell(name, ast.Stdlib.op("ge", size, signed))
-
-    def le(self, size: int, name=None, signed=False) -> CellBuilder:
-        """Generate a StdLe cell."""
-        self.prog.import_("primitives/binary_operators.futil")
-        name = name or f"le_{random.randint(0, 2**32)}"
-        assert isinstance(name, str)
-        return self.cell(name, ast.Stdlib.op("le", size, signed))
-
-    def and_(self, size: int, name=None) -> CellBuilder:
-        """Generate a StdAnd cell."""
-        name = name or f"and_{random.randint(0, 2**32)}"
-        assert isinstance(name, str)
-        return self.cell(name, ast.Stdlib.op("and", size, False))
-
-    def not_(self, size: int, name=None) -> CellBuilder:
-        """Generate a StdNot cell."""
-        name = name or f"not_{random.randint(0, 2**32)}"
-        assert isinstance(name, str)
-        return self.cell(name, ast.Stdlib.op("not", size, False))
-=======
     def binary(
         self,
         operation: str,
@@ -409,7 +340,6 @@
     def not_(self, size: int, name: str = None) -> CellBuilder:
         """Generate a StdNot cell."""
         return self.logic("not", size, name)
->>>>>>> fb2d69f6
 
     def pipelined_mult(self, name: str) -> CellBuilder:
         """Generate a pipelined multiplier."""
@@ -460,7 +390,7 @@
         Creates a combinational group that wires up the cell with these ports.
         Returns the cell and the combintational group.
         """
-        groupname = groupname or f"{cell.name()}_group"
+        groupname = groupname or f"{cell.name}_group"
         with self.comb_group(groupname) as comb_group:
             cell.left = left
             cell.right = right
@@ -583,7 +513,7 @@
 
         Returns a handle to the group that does this.
         """
-        cellname = cellname or f"{reg.name()}_not"
+        cellname = cellname or f"{reg.name}_not"
         not_cell = self.not_(width, cellname)
         with self.group(f"{cellname}_group") as not_group:
             not_cell.in_ = reg.out
@@ -600,7 +530,7 @@
         4. Then puts the answer of the computation back into {reg}.
         5. Returns the group that does this.
         """
-        cellname = cellname or f"{reg.name()}_incr"
+        cellname = cellname or f"{reg.name}_incr"
         add_cell = self.add(width, cellname)
         with self.group(f"{cellname}_group") as incr_group:
             add_cell.left = reg.out
@@ -618,7 +548,7 @@
         4. Then puts the answer of the computation back into {reg}.
         5. Returns the group.
         """
-        cellname = cellname or f"{reg.name()}_decr"
+        cellname = cellname or f"{reg.name}_decr"
         sub_cell = self.sub(width, cellname)
         with self.group(f"{cellname}_group") as decr_group:
             sub_cell.left = reg.out
@@ -634,7 +564,7 @@
         2. Within the group, sets the register {reg} to {val}.
         3. Returns the group.
         """
-        groupname = groupname or f"{reg.name()}_store_to_reg"
+        groupname = groupname or f"{reg.name}_store_to_reg"
         with self.group(groupname) as reg_grp:
             reg.in_ = val
             reg.write_en = 1
@@ -1051,10 +981,7 @@
         """Check if the cell is a SeqMemD1 cell."""
         return self.is_primitive("seq_mem_d1")
 
-<<<<<<< HEAD
-=======
     @property
->>>>>>> fb2d69f6
     def name(self) -> str:
         """Get the name of the cell."""
         return self._cell.id.name
