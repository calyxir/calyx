--- conflicted
+++ resolved
@@ -143,11 +143,7 @@
         """Access the component's control program."""
         if isinstance(self.component, ast.CombComponent):
             raise AttributeError(
-<<<<<<< HEAD
-                "Combinational components do not have control programs"
-=======
                 "Combinational components do not have control programs."
->>>>>>> d0d63a83
             )
         return ControlBuilder(self.component.controls)
 
@@ -155,11 +151,7 @@
     def control(self, builder: Union[ast.Control, ControlBuilder]):
         if isinstance(self.component, ast.CombComponent):
             raise AttributeError(
-<<<<<<< HEAD
-                "Combinational components do not have control programs"
-=======
                 "Combinational components do not have control programs."
->>>>>>> d0d63a83
             )
         if isinstance(builder, ControlBuilder):
             self.component.controls = builder.stmt
@@ -222,13 +214,7 @@
     def group(self, name: str, static_delay: Optional[int] = None) -> GroupBuilder:
         """Create a new group with the given name and (optional) static delay."""
         if isinstance(self.component, ast.CombComponent):
-<<<<<<< HEAD
-            raise AttributeError(
-                "Combinational components do not have groups, only wires."
-            )
-=======
             raise AttributeError("Combinational components do not have groups.")
->>>>>>> d0d63a83
         group = ast.Group(ast.CompVar(name), connections=[], static_delay=static_delay)
         assert group not in self.component.wires, f"group '{name}' already exists"
 
@@ -241,11 +227,7 @@
         """Create a new combinational group with the given name."""
         if isinstance(self.component, ast.CombComponent):
             raise AttributeError(
-<<<<<<< HEAD
-                "Sequential components do not have combinational groups, only wires."
-=======
                 "Combinational components do not have combinational groups."
->>>>>>> d0d63a83
             )
         group = ast.CombGroup(ast.CompVar(name), connections=[])
         assert group not in self.component.wires, f"group '{name}' already exists"
@@ -258,13 +240,7 @@
     def static_group(self, name: str, latency: int) -> GroupBuilder:
         """Create a new static group with the given name."""
         if isinstance(self.component, ast.CombComponent):
-<<<<<<< HEAD
-            raise AttributeError(
-                "Sequential components do not have static groups, only wires."
-            )
-=======
             raise AttributeError("Combinational components do not have groups.")
->>>>>>> d0d63a83
         group = ast.StaticGroup(ast.CompVar(name), connections=[], latency=latency)
         assert group not in self.component.wires, f"group '{name}' already exists"
 
@@ -728,19 +704,11 @@
             reg_grp.done = reg.done
         return reg_grp
 
-<<<<<<< HEAD
-    def mem_load_comb_mem_d1(self, mem, i, reg, groupname):
-=======
     def mem_load_d1(self, mem, i, reg, groupname, is_comb=False):
->>>>>>> d0d63a83
         """Inserts wiring into `self` to perform `reg := mem[i]`,
         where `mem` is a seq_d1 memory or a comb_mem_d1 memory (if `is_comb` is True)
         """
-<<<<<<< HEAD
-        assert mem.is_comb_mem_d1()
-=======
         assert mem.is_seq_mem_d1() if not is_comb else mem.is_comb_mem_d1()
->>>>>>> d0d63a83
         with self.group(groupname) as load_grp:
             mem.addr0 = i
             if is_comb:
@@ -753,53 +721,11 @@
             load_grp.done = reg.done
         return load_grp
 
-<<<<<<< HEAD
-    def mem_store_comb_mem_d1(self, mem, i, val, groupname):
-        """Inserts wiring into `self` to perform `mem[i] := val`,
-        where `mem` is a comb_mem_d1 memory."""
-        assert mem.is_comb_mem_d1()
-        with self.group(groupname) as store_grp:
-            mem.addr0 = i
-            mem.write_en = 1
-            mem.write_data = val
-            store_grp.done = mem.done
-        return store_grp
-
-    def mem_read_seq_d1(self, mem, i, groupname):
-        """Inserts wiring into `self` to latch `mem[i]` as the output of `mem`,
-        where `mem` is a seq_d1 memory.
-        Note that this does not write the value anywhere.
-        """
-        assert mem.is_seq_mem_d1()
-        with self.group(groupname) as read_grp:
-            mem.addr0 = i
-            mem.content_en = 1
-            read_grp.done = mem.done
-        return read_grp
-
-    def mem_write_seq_d1_to_reg(self, mem, reg, groupname):
-        """Inserts wiring into `self` to perform reg := <mem_latched_value>,
-        where `mem` is a seq_d1 memory that already has some latched value.
-        """
-        assert mem.is_seq_mem_d1()
-        with self.group(groupname) as write_grp:
-            reg.write_en = 1
-            reg.in_ = mem.read_data
-            write_grp.done = reg.done
-        return write_grp
-
-    def mem_store_seq_d1(self, mem, i, val, groupname):
-=======
     def mem_store_d1(self, mem, i, val, groupname, is_comb=False):
->>>>>>> d0d63a83
         """Inserts wiring into `self` to perform `mem[i] := val`,
         where `mem` is a seq_d1 memory or a comb_mem_d1 memory (if `is_comb` is True)
         """
-<<<<<<< HEAD
-        assert mem.is_seq_mem_d1()
-=======
         assert mem.is_seq_mem_d1() if not is_comb else mem.is_comb_mem_d1()
->>>>>>> d0d63a83
         with self.group(groupname) as store_grp:
             mem.addr0 = i
             mem.write_en = 1
