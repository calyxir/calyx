from __future__ import annotations

import threading
from typing import Dict, Union, Optional, List
from . import py_ast as ast

# Thread-local storage to keep track of the current GroupBuilder we have
# entered as a context manager. This is weird magic!
TLS = threading.local()
TLS.groups = []


class Builder:
    """The entry-point builder for top-level Calyx programs."""

    def __init__(self):
        self.program = ast.Program(
            imports=[],
            components=[],
        )
        self.imported = set()
        self.import_("primitives/core.futil")

    def component(self, name: str, cells=None):
        cells = cells or []
        comp_builder = ComponentBuilder(self, name, cells)
        self.program.components.append(comp_builder.component)
        return comp_builder

    def import_(self, filename: str):
        """Add an `import` statement to the program."""
        if filename not in self.imported:
            self.imported.add(filename)
            self.program.imports.append(ast.Import(filename))


class ComponentBuilder:
    """Builds Calyx components definitions."""

    def __init__(
        self, prog: Builder, name: str, cells: Optional[List[ast.Cell]] = None
    ):
        """Contructs a new component in the current program. If `cells` is
        provided, the component will be initialized with those cells."""
        cells = cells if cells else list()
        self.prog = prog
        self.component: ast.Component = ast.Component(
            name,
            inputs=[],
            outputs=[],
            structs=cells,
            controls=ast.Empty(),
        )
        self.index: Dict[str, Union[GroupBuilder, CellBuilder]] = {}
        for cell in cells:
            self.index[cell.id.name] = CellBuilder(cell)
        self.continuous = GroupBuilder(None, self)

    def input(self, name: str, size: int):
        self.component.inputs.append(ast.PortDef(ast.CompVar(name), size))

    def output(self, name: str, size: int):
        self.component.outputs.append(ast.PortDef(ast.CompVar(name), size))

    def this(self) -> ThisBuilder:
        return ThisBuilder()

    @property
    def control(self):
        return ControlBuilder(self.component.controls)

    @control.setter
    def control(self, builder: Union[ast.Control, ControlBuilder]):
        if isinstance(builder, ControlBuilder):
            self.component.controls = builder.stmt
        else:
            self.component.controls = builder

    def get_cell(self, name: str) -> CellBuilder:
        out = self.index.get(name)
        if out and isinstance(out, CellBuilder):
            return out
        else:
            raise Exception(
                f"Cell `{name}' not found in component {self.component.name}.\n"
                f"Known cells: {list(map(lambda c: c.id.name, self.component.cells))}"
            )

    def get_group(self, name: str) -> GroupBuilder:
        out = self.index.get(name)
        if out and isinstance(out, GroupBuilder):
            return out
        else:
            raise Exception(
                f"Group `{name}' not found in component {self.component.name}"
            )

<<<<<<< HEAD
    def group(self, name: str) -> "GroupBuilder":
        group = ast.Group(ast.CompVar(name), connections=[])
        # XXX: This should throw an error if the group already exists.
=======
    def group(self, name: str, static_delay: Optional[int] = None) -> GroupBuilder:
        group = ast.Group(ast.CompVar(name), connections=[], static_delay=static_delay)
>>>>>>> 6be0cefb
        self.component.wires.append(group)
        builder = GroupBuilder(group, self)
        self.index[name] = builder
        return builder

    def comb_group(self, name: str) -> GroupBuilder:
        group = ast.CombGroup(ast.CompVar(name), connections=[])
        # XXX: This should throw an error if the group already exists.
        self.component.wires.append(group)
        builder = GroupBuilder(group, self)
        self.index[name] = builder
        return builder

    def cell(
        self,
        name: str,
        comp: Union[ast.CompInst, ComponentBuilder],
        is_external=False,
        is_ref=False,
    ) -> CellBuilder:
        # If we get a (non-primitive) component builder, instantiate it
        # with no parameters.
        if isinstance(comp, ComponentBuilder):
            comp = ast.CompInst(comp.component.name, [])

        cell = ast.Cell(ast.CompVar(name), comp, is_external, is_ref)
        # XXX: This should throw an error if the cell already exists.
        self.component.cells.append(cell)
        builder = CellBuilder(cell)
        self.index[name] = builder
        return builder

    def reg(self, name: str, size: int):
        return self.cell(name, ast.Stdlib.register(size))

    def const(self, name: str, width: int, value: int) -> CellBuilder:
        """Utility wrapper for generating StdConstant cells"""
        return self.cell(name, ast.Stdlib.constant(width, value))

    def mem_d1(
        self,
        name: str,
        bitwidth: int,
        len: int,
        idx_size: int,
        is_external=False,
        is_ref=False,
    ):
        return self.cell(
            name, ast.Stdlib.mem_d1(bitwidth, len, idx_size), is_external, is_ref
        )

    def add(self, name: str, size: int):
        self.prog.import_("primitives/binary_operators.futil")
        return self.cell(name, ast.Stdlib.op("add", size, signed=False))


def as_control(obj):
    """Convert a Python object into a control statement.

    This is the machinery for treating shorthand Python expressions as
    control statements. The rules are:

    * Strings are "enable" leaves.
    * Groups (and builders) are also enables.
    * Lists are `seq` statements.
    * `None` is the `empty` statement.
    * Otherwise, this should be an actual `Control` value.
    """
    if isinstance(obj, ast.Control):
        return obj
    elif isinstance(obj, str):
        return ast.Enable(obj)
    elif isinstance(obj, ast.Group):
        return ast.Enable(obj.id.name)
    elif isinstance(obj, GroupBuilder):
        gl = obj.group_like
        assert gl, (
            "GroupBuilder represents continuous assignments and"
            " cannot be used as a control statement"
        )
        assert not isinstance(
            gl, ast.CombGroup
        ), "Cannot use combinational group as control statement"
        return ast.Enable(gl.id.name)
    elif isinstance(obj, list):
        return ast.SeqComp([as_control(o) for o in obj])
    elif isinstance(obj, set):
        return ast.ParComp([as_control(o) for o in obj])
    elif obj is None:
        return ast.Empty()
    else:
        assert False, f"unsupported control type {type(obj)}"


def while_(port: ExprBuilder, cond: Optional[GroupBuilder], body) -> ast.While:
    """Build a `while` control statement."""
    if cond:
        assert isinstance(
            cond.group_like, ast.CombGroup
        ), "while condition must be a combinational group"
        cg = cond.group_like.id
    else:
        cg = None
    return ast.While(port.expr, cg, as_control(body))


def if_(port: ExprBuilder, cond: Optional[GroupBuilder], body) -> ast.If:
    """Build an `if` control statement."""
    if cond:
        assert isinstance(
            cond.group_like, ast.CombGroup
        ), "if condition must be a combinational group"
        cg = cond.group_like.id
    else:
        cg = None
    return ast.If(port.expr, cg, as_control(body))


def invoke(cell: CellBuilder, **kwargs) -> ast.Invoke:
    """Build an `invoke` control statement.

    The keyword arguments should have the form `in_*` and `out_*`, where
    `*` is the name of an input or output port on the invoked cell.
    """
    return ast.Invoke(
        cell._cell.id,
        [
            (k[3:], ExprBuilder.unwrap(v))
            for (k, v) in kwargs.items()
            if k.startswith("in_")
        ],
        [
            (k[4:], ExprBuilder.unwrap(v))
            for (k, v) in kwargs.items()
            if k.startswith("out_")
        ],
    )


class ControlBuilder:
    """Wraps control statements for convenient construction."""

    def __init__(self, stmt=None):
        self.stmt = as_control(stmt)

    def __add__(self, other):
        """Build sequential composition."""
        other_stmt = as_control(other)

        if isinstance(self.stmt, ast.Empty):
            # Special cases for when one side is empty.
            return ControlBuilder(other_stmt)
        elif isinstance(other_stmt, ast.Empty):
            return self
        elif isinstance(self.stmt, ast.SeqComp) and isinstance(other_stmt, ast.SeqComp):
            # Special cases for when we already have at least one seq.
            return ControlBuilder(ast.SeqComp(self.stmt.stmts + other_stmt.stmts))
        elif isinstance(self.stmt, ast.SeqComp):
            return ControlBuilder(ast.SeqComp(self.stmt.stmts + [other_stmt]))
        elif isinstance(other_stmt, ast.SeqComp):
            return ControlBuilder(ast.SeqComp([self.stmt] + other_stmt.stmts))
        else:
            # General case.
            return ControlBuilder(ast.SeqComp([self.stmt, as_control(other)]))


class ExprBuilder:
    """Wraps an assignment expression.

    This wrapper provides convenient ways to build logical expressions
    for guards. Use the Python operators &, |, and ~ to build and, or,
    and not expressions in Calyx.

    It also provides an @ operator to help build conditional
    expressions, by creating a `CondExprBuilder`.
    """

    def __init__(self, expr: ast.GuardExpr):
        self.expr = expr

    def __and__(self, other: ExprBuilder):
        """Construct an "and" logical expression with &."""
        return ExprBuilder(ast.And(self.expr, other.expr))

    def __or__(self, other: ExprBuilder):
        """Construct an "or" logical expression with |."""
        return ExprBuilder(ast.Or(self.expr, other.expr))

    def __invert__(self):
        """Construct a "not" logical expression with ~."""
        return ExprBuilder(ast.Not(self.expr))

    def __matmul__(self, rhs: ExprBuilder):
        """Construct a conditional expression with @.

        This produces a `CondExprBuilder`, which wraps a value
        expression and a logical condition expression. Assigning this
        into any port or hole *makes that assignment conditional*. It is
        not possible to compose larger expressions out of
        `CondExprBuilder` values; they are only useful for assignment.
        """
        return CondExprBuilder(self, rhs)

    def __eq__(self, other: ExprBuilder):
        """Construct an equality comparison with ==."""
        return ExprBuilder(ast.Eq(self.expr, other.expr))

    def __ne__(self, other: ExprBuilder):
        """Construct an inequality comparison with ==."""
        return ExprBuilder(ast.Neq(self.expr, other.expr))

    @classmethod
    def unwrap(cls, obj):
        if isinstance(obj, cls):
            return obj.expr
        else:
            return obj


class CondExprBuilder:
    def __init__(self, cond, value):
        self.cond = cond
        self.value = value


class CellLikeBuilder:
    """Wraps a cell-like for convenient wire building.

    When we're in the context for a group builder (inside a `with
    group:` block), use `cell.port = expr` or `cell["port"] = expr` to
    add an assignment to the active group.

    Using "dot syntax" works only for port names that *do not* begin
    with a `_` (underscore fields are reserved for internal operations).
    To avoid collisions with Python reserved words, you can use an
    underscore suffix: for example, use `reg.in_ = ...`. When in doubt,
    you can always use subscripting to provide an explicit string.
    """

    def __init__(self):
        pass

    def port(self, name: str):
        raise NotImplementedError()

    def __getitem__(self, key):
        return self.port(key)

    def __getattr__(self, key):
        if key.startswith("_"):
            return object.__getattr__(self, key)
        elif key.endswith("_"):
            return self.port(key[:-1])
        else:
            return self.port(key)

    def ctx_asgn(self, port: str, rhs: ExprBuilder):
        """Add an assignment to the current group context."""
        ctx_asgn(self.port(port), rhs)

    def __setitem__(self, key, value):
        ctx_asgn(self.port(key), value)

    def __setattr__(self, key, value):
        if key.startswith("_"):
            object.__setattr__(self, key, value)
        elif key.endswith("_"):
            self.ctx_asgn(key[:-1], value)
        else:
            self.ctx_asgn(key, value)


class CellBuilder(CellLikeBuilder):
    """Wraps a cell for convenient wire building."""

    def __init__(self, cell: ast.Cell):
        self._cell = cell

    def port(self, name: str) -> ExprBuilder:
        """Build a port access expression."""
        return ExprBuilder(ast.Atom(ast.CompPort(self._cell.id, name)))


class ThisBuilder(CellLikeBuilder):
    """Wraps a component for convenient wire building."""

    def __init__(self):
        pass

    def port(self, name: str):
        """Build a port access expression."""
        return ExprBuilder(ast.Atom(ast.ThisPort(ast.CompVar(name))))


class GroupBuilder:
    """Wraps a group for easy addition of assignment statements.

    The basic mechanism here is the `asgn` method, which builds a single
    assignment statement and adds it to the underlying group. The `done`
    property also provides access to the group's done hole.

    There is also a fancy, magical way to add assignments using Python
    assignment syntax based on Python's context managers. Use `with` on
    a `GroupBuilder` to enter a context where assignments can
    *implicitly* get added to this group.
    """

    def __init__(
        self,
        group_like: Optional[Union[ast.Group, ast.CombGroup]],
        comp: ComponentBuilder,
    ):
        self.group_like = group_like
        self.comp = comp

    def asgn(
        self,
        lhs: ExprBuilder,
        rhs: Union[ExprBuilder, CondExprBuilder, int],
        cond: Optional[ExprBuilder] = None,
    ):
        """Add a connection to the group.

        If the assigned value is an int, try to infer a width for it and
        promote it to a constant expression. If it's a `CondExprBuilder`
        (which you create as (`cond @ value`), use the condition
        contained therein for the assignment.
        """

        if isinstance(rhs, CondExprBuilder):
            assert cond is None
            cond = rhs.cond
            rhs = rhs.value

        if isinstance(rhs, int):
            width = infer_width(lhs)
            if not width:
                raise Exception(f"could not infer width for literal {rhs}")
            rhs = const(width, rhs)

        assert isinstance(rhs, (ExprBuilder, ast.Port)), (
            "assignment must use literal int, conditional, or expression, "
            f"not {type(rhs)}"
        )

        wire = ast.Connect(
            ExprBuilder.unwrap(lhs),
            ExprBuilder.unwrap(rhs),
            ExprBuilder.unwrap(cond),
        )
        if self.group_like:
            self.group_like.connections.append(wire)
        else:
            self.comp.component.wires.append(wire)

    @property
    def done(self):
        """The `done` hole for the group."""
        assert self.group_like, (
            "GroupLikeBuilder represents continuous assignments"
            " and does not have a done hole"
        )
        assert not isinstance(
            self.group_like, ast.CombGroup
        ), "done hole not available for comb group"

        return ExprBuilder(ast.HolePort(ast.CompVar(self.group_like.id.name), "done"))

    @done.setter
    def done(self, expr):
        """Build an assignment to `done` in the group."""
        if not self.group_like:
            raise Exception(
                "GroupBuilder represents continuous assignments and does not have a done hole"
            )
        self.asgn(self.done, expr)

    def __enter__(self):
        TLS.groups.append(self)
        return self

    def __exit__(self, exc, value, tb):
        TLS.groups.pop()


def const(width: int, value: int):
    """Build a sized integer constant expression.

    This is available as a shorthand in cases where automatic width
    inference fails. Otherwise, you can just use plain Python integer
    values.
    """
    return ExprBuilder(ast.ConstantPort(width, value))


def infer_width(expr):
    """Try to guess the width of a port expression.

    Return an int, or None if we don't have a guess.
    """
    assert TLS.groups, "int width inference only works inside `with group:`"
    group_builder: GroupBuilder = TLS.groups[-1]

    # Deal with `done` holes.
    expr = ExprBuilder.unwrap(expr)
    if isinstance(expr, ast.HolePort):
        assert expr.name == "done", f"unknown hole {expr.name}"
        return 1

    # Otherwise, it's a `cell.port` lookup.
    assert isinstance(expr, ast.Atom)
    cell_name = expr.item.id.name
    port_name = expr.item.name

    # Look up the component for the referenced cell.
    cell_builder = group_builder.comp.index[cell_name]
    if isinstance(cell_builder, CellBuilder):
        inst = cell_builder._cell.comp
    else:
        return None

    # Extract widths from stdlib components we know.
    prim = inst.id
    if prim == "std_reg":
        if port_name == "in":
            return inst.args[0]
        elif port_name == "write_en":
            return 1
    elif prim in ("std_add", "std_lt", "std_eq"):
        if port_name == "left" or port_name == "right":
            return inst.args[0]
    elif prim == "std_mem_d1" or prim == "seq_mem_d1":
        if port_name == "write_en":
            return 1
        elif port_name == "addr0":
            return inst.args[2]
        elif port_name == "in":
            return inst.args[0]
        if prim == "seq_mem_d1":
            if port_name == "read_en":
                return 1
    elif prim in (
        "std_mult_pipe",
        "std_smult_pipe",
        "std_mod_pipe",
        "std_smod_pipe",
        "std_div_pipe",
        "std_sdiv_pipe",
    ):
        if port_name == "left" or port_name == "right":
            return inst.args[0]
        elif port_name == "go":
            return 1
    elif prim == "std_wire":
        if port_name == "in":
            return inst.args[0]

    # Give up.
    return None


def ctx_asgn(lhs: ExprBuilder, rhs: Union[ExprBuilder, CondExprBuilder]):
    """Add an assignment to the current group context."""
    assert TLS.groups, "assignment outside `with group`"
    group_builder: GroupBuilder = TLS.groups[-1]
    group_builder.asgn(lhs, rhs)


"""A one bit low signal"""
LO = const(1, 0)
"""A one bit high signal"""
HI = const(1, 1)


def par(*args: Union[GroupBuilder, ast.Control, ast.Group, ast.Invoke]) -> ast.ParComp:
    """Build a parallel composition of control expressions."""
    return ast.ParComp([as_control(x) for x in args])<|MERGE_RESOLUTION|>--- conflicted
+++ resolved
@@ -95,14 +95,10 @@
                 f"Group `{name}' not found in component {self.component.name}"
             )
 
-<<<<<<< HEAD
-    def group(self, name: str) -> "GroupBuilder":
-        group = ast.Group(ast.CompVar(name), connections=[])
+    def group(self, name: str, static_delay: Optional[int] = None) -> GroupBuilder:
         # XXX: This should throw an error if the group already exists.
-=======
-    def group(self, name: str, static_delay: Optional[int] = None) -> GroupBuilder:
         group = ast.Group(ast.CompVar(name), connections=[], static_delay=static_delay)
->>>>>>> 6be0cefb
+
         self.component.wires.append(group)
         builder = GroupBuilder(group, self)
         self.index[name] = builder
