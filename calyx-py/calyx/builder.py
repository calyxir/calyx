--- conflicted
+++ resolved
@@ -617,26 +617,13 @@
         """Build a port access expression."""
         return ExprBuilder(ast.Atom(ast.CompPort(self._cell.id, name)))
 
-<<<<<<< HEAD
-    def is_std_mem_d1(self) -> bool:
-        """Check if the cell is a StdMemD1 cell."""
-=======
     def is_primitive(self, prim_name) -> bool:
         """Check if the cell is an instance of the primitive {prim_name}."""
->>>>>>> 0bd028cb
         return (
             isinstance(self._cell.comp, ast.CompInst)
             and self._cell.comp.id == prim_name
         )
 
-<<<<<<< HEAD
-    def is_seq_mem_d1(self) -> bool:
-        """Check if the cell is a SeqMemD1 cell."""
-        return (
-            isinstance(self._cell.comp, ast.CompInst)
-            and self._cell.comp.id == "seq_mem_d1"
-        )
-=======
     def is_std_mem_d1(self) -> bool:
         """Check if the cell is a StdMemD1 cell."""
         return self.is_primitive("std_mem_d1")
@@ -644,7 +631,6 @@
     def is_seq_mem_d1(self) -> bool:
         """Check if the cell is a SeqMemD1 cell."""
         return self.is_primitive("seq_mem_d1")
->>>>>>> 0bd028cb
 
     @classmethod
     def unwrap_id(cls, obj):
