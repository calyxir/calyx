from __future__ import annotations

import threading
from typing import Dict, Union, Optional, List
from dataclasses import dataclass
from . import py_ast as ast

# Thread-local storage to keep track of the current GroupBuilder we have
# entered as a context manager. This is weird magic!
TLS = threading.local()
TLS.groups = []


class NotFoundError(Exception):
    """Raised when a component or group is not found."""


class WidthInferenceError(Exception):
    """Raised when we cannot infer the width of an expression."""


class MalformedGroupError(Exception):
    """Raised when a group is malformed."""


class Builder:
    """The entry-point builder for top-level Calyx programs."""

    def __init__(self):
        self.program = ast.Program(
            imports=[],
            components=[],
        )
        self.imported = set()
        self.import_("primitives/core.futil")
        self._index: Dict[str, ComponentBuilder] = {}

    def component(self, name: str, cells=None, latency=None) -> ComponentBuilder:
        """Create a new component builder."""
        cells = cells or []
        comp_builder = ComponentBuilder(self, name, cells, latency)
        self.program.components.append(comp_builder.component)
        self._index[name] = comp_builder
        return comp_builder

    def get_component(self, name: str) -> ComponentBuilder:
        """Retrieve a component builder by name."""
        comp_builder = self._index.get(name)
        if comp_builder is None:
            raise NotFoundError(f"Component `{name}' not found in program.")
        else:
            return comp_builder

    def import_(self, filename: str):
        """Add an `import` statement to the program."""
        if filename not in self.imported:
            self.imported.add(filename)
            self.program.imports.append(ast.Import(filename))


class ComponentBuilder:
    """Builds Calyx components definitions."""

    next_gen_idx = 0

    def __init__(
        self,
        prog: Builder,
        name: str,
        cells: Optional[List[ast.Cell]] = None,
        latency: Optional[int] = None,
    ):
        """Contructs a new component in the current program. If `cells` is
        provided, the component will be initialized with those cells."""
        cells = cells if cells else list()
        self.prog = prog
        self.component: ast.Component = ast.Component(
            name,
            inputs=[],
            outputs=[],
            structs=cells,
            controls=ast.Empty(),
            latency=latency,
        )
        self.index: Dict[str, Union[GroupBuilder, CellBuilder]] = {}
        for cell in cells:
            self.index[cell.id.name] = CellBuilder(cell)
        self.continuous = GroupBuilder(None, self)
        self.next_gen_idx = 0

    def generate_name(self, prefix: str) -> str:
        """Generate a unique name with the given prefix."""
        while True:
            self.next_gen_idx += 1
            name = f"{prefix}_{self.next_gen_idx}"
            if name not in self.index:
                return name

    def input(self, name: str, size: int) -> ExprBuilder:
        """Declare an input port on the component.

        Returns an expression builder for the port.
        """
        self.component.inputs.append(ast.PortDef(ast.CompVar(name), size))
        return self.this()[name]

    def output(self, name: str, size: int) -> ExprBuilder:
        """Declare an output port on the component.

        Returns an expression builder for the port.
        """
        self.component.outputs.append(ast.PortDef(ast.CompVar(name), size))
        return self.this()[name]

    def this(self) -> ThisBuilder:
        """Get a handle to the component's `this` cell.

        This is used to access the component's input/output ports with the
        standard `this.port` syntax.
        """
        return ThisBuilder()

    @property
    def control(self) -> ControlBuilder:
        """Access the component's control program."""
        return ControlBuilder(self.component.controls)

    @control.setter
    def control(self, builder: Union[ast.Control, ControlBuilder]):
        if isinstance(builder, ControlBuilder):
            self.component.controls = builder.stmt
        else:
            self.component.controls = builder

    def get_port_width(self, name: str) -> int:
        for input in self.component.inputs:
            if input.id.name == name:
                return input.width
        for output in self.component.outputs:
            if output.id.name == name:
                return output.width
        raise NotFoundError(
            f"couldn't find port {name} on component {self.component.name}"
        )

    def get_cell(self, name: str) -> CellBuilder:
        """Retrieve a cell builder by name."""
        out = self.index.get(name)
        if out and isinstance(out, CellBuilder):
            return out
        else:
            raise NotFoundError(
                f"Cell `{name}' not found in component {self.component.name}.\n"
                f"Known cells: {list(map(lambda c: c.id.name, self.component.cells))}"
            )

    def try_get_cell(self, name: str) -> CellBuilder:
        """Tries to get a cell builder by name. If cannot find it, return None"""
        out = self.index.get(name)
        if out and isinstance(out, CellBuilder):
            return out
        else:
            return None

    def get_group(self, name: str) -> GroupBuilder:
        """Retrieve a group builder by name."""
        out = self.index.get(name)
        if out and isinstance(out, GroupBuilder):
            return out
        else:
            raise NotFoundError(
                f"Group `{name}' not found in component {self.component.name}"
            )

    def group(self, name: str, static_delay: Optional[int] = None) -> GroupBuilder:
        """Create a new group with the given name and (optional) static delay."""
        group = ast.Group(ast.CompVar(name), connections=[], static_delay=static_delay)
        assert group not in self.component.wires, f"group '{name}' already exists"

        self.component.wires.append(group)
        builder = GroupBuilder(group, self)
        self.index[name] = builder
        return builder

    def comb_group(self, name: str) -> GroupBuilder:
        """Create a new combinational group with the given name."""
        group = ast.CombGroup(ast.CompVar(name), connections=[])
        assert group not in self.component.wires, f"group '{name}' already exists"

        self.component.wires.append(group)
        builder = GroupBuilder(group, self)
        self.index[name] = builder
        return builder

    def static_group(self, name: str, latency: int) -> GroupBuilder:
        """Create a new combinational group with the given name."""
        group = ast.StaticGroup(ast.CompVar(name), connections=[], latency=latency)
        assert group not in self.component.wires, f"group '{name}' already exists"

        self.component.wires.append(group)
        builder = GroupBuilder(group, self)
        self.index[name] = builder
        return builder

    def cell(
        self,
        name: str,
        comp: Union[ast.CompInst, ComponentBuilder],
        is_external: bool = False,
        is_ref: bool = False,
    ) -> CellBuilder:
        """Declare a cell in the component. Return a cell builder."""
        # If given a (non-primitive) component builder, instantiate it
        # with no parameters.
        if isinstance(comp, ComponentBuilder):
            comp = ast.CompInst(comp.component.name, [])

        cell = ast.Cell(ast.CompVar(name), comp, is_external, is_ref)
        assert cell not in self.component.cells, f"cell '{name}' already exists"

        self.component.cells.append(cell)
        builder = CellBuilder(cell)
        self.index[name] = builder
        return builder

    def comp_instance(
        self,
        cell_name: str,
        comp_name: str | ComponentBuilder,
        check_undeclared=True,
    ) -> CellBuilder:
        """Create a cell for a Calyx sub-component.

        This is primarily for when the instantiated component has not yet been
        defined. When the component has been defined, use `cell` instead with
        the `ComponentBuilder` object.
        """
        if isinstance(comp_name, str):
            assert not check_undeclared or (
                comp_name in self.prog._index
                or comp_name in self.prog.program.components
            ), (
                f"Declaration of component '{comp_name}' not found in program. If this "
                "is expected, set `check_undeclared=False`."
            )

        if isinstance(comp_name, ComponentBuilder):
            comp_name = comp_name.component.name

        return self.cell(cell_name, ast.CompInst(comp_name, []))

    def reg(self, name: str, size: int, is_ref: bool = False) -> CellBuilder:
        """Generate a StdReg cell."""
        return self.cell(name, ast.Stdlib.register(size), False, is_ref)

    def wire(self, name: str, size: int, is_ref: bool = False) -> CellBuilder:
        """Generate a StdWire cell."""
        return self.cell(name, ast.Stdlib.wire(size), False, is_ref)

    def slice(
        self,
        name: str,
        in_width: int,
        out_width: int,
        is_ref: bool = False,
    ) -> CellBuilder:
        """Generate a StdSlice cell."""
        return self.cell(name, ast.Stdlib.slice(in_width, out_width), False, is_ref)

    def const(self, name: str, width: int, value: int) -> CellBuilder:
        """Generate a StdConstant cell."""
        return self.cell(name, ast.Stdlib.constant(width, value))

    def mem_d1(
        self,
        name: str,
        bitwidth: int,
        len: int,
        idx_size: int,
        is_external: bool = False,
        is_ref: bool = False,
    ) -> CellBuilder:
        """Generate a StdMemD1 cell."""
        return self.cell(
            name, ast.Stdlib.mem_d1(bitwidth, len, idx_size), is_external, is_ref
        )

    def seq_mem_d1(
        self,
        name: str,
        bitwidth: int,
        len: int,
        idx_size: int,
        is_external: bool = False,
        is_ref: bool = False,
    ) -> CellBuilder:
        """Generate a SeqMemD1 cell."""
        self.prog.import_("primitives/memories.futil")
        return self.cell(
            name, ast.Stdlib.seq_mem_d1(bitwidth, len, idx_size), is_external, is_ref
        )

    def binary(
        self,
        operation: str,
        size: int,
        name: Optional[str] = None,
        signed: bool = False,
    ) -> CellBuilder:
        """Generate a binary cell of the kind specified in `operation`."""
        self.prog.import_("primitives/binary_operators.futil")
        name = name or self.generate_name(operation)
        assert isinstance(name, str)
        return self.cell(name, ast.Stdlib.op(operation, size, signed))

    def add(self, size: int, name: str = None, signed: bool = False) -> CellBuilder:
        """Generate a StdAdd cell."""
        return self.binary("add", size, name, signed)

    def sub(self, size: int, name: str = None, signed: bool = False) -> CellBuilder:
        """Generate a StdSub cell."""
        return self.binary("sub", size, name, signed)

    def gt(self, size: int, name: str = None, signed: bool = False) -> CellBuilder:
        """Generate a StdGt cell."""
        return self.binary("gt", size, name, signed)

    def lt(self, size: int, name: str = None, signed: bool = False) -> CellBuilder:
        """Generate a StdLt cell."""
        return self.binary("lt", size, name, signed)

    def eq(self, size: int, name: str = None, signed: bool = False) -> CellBuilder:
        """Generate a StdEq cell."""
        return self.binary("eq", size, name, signed)

    def neq(self, size: int, name: str = None, signed: bool = False) -> CellBuilder:
        """Generate a StdNeq cell."""
        return self.binary("neq", size, name, signed)

    def ge(self, size: int, name: str = None, signed: bool = False) -> CellBuilder:
        """Generate a StdGe cell."""
        return self.binary("ge", size, name, signed)

    def le(self, size: int, name: str = None, signed: bool = False) -> CellBuilder:
        """Generate a StdLe cell."""
        return self.binary("le", size, name, signed)

    def logic(self, operation, size: int, name: str = None) -> CellBuilder:
        """Generate a logical operator cell, of the flavor specified in `operation`."""
        name = name or self.generate_name(operation)
        assert isinstance(name, str)
        return self.cell(name, ast.Stdlib.op(operation, size, False))

    def and_(self, size: int, name: str = None) -> CellBuilder:
        """Generate a StdAnd cell."""
        return self.logic("and", size, name)

    def not_(self, size: int, name: str = None) -> CellBuilder:
        """Generate a StdNot cell."""
        return self.logic("not", size, name)

    def pipelined_mult(self, name: str) -> CellBuilder:
        """Generate a pipelined multiplier."""
        self.prog.import_("primitives/pipelined.futil")
        return self.cell(name, ast.Stdlib.pipelined_mult())

    def pipelined_fp_smult(
        self, name: str, width, int_width, frac_width
    ) -> CellBuilder:
        """Generate a pipelined fixed point signed multiplier."""
        self.prog.import_("primitives/pipelined.futil")
        return self.cell(
            name, ast.Stdlib.pipelined_fp_smult(width, int_width, frac_width)
        )

    def fp_op(
        self,
        cell_name: str,
        op_name,
        width: int,
        int_width: int,
        frac_width: int,
    ) -> CellBuilder:
        """Generate an UNSIGNED fixed point op."""
        self.prog.import_("primitives/binary_operators.futil")
        return self.cell(
            cell_name,
            ast.Stdlib.fixed_point_op(op_name, width, int_width, frac_width, False),
        )

    def fp_sop(
        self,
        cell_name: str,
        op_name,
        width: int,
        int_width: int,
        frac_width: int,
    ) -> CellBuilder:
        """Generate a SIGNED fixed point op."""
        self.prog.import_("primitives/binary_operators.futil")
        return self.cell(
            cell_name,
            ast.Stdlib.fixed_point_op(op_name, width, int_width, frac_width, True),
        )

    def binary_use(self, left, right, cell, groupname=None):
        """Accepts a cell that performs some computation on values `left` and `right`.
        Creates a combinational group that wires up the cell with these ports.
        Returns the cell and the combintational group.

        comb group `groupname` {
            `cell.name`.left = `left`;
            `cell.name`.right = `right`;
        }

        Returns handles to the cell and the combinational group.
        """
        groupname = groupname or f"{cell.name}_group"
        with self.comb_group(groupname) as comb_group:
            cell.left = left
            cell.right = right
        return CellAndGroup(cell, comb_group)

    def eq_use(self, left, right, width, cellname=None):
        """Inserts wiring into `self` to check if `left` == `right`."""
        return self.binary_use(left, right, self.eq(width, cellname))

    def neq_use(self, left, right, width, cellname=None):
        """Inserts wiring into `self` to check if `left` != `right`."""
        return self.binary_use(left, right, self.neq(width, cellname))

    def lt_use(self, left, right, width, cellname=None):
        """Inserts wiring into `self` to check if `left` < `right`."""
        return self.binary_use(left, right, self.lt(width, cellname))

    def le_use(self, left, right, width, cellname=None):
        """Inserts wiring into `self` to check if `left` <= `right`."""
        return self.binary_use(left, right, self.le(width, cellname))

    def ge_use(self, left, right, width, cellname=None):
        """Inserts wiring into `self` to check if `left` >= `right`."""
        return self.binary_use(left, right, self.ge(width, cellname))

    def gt_use(self, left, right, width, cellname=None):
        """Inserts wiring into `self` to check if `left` > `right`."""
        return self.binary_use(left, right, self.gt(width, cellname))

    def add_use(self, left, right, width, cellname=None):
        """Inserts wiring into `self` to compute `left` + `right`."""
        return self.binary_use(left, right, self.add(width, cellname))

    def sub_use(self, left, right, width, cellname=None):
        """Inserts wiring into `self` to compute `left` - `right`."""
        return self.binary_use(left, right, self.sub(width, cellname))

    def bitwise_flip_reg(self, reg, width, cellname=None):
        """Inserts wiring into `self` to bitwise-flip the contents of `reg`
        and put the result back into `reg`.
        """
        cellname = cellname or f"{reg.name}_not"
        not_cell = self.not_(width, cellname)
        with self.group(f"{cellname}_group") as not_group:
            not_cell.in_ = reg.out
            reg.write_en = 1
            reg.in_ = not_cell.out
            not_group.done = reg.done
        return not_group

    def incr(self, reg, width, val=1, cellname=None):
        """Inserts wiring into `self` to perform `reg := reg + val`."""
        cellname = cellname or f"{reg.name}_incr"
        add_cell = self.add(width, cellname)
        with self.group(f"{cellname}_group") as incr_group:
            add_cell.left = reg.out
            add_cell.right = const(width, val)
            reg.write_en = 1
            reg.in_ = add_cell.out
            incr_group.done = reg.done
        return incr_group

    def decr(self, reg, width, val=1, cellname=None):
        """Inserts wiring into `self` to perform `reg := reg - val`."""
        cellname = cellname or f"{reg.name}_decr"
        sub_cell = self.sub(width, cellname)
        with self.group(f"{cellname}_group") as decr_group:
            sub_cell.left = reg.out
            sub_cell.right = const(width, val)
            reg.write_en = 1
            reg.in_ = sub_cell.out
            decr_group.done = reg.done
        return decr_group

    def reg_store(self, reg, val, groupname=None):
        """Inserts wiring into `self` to perform `reg := val`."""
        groupname = groupname or f"{reg.name}_store_to_reg"
        with self.group(groupname) as reg_grp:
            reg.in_ = val
            reg.write_en = 1
            reg_grp.done = reg.done
        return reg_grp

    def mem_load_std_d1(self, mem, i, reg, groupname=None):
        """Inserts wiring into `self` to perform `reg := mem[i]`,
        where `mem` is a std_d1 memory.
        """
        assert mem.is_std_mem_d1()
        groupname = groupname or f"{mem.name()}_load_to_reg"
        with self.group(groupname) as load_grp:
            mem.addr0 = i
            reg.write_en = 1
            reg.in_ = mem.read_data
            load_grp.done = reg.done
        return load_grp

    def mem_store_std_d1(self, mem, i, val, groupname=None):
        """Inserts wiring into `self` to perform `mem[i] := val`,
        where `mem` is a std_d1 memory."""
        assert mem.is_std_mem_d1()
        groupname = groupname or f"store_into_{mem.name()}"
        with self.group(groupname) as store_grp:
            mem.addr0 = i
            mem.write_en = 1
            mem.write_data = val
            store_grp.done = mem.done
        return store_grp

    def mem_read_seq_d1(self, mem, i, groupname=None):
        """Inserts wiring into `self` to latch `mem[i]` as the output of `mem`,
        where `mem` is a seq_d1 memory.
        Note that this does not write the value anywhere.
        """
        assert mem.is_seq_mem_d1()
        groupname = groupname or f"read_from_{mem.name()}"
        with self.group(groupname) as read_grp:
            mem.addr0 = i
            mem.read_en = 1
            read_grp.done = mem.read_done
        return read_grp

    def mem_write_seq_d1_to_reg(self, mem, reg, groupname=None):
        """Inserts wiring into `self` to perform reg := <mem_latched_value>,
        where `mem` is a seq_d1 memory that already has some latched value.
        """
        assert mem.is_seq_mem_d1()
        groupname = groupname or f"{mem.name()}_write_to_reg"
        with self.group(groupname) as write_grp:
            reg.write_en = 1
            reg.in_ = mem.read_data
            write_grp.done = reg.done
        return write_grp

    def mem_store_seq_d1(self, mem, i, val, groupname=None):
        """Inserts wiring into `self` to perform `mem[i] := val`,
        where `mem` is a seq_d1 memory.
        """
        assert mem.is_seq_mem_d1()
        groupname = groupname or f"{mem.name()}_store"
        with self.group(groupname) as store_grp:
            mem.addr0 = i
            mem.write_en = 1
            mem.write_data = val
            store_grp.done = mem.write_done
        return store_grp

    def mem_load_to_mem(self, mem, i, ans, j, groupname=None):
        """Inserts wiring into `self` to perform `ans[j] := mem[i]`,
        where `mem` and `ans` are both std_d1 memories.
        """
        assert mem.is_std_mem_d1() and ans.is_std_mem_d1()
        groupname = groupname or f"{mem.name()}_load_to_mem"
        with self.group(groupname) as load_grp:
            mem.addr0 = i
            ans.write_en = 1
            ans.addr0 = j
            ans.write_data = mem.read_data
            load_grp.done = ans.done
        return load_grp

<<<<<<< HEAD
    def add_store_in_reg(self, cellname, left, right, ans_reg=None):
        """Inserts wiring into `self` to perform `reg := left + right`."""
        add_cell = self.add(32, cellname)
        ans_reg = ans_reg or self.reg(f"reg_{cellname}", 32)
=======
    def add_store_in_reg(self, left, right, cellname, width, ans_reg=None):
        """Inserts wiring into component `self` to compute `left` + `right` and
        store it in `ans_reg`.
        1. Within component `self`, creates a group called `cellname`_group.
        2. Within `group`, create a cell `cellname` that computes sums.
        3. Puts the values of `left` and `right` into the cell.
        4. Then puts the answer of the computation into `ans_reg`.
        4. Returns the summing group and the register.
        """
        add_cell = self.add(width, cellname)
        ans_reg = ans_reg or self.reg(f"reg_{cellname}", width)
>>>>>>> e3c5630b
        with self.group(f"{cellname}_group") as adder_group:
            add_cell.left = left
            add_cell.right = right
            ans_reg.write_en = 1
            ans_reg.in_ = add_cell.out
            adder_group.done = ans_reg.done
        return adder_group, ans_reg

    def sub_store_in_reg(self, left, right, cellname, width, ans_reg=None):
        """Inserts wiring into `self` to perform `reg := left - right`."""
        sub_cell = self.sub(width, cellname)
        ans_reg = ans_reg or self.reg(f"reg_{cellname}", width)
        with self.group(f"{cellname}_group") as sub_group:
            sub_cell.left = left
            sub_cell.right = right
            ans_reg.write_en = 1
            ans_reg.in_ = sub_cell.out
            sub_group.done = ans_reg.done
        return sub_group, ans_reg


@dataclass(frozen=True)
class CellAndGroup:
    """Just a cell and a group, for when it is convenient to
    pass them around together.

    Typically the group will be a combinational group, and `if_with` and
    `while_with` will require that a CellAndGroup be passed in, not a
    cell and a group separately.
    """

    cell: CellBuilder
    group: GroupBuilder


def as_control(obj):
    """Convert a Python object into a control statement.

    This is the machinery for treating shorthand Python expressions as
    control statements. The rules are:

    * Strings are "enable" leaves.
    * Groups (and builders) are also enables.
    * Lists are `seq` statements.
    * `None` is the `empty` statement.
    * Otherwise, this should be an actual `Control` value.
    """
    if isinstance(obj, ast.Control):
        return obj
    if isinstance(obj, str):
        return ast.Enable(obj)
    if isinstance(obj, ast.Group):
        return ast.Enable(obj.id.name)
    if isinstance(obj, GroupBuilder):
        gl = obj.group_like
        assert gl, (
            "GroupBuilder represents continuous assignments and"
            " cannot be used as a control statement"
        )
        assert not isinstance(
            gl, ast.CombGroup
        ), "Cannot use combinational group as control statement"
        return ast.Enable(gl.id.name)
    if isinstance(obj, list):
        return ast.SeqComp([as_control(o) for o in obj])
    if isinstance(obj, set):
        raise TypeError(
            "Python sets are not supported in control programs. For a parallel"
            " composition use `Builder.par` instead."
        )
    if obj is None:
        return ast.Empty()
    else:
        assert False, f"unsupported control type {type(obj)}"


def while_(port: ExprBuilder, body) -> ast.While:
    """Build a `while` control statement.

    To build a `while` statement with a combinational group, use `while_with`.
    """
    return ast.While(port.expr, None, as_control(body))


def static_repeat(num_repeats: int, body) -> ast.StaticRepeat:
    """Build a `static repeat` control statement."""
    return ast.StaticRepeat(num_repeats, as_control(body))


def if_(
    port: ExprBuilder,
    body,
    else_body=None,
) -> ast.If:
    """Build an `if` control statement.

    To build an `if` statement with a combinational group, use `if_with`.
    """
    else_body = else_body or ast.Empty()
    return ast.If(port.expr, None, as_control(body), as_control(else_body))


def static_if(
    port: ExprBuilder,
    body,
    else_body=None,
) -> ast.If:
    """Build a `static if` control statement."""
    else_body = else_body or ast.Empty()
    return ast.StaticIf(port.expr, as_control(body), as_control(else_body))


def if_with(port_comb: CellAndGroup, body, else_body=None) -> ast.If:
    """Build an if statement, where the cell and the combinational group
    are provided together.
    """
    port = port_comb.cell.out
    cond = port_comb.group
    else_body = else_body or ast.Empty()

    assert isinstance(
        cond.group_like, ast.CombGroup
    ), "if condition must be a combinational group"
    return ast.If(
        port.expr, cond.group_like.id, as_control(body), as_control(else_body)
    )


def while_with(port_comb: CellAndGroup, body) -> ast.While:
    """Build a while statement, where the cell and the combinational
    group are provided together.
    """

    port = port_comb.cell.out
    cond = port_comb.group
    assert isinstance(
        cond.group_like, ast.CombGroup
    ), "while condition must be a combinational group"
    return ast.While(port.expr, cond.group_like.id, as_control(body))


def invoke(cell: CellBuilder, **kwargs) -> ast.Invoke:
    """Build an `invoke` control statement.

    The keyword arguments should have the form `in_*`, `out_*`, or `ref_*`, where
    `*` is the name of an input port, output port, or ref cell on the invoked cell.
    """
    return ast.Invoke(
        cell._cell.id,
        [
            (k[3:], ExprBuilder.unwrap(v))
            for (k, v) in kwargs.items()
            if k.startswith("in_")
        ],
        [
            (k[4:], ExprBuilder.unwrap(v))
            for (k, v) in kwargs.items()
            if k.startswith("out_")
        ],
        [
            (k[4:], CellBuilder.unwrap_id(v))
            for (k, v) in kwargs.items()
            if k.startswith("ref_")
        ],
    )


class ControlBuilder:
    """Wraps control statements for convenient construction."""

    def __init__(self, stmt=None):
        self.stmt = as_control(stmt)

    def __add__(self, other):
        """Build sequential composition."""
        other_stmt = as_control(other)

        if isinstance(self.stmt, ast.Empty):
            # Special cases for when one side is empty.
            return ControlBuilder(other_stmt)
        elif isinstance(other_stmt, ast.Empty):
            return self
        elif isinstance(self.stmt, ast.SeqComp) and isinstance(other_stmt, ast.SeqComp):
            # Special cases for when we already have at least one seq.
            return ControlBuilder(ast.SeqComp(self.stmt.stmts + other_stmt.stmts))
        elif isinstance(self.stmt, ast.SeqComp):
            return ControlBuilder(ast.SeqComp(self.stmt.stmts + [other_stmt]))
        elif isinstance(other_stmt, ast.SeqComp):
            return ControlBuilder(ast.SeqComp([self.stmt] + other_stmt.stmts))
        else:
            # General case.
            return ControlBuilder(ast.SeqComp([self.stmt, as_control(other)]))


class ExprBuilder:
    """Wraps an assignment expression.

    This wrapper provides convenient ways to build logical expressions
    for guards. Use the Python operators &, |, and ~ to build and, or,
    and not expressions in Calyx.

    It also provides an @ operator to help build conditional
    expressions, by creating a `CondExprBuilder`.
    """

    def __init__(self, expr: ast.GuardExpr):
        self.expr = expr

    def __and__(self, other: ExprBuilder):
        """Construct an "and" logical expression with &."""
        return ExprBuilder(ast.And(self.expr, other.expr))

    def __or__(self, other: ExprBuilder):
        """Construct an "or" logical expression with |."""
        return ExprBuilder(ast.Or(self.expr, other.expr))

    def __invert__(self):
        """Construct a "not" logical expression with ~."""
        return ExprBuilder(ast.Not(self.expr))

    def __matmul__(self, rhs: ExprBuilder):
        """Construct a conditional expression with @.

        This produces a `CondExprBuilder`, which wraps a value
        expression and a logical condition expression. Assigning this
        into any port or hole *makes that assignment conditional*. It is
        not possible to compose larger expressions out of
        `CondExprBuilder` values; they are only useful for assignment.
        """
        return CondExprBuilder(self, rhs)

    def __eq__(self, other: ExprBuilder):
        """Construct an equality comparison with ==."""
        return ExprBuilder(ast.Eq(self.expr, other.expr))

    def __ne__(self, other: ExprBuilder):
        """Construct an inequality comparison with ==."""
        return ExprBuilder(ast.Neq(self.expr, other.expr))

    @classmethod
    def unwrap(cls, obj):
        """Unwrap an expression builder, or return the object if it is not one."""
        if isinstance(obj, cls):
            return obj.expr
        return obj


@dataclass
class CondExprBuilder:
    """Wraps a conditional expression."""

    cond: ExprBuilder
    value: ExprBuilder


class CellLikeBuilder:
    """Wraps a cell-like for convenient wire building.

    When we're in the context for a group builder (inside a `with
    group:` block), use `cell.port = expr` or `cell["port"] = expr` to
    add an assignment to the active group.

    Using "dot syntax" works only for port names that *do not* begin
    with a `_` (underscore fields are reserved for internal operations).
    To avoid collisions with Python reserved words, you can use an
    underscore suffix: for example, use `reg.in_ = ...`. When in doubt,
    you can always use subscripting to provide an explicit string.
    """

    def __init__(self):
        pass

    def port(self, name: str):
        raise NotImplementedError()

    def __getitem__(self, key):
        return self.port(key)

    def __getattr__(self, key):
        if key.startswith("_"):
            return object.__getattr__(self, key)
        elif key.endswith("_"):
            return self.port(key[:-1])
        else:
            return self.port(key)

    def ctx_asgn(self, port: str, rhs: ExprBuilder):
        """Add an assignment to the current group context."""
        ctx_asgn(self.port(port), rhs)

    def __setitem__(self, key, value):
        ctx_asgn(self.port(key), value)

    def __setattr__(self, key, value):
        if key.startswith("_"):
            object.__setattr__(self, key, value)
        elif key.endswith("_"):
            self.ctx_asgn(key[:-1], value)
        else:
            self.ctx_asgn(key, value)


class CellBuilder(CellLikeBuilder):
    """Wraps a cell for convenient wire building."""

    def __init__(self, cell: ast.Cell):
        self._cell = cell

    def port(self, name: str) -> ExprBuilder:
        """Build a port access expression."""
        return ExprBuilder(ast.Atom(ast.CompPort(self._cell.id, name)))

    def is_primitive(self, prim_name) -> bool:
        """Check if the cell is an instance of the primitive `prim_name`."""
        return (
            isinstance(self._cell.comp, ast.CompInst)
            and self._cell.comp.id == prim_name
        )

    def is_std_mem_d1(self) -> bool:
        """Check if the cell is a StdMemD1 cell."""
        return self.is_primitive("std_mem_d1")

    def is_seq_mem_d1(self) -> bool:
        """Check if the cell is a SeqMemD1 cell."""
        return self.is_primitive("seq_mem_d1")

    @property
    def name(self) -> str:
        """Get the name of the cell."""
        return self._cell.id.name

    @classmethod
    def unwrap_id(cls, obj):
        if isinstance(obj, cls):
            return obj._cell.id
        else:
            return obj


class ThisBuilder(CellLikeBuilder):
    """Wraps a component for convenient wire building."""

    def __init__(self):
        pass

    def port(self, name: str):
        """Build a port access expression."""
        return ExprBuilder(ast.Atom(ast.ThisPort(ast.CompVar(name))))


class GroupBuilder:
    """Wraps a group for easy addition of assignment statements.

    The basic mechanism here is the `asgn` method, which builds a single
    assignment statement and adds it to the underlying group. The `done`
    property also provides access to the group's done hole.

    There is also a fancy, magical way to add assignments using Python
    assignment syntax based on Python's context managers. Use `with` on
    a `GroupBuilder` to enter a context where assignments can
    *implicitly* get added to this group.
    """

    def __init__(
        self,
        group_like: Optional[Union[ast.Group, ast.CombGroup]],
        comp: ComponentBuilder,
    ):
        self.group_like = group_like
        self.comp = comp

    def as_enable(self) -> Optional[ast.Enable]:
        if isinstance(self.group_like, ast.Group):
            return ast.Enable(self.group_like.id.name)
        else:
            return None

    def asgn(
        self,
        lhs: ExprBuilder,
        rhs: Union[ExprBuilder, CondExprBuilder, int],
        cond: Optional[ExprBuilder] = None,
    ):
        """Add a connection to the group.

        If the assigned value is an int, try to infer a width for it and
        promote it to a constant expression. If it's a `CondExprBuilder`
        (which you create as (`cond @ value`), use the condition
        contained therein for the assignment.
        """

        if isinstance(rhs, CondExprBuilder):
            assert cond is None
            cond = rhs.cond
            rhs = rhs.value

        if isinstance(rhs, int):
            width = infer_width(lhs)
            if not width:
                raise WidthInferenceError(f"could not infer width for literal {rhs}")
            rhs = const(width, rhs)

        assert isinstance(rhs, (ExprBuilder, ast.Port)), (
            "assignment must use literal int, conditional, or expression, "
            f"not {type(rhs)}"
        )

        wire = ast.Connect(
            ExprBuilder.unwrap(lhs),
            ExprBuilder.unwrap(rhs),
            ExprBuilder.unwrap(cond),
        )
        if self.group_like:
            self.group_like.connections.append(wire)
        else:
            self.comp.component.wires.append(wire)

    @property
    def done(self):
        """The `done` hole for the group."""
        assert self.group_like, (
            "GroupLikeBuilder represents continuous assignments"
            " and does not have a done hole"
        )
        assert not isinstance(
            self.group_like, ast.CombGroup
        ), "done hole not available for comb group"

        return ExprBuilder(ast.HolePort(ast.CompVar(self.group_like.id.name), "done"))

    @done.setter
    def done(self, expr):
        """Build an assignment to `done` in the group."""
        if not self.group_like:
            raise MalformedGroupError(
                "GroupBuilder represents continuous assignments and does "
                "not have a done hole"
            )
        self.asgn(self.done, expr)

    def __enter__(self):
        TLS.groups.append(self)
        return self

    def __exit__(self, exc, value, tb):
        TLS.groups.pop()


def const(width: int, value: int) -> ExprBuilder:
    """Build a sized integer constant expression.

    This is available as a shorthand in cases where automatic width
    inference fails. Otherwise, you can just use plain Python integer
    values.
    """
    return ExprBuilder(ast.Atom(ast.ConstantPort(width, value)))


def infer_width(expr):
    """Try to guess the width of a port expression.

    Return an int, or None if we don't have a guess.
    """
    assert TLS.groups, "int width inference only works inside `with group:`"
    group_builder: GroupBuilder = TLS.groups[-1]

    # Deal with `done` holes.
    expr = ExprBuilder.unwrap(expr)
    if isinstance(expr, ast.HolePort):
        assert expr.name == "done", f"unknown hole {expr.name}"
        return 1

    # Otherwise, it's a `cell.port` lookup.
    assert isinstance(expr, ast.Atom)
    if isinstance(expr.item, ast.ThisPort):
        name = expr.item.id.name
        return group_builder.comp.get_port_width(name)
    cell_name = expr.item.id.name
    port_name = expr.item.name

    # Look up the component for the referenced cell.
    cell_builder = group_builder.comp.index[cell_name]
    if isinstance(cell_builder, CellBuilder):
        inst = cell_builder._cell.comp
    else:
        return None

    # Extract widths from stdlib components we know.
    prim = inst.id
    if prim == "std_reg":
        if port_name == "in":
            return inst.args[0]
        elif port_name == "write_en":
            return 1
    # XXX(Caleb): add all the primitive names instead of adding whenever I need one
    elif prim in (
        "std_add",
        "std_lt",
        "std_le",
        "std_ge",
        "std_gt",
        "std_eq",
        "std_sgt",
        "std_slt",
        "std_fp_sgt",
        "std_fp_slt",
    ):
        if port_name == "left" or port_name == "right":
            return inst.args[0]
    elif prim == "std_mem_d1" or prim == "seq_mem_d1":
        if port_name == "write_en":
            return 1
        elif port_name == "addr0":
            return inst.args[2]
        elif port_name == "in":
            return inst.args[0]
        if prim == "seq_mem_d1":
            if port_name == "read_en":
                return 1
    elif prim in (
        "std_mult_pipe",
        "std_smult_pipe",
        "std_mod_pipe",
        "std_smod_pipe",
        "std_div_pipe",
        "std_sdiv_pipe",
        "std_fp_smult_pipe",
    ):
        if port_name == "left" or port_name == "right":
            return inst.args[0]
        elif port_name == "go":
            return 1
    elif prim == "std_wire":
        if port_name == "in":
            return inst.args[0]

    # Give up.
    return None


def ctx_asgn(lhs: ExprBuilder, rhs: Union[ExprBuilder, CondExprBuilder]):
    """Add an assignment to the current group context."""
    assert TLS.groups, "assignment outside `with group`"
    group_builder: GroupBuilder = TLS.groups[-1]
    group_builder.asgn(lhs, rhs)


LO = const(1, 0)  # A one bit low signal
HI = const(1, 1)  # A one bit high signal


def par(*args) -> ast.ParComp:
    """Build a parallel composition of control expressions.

    Each argument will become its own parallel arm in the resulting composition.
    So `par([a,b])` becomes `par {seq {a; b;}}` while `par(a, b)` becomes `par {a; b;}`.
    """
    return ast.ParComp([as_control(x) for x in args])


def seq(*args) -> ast.SeqComp:
    """Build a sequential composition of control expressions.

    Prefer use of python list syntax over this function. Use only when not directly
    modifying the control program with the `+=` operator.
    Each argument will become its own sequential arm in the resulting composition.
    So `seq([a,b], c)` becomes `seq { seq {a; b;} c }` while `seq(a, b, c)` becomes `seq
    {a; b; c;}`.
    """
    return ast.SeqComp([as_control(x) for x in args])<|MERGE_RESOLUTION|>--- conflicted
+++ resolved
@@ -576,24 +576,10 @@
             load_grp.done = ans.done
         return load_grp
 
-<<<<<<< HEAD
-    def add_store_in_reg(self, cellname, left, right, ans_reg=None):
+    def add_store_in_reg(self, left, right, cellname, width, ans_reg=None):
         """Inserts wiring into `self` to perform `reg := left + right`."""
-        add_cell = self.add(32, cellname)
-        ans_reg = ans_reg or self.reg(f"reg_{cellname}", 32)
-=======
-    def add_store_in_reg(self, left, right, cellname, width, ans_reg=None):
-        """Inserts wiring into component `self` to compute `left` + `right` and
-        store it in `ans_reg`.
-        1. Within component `self`, creates a group called `cellname`_group.
-        2. Within `group`, create a cell `cellname` that computes sums.
-        3. Puts the values of `left` and `right` into the cell.
-        4. Then puts the answer of the computation into `ans_reg`.
-        4. Returns the summing group and the register.
-        """
         add_cell = self.add(width, cellname)
         ans_reg = ans_reg or self.reg(f"reg_{cellname}", width)
->>>>>>> e3c5630b
         with self.group(f"{cellname}_group") as adder_group:
             add_cell.left = left
             add_cell.right = right
