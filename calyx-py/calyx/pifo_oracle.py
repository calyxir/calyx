# For usage, see gen_queue_data_expect.sh

import sys
import calyx.queues as queues
from calyx import queue_util

if __name__ == "__main__":
    max_cmds, len = int(sys.argv[1]), int(sys.argv[2])
    keepgoing = "--keepgoing" in sys.argv
    commands, values, _ = queue_util.parse_json()

    # Our PIFO is simple: it just orchestrates two FIFOs. The boundary is 200.
    pifo = queues.Pifo(queues.Fifo(len), queues.Fifo(len), 200, len)

    ans = queues.operate_queue(pifo, max_cmds, commands, values, keepgoing=keepgoing)
<<<<<<< HEAD
    queue_util.dump_json(commands, values, ans)
=======
    queue_util.dump_json(ans, commands, values)
>>>>>>> 4e69a9a1
<|MERGE_RESOLUTION|>--- conflicted
+++ resolved
@@ -13,8 +13,4 @@
     pifo = queues.Pifo(queues.Fifo(len), queues.Fifo(len), 200, len)
 
     ans = queues.operate_queue(pifo, max_cmds, commands, values, keepgoing=keepgoing)
-<<<<<<< HEAD
-    queue_util.dump_json(commands, values, ans)
-=======
-    queue_util.dump_json(ans, commands, values)
->>>>>>> 4e69a9a1
+    queue_util.dump_json(commands, values, ans)