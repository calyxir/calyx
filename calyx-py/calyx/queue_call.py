--- conflicted
+++ resolved
@@ -117,16 +117,9 @@
                     ref_ans=ans,
                     ref_err=err,
                 ),
-<<<<<<< HEAD
                 cb.if_with(  # If it was a pop or a peek, write ans to the answer list
                     cmd_le_1,
                     [  # AM: I'd like to have an additional check hereL
-=======
-                cb.if_(  # If it was a pop or a peek, write ans to the answer list
-                    cmd_le_1[0].out,
-                    cmd_le_1[1],
-                    [  # AM: I'd like to have an additional check here:
->>>>>>> 4cdb71b9
                         # if err flag comes back raised,
                         # we do not perform this write_ans or this incr_j
                         write_ans,
