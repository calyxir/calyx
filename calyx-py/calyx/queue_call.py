# pylint: disable=import-error
from .py_ast import Empty
import calyx.builder as cb


def insert_runner(prog, queue, name, num_cmds, use_ranks, stats_component=None):
    """Inserts the component `name` into the program.
    This will be used to `invoke` the component `queue` and feed it _one command_.
    This component is designed to be invoked by some other component, and does not
    directly interface with external memories.

    The user-facing interface of this component is captured by a number
    of items that are passed to this component by reference.
    #
    - 1: `commands`, a list of commands.
       Where each command is a 1-bit unsigned integer with the following format:
       `0`: pop
       `1`: push
    - 2: `values`, a list of values.
       Where each value is a 32-bit unsigned integer.
       The value at `i` is pushed if the command at `i` is `2`.
    - 3: `has_ans`, a 1-bit unsigned integer.
       We raise/lower this to indicate whether the queue had a reply to the command.
    - 4: `component_ans`, a 32-bit unsigned integer.
       We put in this register the answer, if any.
    - 5: `component_err`, a 1-bit unsigned integer.
       We raise/lower it to indicate whether an error occurred.
    """
    assert (
        name != "main"
    ), "This method is not designed for the creation of `main`-style components."

    runner: cb.ComponentBuilder = prog.component(name)

    # We take a stats component by reference,
    # but all we'll really do with it is pass it to the queue component.
    stats_cell = (
        runner.cell("stats_runner", stats_component, is_ref=True)
        if stats_component
        else None
    )

    # We'll invoke the queue component.
    queue = runner.cell("myqueue", queue)
    # The user-facing interface of the `queue` component is assumed to be:
    # - input `cmd`
    #    where each command is a 2-bit unsigned integer, with the following format:
    #    `0`: pop
    #    `1`: push
    # - input `value`
    #   which is a 32-bit unsigned integer. If `cmd` is `1`, push this value.
    # - ref register `ans`, into which the result of a pop or peek is written.
    # - ref register `err`, which is raised if an error occurs.

    # Our memories and registers, all of which are passed to us by reference.
    commands = runner.seq_mem_d1("commands", 1, num_cmds, 32, is_ref=True)
    values = runner.seq_mem_d1("values", 32, num_cmds, 32, is_ref=True)
    ranks = (
        runner.seq_mem_d1("ranks", 32, num_cmds, 32, is_ref=True) if use_ranks else None
    )
    has_ans = runner.reg(1, "has_ans", is_ref=True)
    ans = runner.reg(32, "component_ans", is_ref=True)
    err = runner.reg(1, "component_err", is_ref=True)

    i = runner.reg(32)  # The index of the command we're currently processing
    cmd = runner.reg(1)  # The command we're currently processing
    value = runner.reg(32)  # The value we're currently processing
    rank = runner.reg(32)  # The rank we're currently processing

    load_data = (
        [  # `cmd := commands[i]`, `value := values[i]`, `rank := ranks[i]`
            runner.mem_load_d1(commands, i.out, cmd, "write_cmd"),
            runner.mem_load_d1(values, i.out, value, "write_value"),
            runner.mem_load_d1(ranks, i.out, rank, "write_rank"),
        ]
        if use_ranks
        else [  # `cmd := commands[i]`, `value := values[i]`
            runner.mem_load_d1(commands, i.out, cmd, "write_cmd"),
            runner.mem_load_d1(values, i.out, value, "write_value"),
        ]
    )

    runner.control += [
        load_data,
        (
            cb.invoke(  # Invoke the queue with a stats component.
                queue,
                in_cmd=cmd.out,
                in_value=value.out,
                ref_ans=ans,
                ref_err=err,
                ref_stats=stats_cell,
            )
            if stats_component
            else (
                cb.invoke(  # Invoke the queue with ranks.
                    queue,
                    in_cmd=cmd.out,
                    in_value=value.out,
                    in_rank=rank.out,
                    ref_ans=ans,
                    ref_err=err,
                )
                if use_ranks
                else cb.invoke(  # Invoke the queue without stats or ranks.
                    queue,
                    in_cmd=cmd.out,
                    in_value=value.out,
                    ref_ans=ans,
                    ref_err=err,
                )
            )
        ),
        # We're back from the invoke, and it's time for some post-mortem analysis.
        cb.if_with(
            runner.not_use(err.out),  # If there was no error
            [
                # If cmd = 1, meaning cmd is pop, raise the `has_ans` flag.
                # Otherwise, lower the `has_ans` flag.
                runner.eq_store_in_reg(cmd.out, 0, has_ans)[0]
            ],
        ),
        runner.incr(i),  # i++
    ]

    return runner


def insert_main(
    prog,
    queue,
    num_cmds,
    keepgoing=False,
    use_ranks=False,
    controller=None,
    stats_component=None,
):
    """Inserts the component `main` into the program.
    It triggers the dataplane and controller components. If there is an error,
<<<<<<< HEAD
    the value 20000 is used as the value. If there is a push, the value 10000
=======
    the value 2^32 - 1 is used as the value. If there is a push, the value 2^32 - 2
>>>>>>> c1b2037d
    is used as the value.
    """

    main: cb.ComponentBuilder = prog.component("main")

    stats = main.cell("stats_main", stats_component) if stats_component else None
    controller = main.cell("controller", controller) if controller else None
    dataplane = insert_runner(
        prog, queue, "dataplane", num_cmds, use_ranks, stats_component
    )
    dataplane = main.cell("dataplane", dataplane)

    has_ans = main.reg(1)
    dataplane_ans = main.reg(32)
    dataplane_err = main.reg(1)

    commands = main.seq_mem_d1("commands", 1, num_cmds, 32, is_external=True)
    values = main.seq_mem_d1("values", 32, num_cmds, 32, is_external=True)
    ans_mem = main.seq_mem_d1("ans_mem", 32, num_cmds, 32, is_external=True)
    ranks = (
        main.seq_mem_d1("ranks", 32, num_cmds, 32, is_external=True)
        if use_ranks
        else None
    )
    i = main.reg(32)  # A counter for how many times we have invoked the dataplane.
    keep_looping = main.and_(1)  # If this is high, we keep going. Otherwise, we stop.
    lt = main.lt(32)
    not_err = main.not_(1)

    with main.comb_group("Compute_keep_looping") as compute_keep_looping:
        # The condition to keep looping is:
        # The index `i` is less than the number of commands `num_cmds`
        # AND
        # If the `keepgoing` flag is _not_ set, the dataplane error is not high.
        lt.left = i.out
        lt.right = num_cmds
        not_err.in_ = dataplane_err.out
        keep_looping.left = lt.out
        keep_looping.right = cb.HI if keepgoing else not_err.out

    main.control += cb.while_with(
        # We will run the dataplane and controller components in sequence,
        # in a while loop. The loop will terminate when `break_` has a value of `1`.
        cb.CellAndGroup(keep_looping, compute_keep_looping),
        [
            main.reg_store(has_ans, 0, "lower_has_ans"),  # Lower the has-ans flag.
            main.reg_store(dataplane_err, 0, "lower_err"),  # Lower the has-err flag.
            (
                cb.invoke(
                    # Invoke the dataplane component with a stats component.
                    dataplane,
                    ref_commands=commands,
                    ref_values=values,
                    ref_has_ans=has_ans,
                    ref_component_ans=dataplane_ans,
                    ref_component_err=dataplane_err,
                    ref_stats_runner=stats,
                )
                if stats_component
                else (
                    cb.invoke(
                        # Invoke the dataplane component with ranks.
                        dataplane,
                        ref_commands=commands,
                        ref_values=values,
                        ref_ranks=ranks,
                        ref_has_ans=has_ans,
                        ref_component_ans=dataplane_ans,
                        ref_component_err=dataplane_err,
                    )
                    if use_ranks
                    else cb.invoke(
                        # Invoke the dataplane component without stats or ranks.
                        dataplane,
                        ref_commands=commands,
                        ref_values=values,
                        ref_has_ans=has_ans,
                        ref_component_ans=dataplane_ans,
                        ref_component_err=dataplane_err,
                    )
                )
            ),
            # If the dataplane component has an answer,
            # write it to the answer-list and increment the index `i`.
            cb.if_(
                has_ans.out, # an answer exists, so we'll store it to `ans_mem` in the next line
                main.mem_store_d1(ans_mem, i.out, dataplane_ans.out, "write_ans"),
                cb.if_(
                    dataplane_err.out, # there was an error
                    main.mem_store_d1(
<<<<<<< HEAD
                        ans_mem, i.out, cb.const(32, 20000), "write_err" # store the value 20000 (code for error) to `ans_mem`
                    ),  
                    main.mem_store_d1( # if we're here, we must be here because we were a successful push.
                        ans_mem, i.out, cb.const(32, 10000), "write_push" # store the value 10000 (code for push) to `ans_mem`
=======
                        ans_mem, i.out, cb.const(32, 4294967295), "write_err" # store the value 2^32 - 1 (code for error) to `ans_mem`
                    ),  
                    main.mem_store_d1( # if we're here, we must be here because we were a successful push.
                        ans_mem, i.out, cb.const(32, 4294967294), "write_push" # store the value 2^32 - 2 (code for push) to `ans_mem`
>>>>>>> c1b2037d
                    ),
                ), 
            ),
            (
                cb.invoke(  # Invoke the controller component.
                    controller,
                    ref_stats_controller=stats,
                )
                if controller
                else Empty
            ),
            main.incr(i),  # i++
        ],
    )<|MERGE_RESOLUTION|>--- conflicted
+++ resolved
@@ -137,11 +137,7 @@
 ):
     """Inserts the component `main` into the program.
     It triggers the dataplane and controller components. If there is an error,
-<<<<<<< HEAD
-    the value 20000 is used as the value. If there is a push, the value 10000
-=======
     the value 2^32 - 1 is used as the value. If there is a push, the value 2^32 - 2
->>>>>>> c1b2037d
     is used as the value.
     """
 
@@ -232,17 +228,10 @@
                 cb.if_(
                     dataplane_err.out, # there was an error
                     main.mem_store_d1(
-<<<<<<< HEAD
-                        ans_mem, i.out, cb.const(32, 20000), "write_err" # store the value 20000 (code for error) to `ans_mem`
-                    ),  
-                    main.mem_store_d1( # if we're here, we must be here because we were a successful push.
-                        ans_mem, i.out, cb.const(32, 10000), "write_push" # store the value 10000 (code for push) to `ans_mem`
-=======
                         ans_mem, i.out, cb.const(32, 4294967295), "write_err" # store the value 2^32 - 1 (code for error) to `ans_mem`
                     ),  
                     main.mem_store_d1( # if we're here, we must be here because we were a successful push.
                         ans_mem, i.out, cb.const(32, 4294967294), "write_push" # store the value 2^32 - 2 (code for push) to `ans_mem`
->>>>>>> c1b2037d
                     ),
                 ), 
             ),
