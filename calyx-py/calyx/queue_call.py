--- conflicted
+++ resolved
@@ -20,13 +20,8 @@
     i = raise_err_if_i_eq_max_cmds.input("i", 32)
     err = raise_err_if_i_eq_max_cmds.reg("err", 1, is_ref=True)
 
-<<<<<<< HEAD
     i_eq_max_cmds = raise_err_if_i_eq_max_cmds.eq_use(i, MAX_CMDS, 32)
     raise_err = raise_err_if_i_eq_max_cmds.reg_store(err, 1, "raise_err")
-=======
-    i_eq_max_cmds = util.insert_eq(raise_err_if_i_eq_max_cmds, i, MAX_CMDS, 32)
-    raise_err = util.insert_reg_store(raise_err_if_i_eq_max_cmds, err, 1, "raise_err")
->>>>>>> fb2d69f6
 
     raise_err_if_i_eq_max_cmds.control += [
         cb.if_(
@@ -92,31 +87,19 @@
     cmd = main.reg("command", 2)  # The command we're currently processing
     value = main.reg("value", 32)  # The value we're currently processing
 
-<<<<<<< HEAD
     incr_i = main.incr(i, 32)  # i++
     incr_j = main.incr(j, 32)  # j++
     err_eq_0 = main.eq_use(err.out, 0, 1)  # is `err` flag down?
-    cmd_le_1 = main.le_use(cmd.out, 1, 32)  # cmd <= 1
-=======
-    incr_i = util.insert_incr(main, i, "incr_i")  # i++
-    incr_j = util.insert_incr(main, j, "incr_j")  # j++
-    err_eq_0 = util.insert_eq(main, err.out, 0, 1)  # is `err` flag down?
-    cmd_le_1 = util.insert_le(main, cmd.out, 1, 2)  # cmd <= 1
->>>>>>> fb2d69f6
+    cmd_le_1 = main.le_use(cmd.out, 1, 2)  # cmd <= 1
 
     read_cmd = main.mem_read_seq_d1(commands, i.out, "read_cmd_phase1")
     write_cmd_to_reg = main.mem_write_seq_d1_to_reg(commands, cmd, "write_cmd_phase2")
 
-<<<<<<< HEAD
+    read_value = main.mem_read_seq_d1(values, i.out, "read_value")
+    write_value_to_reg = main.mem_write_seq_d1_to_reg(
+        values, value, "write_value_to_reg"
+    )
     write_ans = main.mem_store_seq_d1(ans_mem, j.out, ans.out, "write_ans")
-=======
-    read_value = util.mem_read_seq_d1(main, values, i.out, "read_value")
-    write_value_to_reg = util.mem_write_seq_d1_to_reg(
-        main, values, value, "write_value_to_reg"
-    )
-
-    write_ans = util.mem_store_seq_d1(main, ans_mem, j.out, ans.out, "write_ans")
->>>>>>> fb2d69f6
 
     main.control += [
         cb.while_(
