--- conflicted
+++ resolved
@@ -55,14 +55,8 @@
     cmd = main.reg("command", 2)  # The command we're currently processing
     value = main.reg("value", 32)  # The value we're currently processing
 
-<<<<<<< HEAD
     incr_i = main.incr(i)  # i++
     incr_j = main.incr(j)  # j++
-    err_eq_0 = main.eq_use(err.out, 0, 1)  # is `err` flag down?
-=======
-    incr_i = main.incr(i, 32)  # i++
-    incr_j = main.incr(j, 32)  # j++
->>>>>>> 75abc97b
     cmd_le_1 = main.le_use(cmd.out, 1, 2)  # cmd <= 1
 
     read_cmd = main.mem_read_seq_d1(commands, i.out, "read_cmd_phase1")
