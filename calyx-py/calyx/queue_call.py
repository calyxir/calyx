--- conflicted
+++ resolved
@@ -1,9 +1,5 @@
 # pylint: disable=import-error
-<<<<<<< HEAD
 from calyx import queue_util
-=======
-import calyx.queue_util as queue_util
->>>>>>> 879d13cf
 import calyx.builder as cb
 
 
@@ -72,31 +68,9 @@
     )
     write_ans = main.mem_store_seq_d1(ans_mem, j.out, ans.out, "write_ans")
 
-<<<<<<< HEAD
     i_lt_max_cmds = main.lt_use(i.out, queue_util.MAX_CMDS)
     not_err = main.not_use(err.out)
-=======
-    loop_goes_on = main.reg(
-        "loop_goes_on", 1
-    )  # A flag to indicate whether the loop should continue
-    update_err_is_down, _ = main.eq_store_in_reg(
-        err.out,
-        0,
-        "err_is_down",
-        1,
-        loop_goes_on
-        # Does the `err` flag say that the loop should continue?
-    )
-    update_i_neq_max_cmds, _ = main.neq_store_in_reg(
-        i.out,
-        cb.const(32, queue_util.MAX_CMDS),
-        "i_neq_max_cmds",
-        32,
-        loop_goes_on
-        # Does the `i` index say that the loop should continue?
-    )
->>>>>>> 879d13cf
-
+    
     main.control += [
         cb.while_with(
             i_lt_max_cmds,  # Run while i < MAX_CMDS
@@ -122,12 +96,6 @@
                                 incr_j,  # And increment the answer index.
                             ],
                         ),
-<<<<<<< HEAD
-=======
-                        incr_i,  # Increment the command index
-                        update_i_neq_max_cmds,
-                        # Did this increment make us need to break?
->>>>>>> 879d13cf
                     ],
                 ),
                 lower_err,  # Lower the error flag
