from typing import List

from calyx.py_ast import (
    CompVar,
    Stdlib,
    Component,
    Program,
)
from calyx.utils import float_to_fixed_point
from math import factorial, log2
from calyx.numeric_types import FixedPoint
from calyx.gen_ln import generate_ln
from calyx.builder import (
    Builder,
    ComponentBuilder,
    CellAndGroup,
    while_with,
    if_with,
    invoke,
    CellBuilder,
    const,
    HI,
    par,
)


def generate_fp_pow_component(
    builder: Builder, width: int, int_width: int, is_signed: bool
) -> Component:
    """Generates a fixed point `pow` component, which
    computes the value x**y, where y must be an integer.
    """
    frac_width = width - int_width

    # Component sigs
    comp = builder.component(name="fp_pow")
    comp.input("base", width)
    comp.input("integer_exp", width)
    comp.output("out", width)

    # cells
    pow = comp.reg(width, "pow")
    count = comp.reg(width, "count")
    mul = comp.cell(
        "mul",
        Stdlib.fixed_point_op(
            "mult_pipe", width, int_width, frac_width, signed=is_signed
        ),
    )

    # groups
    with comp.group("init") as init:
        pow.in_ = FixedPoint(
            "1.0", width, int_width, is_signed=is_signed
        ).unsigned_integer()
        pow.write_en = 1
        count.in_ = 0
        count.write_en = 1
        init.done = (pow.done & count.done) @ 1

    with comp.group("execute_mul") as execute_mul:
        mul.left = comp.this().base
        mul.right = pow.out
        mul.go = (~mul.done) @ HI
        pow.write_en = mul.done
        pow.in_ = mul.out
        execute_mul.done = pow.done

    incr_count = comp.incr(count, 1, is_signed)

    cond = comp.lt_use(count.out, comp.this().integer_exp, is_signed, None, width)

    with comp.continuous:
        comp.this().out = pow.out

    comp.control += [init, while_with(cond, par(execute_mul, incr_count))]

    return comp.component


def generate_cells(
    comp: ComponentBuilder, degree: int, width: int, int_width: int, is_signed: bool
):
    frac_width = width - int_width

    # Init Cells
    comp.reg(width, "exponent_value")
    comp.reg(width, "int_x")
    comp.reg(width, "frac_x")
    comp.reg(width, "m")

    comp.and_(width, "and0")
    comp.and_(width, "and1")
    comp.rsh(width, "rsh")
    if is_signed:
        comp.lt(width, "lt", is_signed)

    # constants
    for i in range(2, degree + 1):
        comp.const(f"c{i}", width, i)

    # Constant values for the exponent to the fixed point `pow` function.
    comp.const(
        "one",
        width,
        FixedPoint("1.0", width, int_width, is_signed=is_signed).unsigned_integer(),
    )
    comp.const(
        "e",
        width,
        FixedPoint(
            str(float_to_fixed_point(2.7182818284, frac_width)),
            width,
            int_width,
            is_signed=is_signed,
        ).unsigned_integer(),
    )

    if is_signed:
        comp.const(
            "negative_one",
            width,
            FixedPoint(
                "-1.0", width, int_width, is_signed=is_signed
            ).unsigned_integer(),
        )

    # product and pow registers
    for i in range(2, degree + 1):
        comp.reg(width, f"product{i}")

    for i in range(2, degree + 1):
        comp.reg(width, f"p{i}")

    # sum registers and adders
    for i in range(1, (degree // 2) + 1):
        comp.reg(width, f"sum{i}")

    for i in range(1, (degree // 2) + 1):
        comp.cell(
            f"add{i}",
            Stdlib.fixed_point_op(
                "add", width, int_width, frac_width, signed=is_signed
            ),
        )

    # mult pipes
    for i in range(1, degree + 1):
        comp.cell(
            f"mult_pipe{i}",
            Stdlib.fixed_point_op(
                "mult_pipe", width, int_width, frac_width, signed=is_signed
            ),
        )

    if is_signed:
        comp.cell(
            "div_pipe",
            Stdlib.fixed_point_op(
                "div_pipe", width, int_width, frac_width, signed=is_signed
            ),
        )

    # reciprocal factorials
    for i in range(2, degree + 1):
        fixed_point_value = float_to_fixed_point(1.0 / factorial(i), frac_width)
        value = FixedPoint(
            str(fixed_point_value), width, int_width, is_signed=is_signed
        ).unsigned_integer()
        comp.const(f"reciprocal_factorial{i}", width, value)

    # One extra `fp_pow` instance to compute e^{int_value}.
    for i in range(1, degree + 1):
        comp.comp_instance(f"pow{i}", "fp_pow", check_undeclared=False)


def divide_and_conquer_sums(comp: ComponentBuilder, degree: int):
    """Returns a list of groups for the sums.
    This is done by dividing the groups into
    log2(N) different rounds, where N is the `degree`.
    These rounds can then be executed in parallel.

    For example, with N == 4, we will produce groups:
      group sum_round1_1 { ... }     #    x   p2  p3  p4
                                     #     \  /   \  /
      group sum_round1_2 { ... }     #    sum1   sum2
                                     #       \   /
      group sum_round2_1 { ... }     #        sum1

      group add_degree_zero { ... }  #    sum1 + 1
    """
    sum_count = degree
    round = 1
    while sum_count > 1:
        indices = [i for i in range(1, sum_count + 1)]
        register_indices = [
            (lhs, rhs)
            for lhs, rhs in zip(
                list(filter(lambda x: (x % 2 != 0), indices)),
                list(filter(lambda x: (x % 2 == 0), indices)),
            )
        ]
        for i, (lhs, rhs) in enumerate(register_indices):
            register_name = "product" if round == 1 else "sum"

            # TODO (griffin): double check that the cells are being created
            # somewhere
            sum = comp.get_cell(f"sum{i + 1}")
            # The first round will accrue its operands
            # from the previously calculated products.

            if not (round == 1 and i == 0):
                reg_lhs = comp.get_cell(f"{register_name}{lhs}")
            reg_rhs = comp.get_cell(f"{register_name}{rhs}")
            adder = comp.get_cell(f"add{i + 1}")
            frac_x = comp.get_cell("frac_x")

            with comp.group(f"sum_round{round}_{i + 1}", static_delay=1) as grp:
                # In the first round and first group, we add the 1st degree, the
                # value `x` itself.
                if round == 1 and i == 0:
                    adder.left = frac_x.out
                else:
                    adder.left = reg_lhs.out
                adder.right = reg_rhs.out

                sum.write_en = 1
                sum.in_ = adder.out
                grp.done = sum.done

        sum_count >>= 1
        round = round + 1

    # Sums the 0th degree value, 1, and the final
    # sum of the divide-and-conquer.

    adder = comp.get_cell("add1")
    reg = comp.get_cell("sum1")
    one = comp.get_cell("one")

    with comp.group("add_degree_zero", static_delay=1) as grp:
        adder.left = reg.out
        adder.right = one.out
        reg.write_en = 1
        reg.in_ = adder.out
        grp.done = reg.done


def consume_pow(comp: ComponentBuilder, i: int):
    """Write the output of pow{i} to register p{i}."""
    reg = comp.get_cell(f"p{i}")
    pow = comp.get_cell(f"pow{i}")
    with comp.group(f"consume_pow{i}", static_delay=1) as grp:
        reg.write_en = 1
        reg.in_ = pow.out
        grp.done = reg.done @ 1


def multiply_by_reciprocal_factorial(comp: ComponentBuilder, i: int):
    """Multiply register p{i} with the reciprocal factorial."""
    mult_pipe = comp.get_cell(f"mult_pipe{i}")
    reg = comp.get_cell(f"p{i}")
    product = comp.get_cell(f"product{i}")
    reciprocal = comp.get_cell(f"reciprocal_factorial{i}")
    with comp.group(f"mult_by_reciprocal_factorial{i}") as grp:
        mult_pipe.left = reg.out
        mult_pipe.right = reciprocal.out
        mult_pipe.go = (~mult_pipe.done) @ HI
        product.write_en = mult_pipe.done
        product.in_ = mult_pipe.out
        grp.done = product.done


def final_multiply(comp: ComponentBuilder, register_id: CompVar):
    # Multiply e^{fractional_value} * e^{integer_value},
    # and write it to register `m`.

    # TODO (griffin): register_id is not used anywhere, I've matched the
    # original code in this translation but this should be fixed. Probably
    # removed given that the value is always supposed to be "m".

    mult_pipe = comp.get_cell("mult_pipe1")
    reg = comp.get_cell("m")
    sum = comp.get_cell("sum1")
    pow = comp.get_cell("pow1")

    with comp.group("final_multiply") as grp:
        mult_pipe.left = pow.out
        mult_pipe.right = sum.out
        mult_pipe.go = (~mult_pipe.done) @ HI
        reg.write_en = mult_pipe.done
        reg.in_ = mult_pipe.out
        grp.done = reg.done


def generate_groups(
    comp: ComponentBuilder, degree: int, width: int, int_width: int, is_signed: bool
):
    frac_width = width - int_width

    input = comp.get_cell("exponent_value")
    with comp.group("init", static_delay=1) as init:
        input.write_en = 1
        input.in_ = comp.this().x
        init.done = input.done

    # Initialization: split up the value `x` into its integer and fractional
    # values.
    and0 = comp.get_cell("and0")
    rsh = comp.get_cell("rsh")
    and1 = comp.get_cell("and1")
    int_x = comp.get_cell("int_x")
    frac_x = comp.get_cell("frac_x")
    one = comp.get_cell("one")
    with comp.group("split_bits") as split_bits:
        and0.left = input.out
        and0.right = const(width, 2**width - 2**frac_width)
        rsh.left = and0.out
        rsh.right = const(width, frac_width)
        and1.left = input.out
        and1.right = const(width, (2**frac_width) - 1)
        int_x.write_en = 1
        frac_x.write_en = 1
        int_x.in_ = rsh.out
        frac_x.in_ = and1.out
        split_bits.done = (int_x.done & frac_x.done) @ 1

    if is_signed:
        mult_pipe = comp.get_cell("mult_pipe1")
        with comp.group("negate") as negate:
            mult_pipe.left = input.out
            mult_pipe.right = comp.get_cell("negative_one").out
            mult_pipe.go = ~mult_pipe.done @ HI
            input.write_en = mult_pipe.done
            input.in_ = mult_pipe.out
            negate.done = input.done

        lt = comp.get_cell("lt")
        with comp.comb_group(name="is_negative"):
            lt.left = comp.this().x
            lt.right = const(width, 0)

        # Take the reciprocal, since the initial value was -x.
        div_pipe = comp.get_cell("div_pipe")
        input = comp.get_cell("m")
        with comp.group(name="reciprocal") as reciprocal:
            div_pipe.left = one.out
            div_pipe.right = input.out
            div_pipe.go = ~div_pipe.done @ HI
            input.write_en = div_pipe.done
            input.in_ = div_pipe.out_quotient
            reciprocal.done = input.done

    for j in range(2, degree + 1):
        consume_pow(comp, j)

    for k in range(2, degree + 1):
        multiply_by_reciprocal_factorial(comp, k)

    divide_and_conquer_sums(comp, degree)
    final_multiply(comp, CompVar("m"))

    # Connect final value to the `out` signal of the component.
    output_register = comp.get_cell("m")
    with comp.continuous:
        comp.this().out = output_register.out


def generate_control(comp: ComponentBuilder, degree: int, is_signed: bool):
    pow_invokes = par(
        invoke(
            comp.get_cell("pow1"),
            in_base=comp.get_cell("e").out,
            in_integer_exp=comp.get_cell("int_x").out,
        ),
        *(
            invoke(
                comp.get_cell(f"pow{i}"),
                in_base=comp.get_cell("frac_x").out,
                in_integer_exp=comp.get_cell(f"c{i}").out,
            )
            for i in range(2, degree + 1)
        ),
    )

    # TODO (griffin): This is simply wretched and should really be fixed.
    # Problem is instability in Python set ordering causing issues in expected
    # print files
    consume_pow = par(
        *(comp.get_group(f"consume_pow{i}") for i in range(2, degree + 1))
    )
    mult_by_reciprocal = par(
        *(
            comp.get_group(f"mult_by_reciprocal_factorial{i}")
            for i in range(2, degree + 1)
        )
    )

    divide_and_conquer = []
    Enable_count = degree >> 1
    for r in range(1, int(log2(degree) + 1)):
        divide_and_conquer.append(
            par(
                *(
                    comp.get_group(f"sum_round{r}_{i}")
                    for i in range(1, Enable_count + 1)
                )
            )
        )
        Enable_count >>= 1
    if is_signed:
        lt = comp.get_cell("lt")
    init = comp.get_group("init")
    split_bits = comp.get_group("split_bits")

    # TODO (griffin): This is a hack to avoid inserting empty seqs. Maybe worth
    # moving into the add method of ControlBuilder?
    comp.control += [
        x
        for x in (
            init,
            (
                if_with(
                    CellAndGroup(
                        lt,
                        comp.get_group("is_negative"),
                    ),
                    comp.get_group("negate"),
                )
                if is_signed
                else []
            ),
            split_bits,
            pow_invokes,
            consume_pow,
            mult_by_reciprocal,
            *divide_and_conquer,
            comp.get_group("add_degree_zero"),
            comp.get_group("final_multiply"),
            (
                if_with(
                    CellAndGroup(
                        lt,
                        comp.get_group("is_negative"),
                    ),
                    comp.get_group("reciprocal"),
                )
                if is_signed
                else []
            ),
        )
        if x != []
    ]


def generate_exp_taylor_series_approximation(
    builder: Builder, degree: int, width: int, int_width: int, is_signed: bool
) -> List[Component]:
    """Generates Calyx components to produce the Taylor series
    approximation of e^x to the provided degree. Given this is
    a Maclaurin series, it can be written more generally as:
        e^x = 1 + x + (x^2 / 2!) + (x^3 / 3!) + ... + (x^n / n!)
        where `n` is the nth degree.

    Let `i` be the integer value and `f` be the fractional value
    of `x`, so that `x = i + f`. We can then calculate `x` in
    the following manner:
        1. Compute `e^i` using `fp_pow`.
        2. Compute `e^f` using a Taylor series approximation.
        3. Since `e^x = e^(i+f)`, multiply `e^i * e^f`.

    Reference: https://en.wikipedia.org/wiki/Taylor_series#Exponential_function
    """
    # TODO(cgyurgyik): Support any degree.
    assert (
        degree > 0 and log2(degree).is_integer()
    ), f"The degree: {degree} should be a power of 2."

    comp = builder.component("exp")
    comp.input("x", width)
    comp.output("out", width)
    generate_cells(comp, degree, width, int_width, is_signed)
    generate_groups(comp, degree, width, int_width, is_signed)
    generate_control(comp, degree, is_signed)

    return [
        comp.component,
        generate_fp_pow_component(builder, width, int_width, is_signed),
    ]


def gen_reciprocal(
    comp: ComponentBuilder,
    name: str,
    base_cell: CellBuilder,
    div_pipe: CellBuilder,
    const_one: CellBuilder,
):
    """
    Generates a group that takes in a base cell and sets its new value to its reciprocal
    """
    with comp.group(name) as group:
        div_pipe.left = const_one.out
        div_pipe.right = base_cell.out
        div_pipe.go = ~div_pipe.done @ HI
        base_cell.write_en = div_pipe.done
        base_cell.in_ = div_pipe.out_quotient
        group.done = base_cell.done


def gen_reverse_sign(
    comp: ComponentBuilder,
    name: str,
    base_cell: CellBuilder,
    mult_pipe: CellBuilder,
    const_neg_one: CellBuilder,
):
    """
    Generates a group that takes in a base cell and multiplies it by negative one
    """
    with comp.group(name) as group:
        mult_pipe.left = base_cell.out
        mult_pipe.right = const_neg_one.out
        mult_pipe.go = ~mult_pipe.done @ HI
        base_cell.write_en = mult_pipe.done
        base_cell.in_ = mult_pipe.out
        group.done = base_cell.done


# This appears to be unused. Brilliant.
# TODO (griffin): Double check that this is unused and, if so, remove it.
def gen_constant_cell(
    comp: ComponentBuilder,
    name: str,
    value: str,
    width: int,
    int_width: int,
    is_signed: bool,
) -> CellBuilder:
    return comp.const(
        name,
        width,
        FixedPoint(value, width, int_width, is_signed=is_signed).unsigned_integer(),
    )


def generate_fp_pow_full(
    builder: Builder, degree: int, width: int, int_width: int, is_signed: bool
) -> List[Component]:
    """
    Generates a component that can calculate b^x, for any fixed point b and x.
    Here is the idea behind how the component works:
    b^x = e^ln(b^x) = e ^ (x*ln(b)).
    Therefore, we can use our ln component to calculate ln(b) and then multiply
    ln(b) by x. Then we raise that result to the e (using the taylor series approximation)
    and get our result.
    """
    comp = builder.component("fp_pow_full")
    comp.input("base", width)
    comp.input("exp_value", width)
    comp.output("out", width)

    div = comp.cell(
        "div",
        Stdlib.fixed_point_op(
            "div_pipe", width, int_width, width - int_width, is_signed
        ),
    )
    const_one = comp.const(
        "one",
        width,
        FixedPoint("1.0", width, int_width, is_signed=is_signed).unsigned_integer(),
    )
    const_zero = comp.const(
        "zero",
        width,
        FixedPoint("0.0", width, int_width, is_signed=is_signed).unsigned_integer(),
    )
    mult = comp.cell(
        "mult",
        Stdlib.fixed_point_op(
            "mult_pipe", width, int_width, width - int_width, is_signed
        ),
    )

    new_base_reg = comp.reg(width, "new_base")
    stored_base_reg = comp.reg(width, "stored_base")
    res = comp.reg(width, "res")

    if is_signed:
        const_neg_one = comp.const(
            "neg_one",
            width,
            FixedPoint(
                "-1.0", width, int_width, is_signed=is_signed
            ).unsigned_integer(),
        )
        gen_reverse_sign(comp, "rev_base_sign", new_base_reg, mult, const_neg_one),
        gen_reverse_sign(comp, "rev_res_sign", res, mult, const_neg_one),

        base_lt_zero = comp.lt_use(
            comp.this().base,
            const_zero.out,
            is_signed,
            None,
            width,
        )

    new_exp_val = comp.reg(width, "new_exp_val")
    e = comp.comp_instance("e", "exp", check_undeclared=False)
    ln = comp.comp_instance("l", "ln", check_undeclared=False)

    with comp.group("set_new_exp") as set_new_exp:
        mult.left = ln.out
        mult.right = comp.this().exp_value
        mult.go = ~mult.done @ HI
        new_exp_val.write_en = mult.done
        new_exp_val.in_ = mult.out
        set_new_exp.done = new_exp_val.done

    with comp.continuous:
        comp.this().out = res.out

    write_to_base_reg = comp.reg_store(
        new_base_reg, comp.this().base, "write_to_base_reg"
    )
    store_old_reg_val = comp.reg_store(
        stored_base_reg, new_base_reg.out, "store_old_reg_val"
    )
    write_e_to_res = comp.reg_store(res, e.out, "write_e_to_res")

    gen_reciprocal(comp, "set_base_reciprocal", new_base_reg, div, const_one)
    gen_reciprocal(comp, "set_res_reciprocal", res, div, const_one),
    base_lt_one = comp.lt_use(
        stored_base_reg.out,
        const_one.out,
        is_signed,
        None,
        width,
    )

    base_reciprocal = if_with(base_lt_one, comp.get_group("set_base_reciprocal"))

    res_reciprocal = if_with(base_lt_one, comp.get_group("set_res_reciprocal"))

    if is_signed:
        base_rev = if_with(
            base_lt_zero,
            comp.get_group("rev_base_sign"),
        )
        res_rev = if_with(
            base_lt_zero,
            comp.get_group("rev_res_sign"),
        )
        pre_process = [base_rev, store_old_reg_val, base_reciprocal]
        post_process = [res_rev, res_reciprocal]
    else:
        pre_process = [store_old_reg_val, base_reciprocal]
        post_process = [res_reciprocal]

    comp.control += [
        write_to_base_reg,
        pre_process,
        invoke(ln, in_x=new_base_reg.out),
        set_new_exp,
        invoke(e, in_x=new_exp_val.out),
        write_e_to_res,
        post_process,
    ]

    exp = generate_exp_taylor_series_approximation(
        builder, degree, width, int_width, is_signed
    )
    # TODO (griffin): Fix this call once the gen_ln file is rewritten.
    ln = generate_ln(width, int_width, is_signed)
    builder.program.components += ln
    return exp + generate_ln(width, int_width, is_signed) + [comp.component]


def build_base_not_e(degree, width, int_width, is_signed) -> Program:
    """
    Builds a program that uses reads from an external memory file to test
    the fp_pow_full component (`fp_pow_full works` for any base, but since
    we already have an `exp` component that works for base `e`, it is better
    to just use that if we want to calculate the base being e).
    """
    builder = Builder()
    builder.import_("primitives/core.futil")
    builder.import_("primitives/binary_operators.futil")

    generate_fp_pow_full(builder, degree, width, int_width, is_signed)

    # main component for testing purposes

    main = builder.component("main")
    base_reg = main.reg(width, "base_reg")
    exp_reg = main.reg(width, "exp_reg")
    x = main.comb_mem_d1("x", width, 1, 1, is_external=True)
    b = main.comb_mem_d1("b", width, 1, 1, is_external=True)
    ret = main.comb_mem_d1("ret", width, 1, 1, is_external=True)
    f = main.comp_instance("f", "fp_pow_full")

    read_base = main.mem_load_d1(b, 0, base_reg, "read_base", is_comb=True)
    read_exp = main.mem_load_d1(x, 0, exp_reg, "read_exp", is_comb=True)
    write_to_memory = main.mem_store_d1(ret, 0, f.out, "write_to_memory", is_comb=True)

    main.control += [
        read_base,
        read_exp,
        invoke(f, in_base=base_reg.out, in_exp_value=exp_reg.out),
        write_to_memory,
    ]

    return builder.program


def build_base_is_e(degree, width, int_width, is_signed) -> Program:
    """
    Builds a program that uses reads from an external memory file to test
    the exp component. Exp can calculate any power as long as the base is e.
    """
    builder = Builder()
    builder.import_("primitives/core.futil")
    builder.import_("primitives/binary_operators.futil")

    generate_exp_taylor_series_approximation(
        builder, degree, width, int_width, is_signed
    )

    # Append a `main` component for testing purposes.
    main = builder.component("main")

    t = main.reg(width, "t")
    x = main.comb_mem_d1("x", width, 1, 1, is_external=True)
    ret = main.comb_mem_d1("ret", width, 1, 1, is_external=True)
    e = main.comp_instance("e", "exp")

    with main.group("init") as init:
        x.addr0 = 0
        t.in_ = x.read_data
        t.write_en = 1
        init.done = t.done

<<<<<<< HEAD
    write_to_memory = main.mem_store_d1(ret, 0, e.out, "write_to_memory", True)
=======
    write_to_memory = main.mem_store_d1(ret, 0, e.out, "write_to_memory", is_comb=True)
>>>>>>> 95c8a5a3

    main.control += [
        init,
        invoke(e, in_x=t.out),
        write_to_memory,
    ]

    return builder.program


if __name__ == "__main__":
    import argparse
    import json

    parser = argparse.ArgumentParser(
        description="`exp` using a Taylor Series approximation"
    )
    parser.add_argument("file", nargs="?", type=str)
    parser.add_argument("-d", "--degree", type=int)
    parser.add_argument("-w", "--width", type=int)
    parser.add_argument("-i", "--int_width", type=int)
    parser.add_argument("-s", "--is_signed", type=bool)
    parser.add_argument("-e", "--base_is_e", type=bool)

    args = parser.parse_args()

    degree, width, int_width, is_signed, base_is_e = None, None, None, None, None
    required_fields = [
        args.degree,
        args.width,
        args.int_width,
        args.is_signed,
        args.base_is_e,
    ]
    if all(map(lambda x: x is not None, required_fields)):
        degree = args.degree
        width = args.width
        int_width = args.int_width
        is_signed = args.is_signed
        base_is_e = args.base_is_e
    elif args.file is not None:
        with open(args.file, "r") as f:
            spec = json.load(f)
            degree = spec["degree"]
            width = spec["width"]
            int_width = spec["int_width"]
            is_signed = spec["is_signed"]
            base_is_e = spec["base_is_e"]
    else:
        parser.error(
            "Need to pass either `-f FILE` or all of `-d DEGREE -w WIDTH -i INT_WIDTH`"
        )

    # build 2 separate programs:
    # if base_is_e is true, then we only need to generate the exp component,
    # which can caclulate e^x for any x.
    # if base_is_e is false, then we need to generate additional hardware; namely,
    # the ln component (in addition to the exp component). Having both ln
    # and e^x available to use allows us to calculate b^x for any b and any x.
    if base_is_e:
        build_base_is_e(degree, width, int_width, is_signed).emit()
    else:
        build_base_not_e(degree, width, int_width, is_signed).emit()<|MERGE_RESOLUTION|>--- conflicted
+++ resolved
@@ -741,11 +741,7 @@
         t.write_en = 1
         init.done = t.done
 
-<<<<<<< HEAD
-    write_to_memory = main.mem_store_d1(ret, 0, e.out, "write_to_memory", True)
-=======
     write_to_memory = main.mem_store_d1(ret, 0, e.out, "write_to_memory", is_comb=True)
->>>>>>> 95c8a5a3
 
     main.control += [
         init,
