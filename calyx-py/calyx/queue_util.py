import json
import sys

<<<<<<< HEAD
MAX_CMDS = 8
QUEUE_SIZE = 16

=======
>>>>>>> a4c24426

def parse_json():
    """Effectively the opposite of `data_gen`:
    Given a JSON file formatted for Calyx purposes, parses it into two lists:
    - The `commands` list.
    - The `values` list.
    Returns the two lists.
    """
    data = json.load(sys.stdin)
    commands = data["commands"]["data"]
    values = data["values"]["data"]
    return commands, values


def dump_json(commands, values, ans_mem):
    """Prints a JSON representation of the data to stdout."""
    payload = {
        "ans_mem": ans_mem,
        "commands": commands,
        "values": values,
    }
    print(json.dumps(payload, indent=2))<|MERGE_RESOLUTION|>--- conflicted
+++ resolved
@@ -1,12 +1,9 @@
 import json
 import sys
 
-<<<<<<< HEAD
-MAX_CMDS = 8
+MAX_CMDS = 20000
 QUEUE_SIZE = 16
 
-=======
->>>>>>> a4c24426
 
 def parse_json():
     """Effectively the opposite of `data_gen`:
