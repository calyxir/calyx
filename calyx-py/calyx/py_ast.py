--- conflicted
+++ resolved
@@ -103,8 +103,6 @@
         return block(signature, [cells, wires, controls])
 
 
-<<<<<<< HEAD
-=======
 # CombComponent
 @dataclass
 class CombComponent:
@@ -161,7 +159,6 @@
         return block(signature, [cells, wires])
 
 
->>>>>>> ad04d62b
 # Attribute
 @dataclass
 class Attribute(Emittable):
