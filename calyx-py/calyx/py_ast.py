from __future__ import annotations  # Used for circular dependencies.
from dataclasses import dataclass, field
from typing import List, Any, Tuple, Optional
from calyx.utils import block


@dataclass
class Emittable:
    def doc(self) -> str:
        assert False, f"`doc` not implemented for {type(self).__name__}"

    def emit(self):
        print(self.doc())


# Program
@dataclass
class Import(Emittable):
    filename: str

    def doc(self) -> str:
        return f'import "{self.filename}";'


@dataclass
class Program(Emittable):
    imports: List[Import]
    components: List[Component]
    meta: dict[Any, str] = field(default_factory=dict)

    def doc(self) -> str:
        out = "\n".join([i.doc() for i in self.imports])
        if len(self.imports) > 0:
            out += "\n"
        out += "\n".join([c.doc() for c in self.components])
        if len(self.meta) > 0:
            out += "\nmetadata #{\n"
            for key, val in self.meta.items():
                out += f"{key}: {val}\n"
            out += "}#"
        return out


# Component
@dataclass
class Component:
    name: str
    attributes : list[Attribute]
    inputs: list[PortDef]
    outputs: list[PortDef]
    wires: list[Structure]
    cells: list[Cell]
    controls: Control
    latency: Optional[int]

    def __init__(
        self,
        name: str,
        attributes: list[CompAttribute],
        inputs: list[PortDef],
        outputs: list[PortDef],
        structs: list[Structure],
        controls: Control,
        attributes: Optional[list[CompAttribute]] = None,
        latency: Optional[int] = None,
    ):
        self.name = name
        self.attributes = attributes
        self.inputs = inputs
        self.outputs = outputs
        self.controls = controls
        self.latency = latency

        # Partition cells and wires.
        def is_cell(x):
            return isinstance(x, Cell)

        self.cells = [s for s in structs if is_cell(s)]
        self.wires = [s for s in structs if not is_cell(s)]

    def get_cell(self, name: str) -> Cell:
        for cell in self.cells:
            if cell.id.name == name:
                return cell
        raise Exception(
            f"Cell `{name}' not found in component {self.name}. Currently defined cells: {[c.id.name for c in self.cells]}"
        )

    def doc(self) -> str:
        ins = ", ".join([s.doc() for s in self.inputs])
        outs = ", ".join([s.doc() for s in self.outputs])
        latency_annotation = (
<<<<<<< HEAD
            f"static<{self.latency}>" if self.latency is not None else ""
=======
                f"static<{self.latency}> " if self.latency is not None else ""
>>>>>>> fab34abd
        )
        attribute_annotation = f"<{', '.join([f'{a.doc()}' for a in self.attributes])}>" if self.attributes else ""
        signature = f"{latency_annotation}component {self.name}{attribute_annotation}({ins}) -> ({outs})"
        cells = block("cells", [c.doc() for c in self.cells])
        wires = block("wires", [w.doc() for w in self.wires])
        controls = block("control", [self.controls.doc()])
        return block(signature, [cells, wires, controls])


#Attribute
@dataclass
class Attribute(Emittable):
    pass

@dataclass
class CompAttribute(Attribute):
    name: str
    value: int

    def doc(self) -> str:
        return f"\"{self.name}\"={self.value}"


# Ports
@dataclass
class Port(Emittable):
    pass


@dataclass
class CompPort(Port):
    id: CompVar
    name: str

    def doc(self) -> str:
        return f"{self.id.doc()}.{self.name}"


@dataclass
class ThisPort(Port):
    id: CompVar

    def doc(self) -> str:
        return self.id.doc()


@dataclass
class HolePort(Port):
    id: CompVar
    name: str

    def doc(self) -> str:
        return f"{self.id.doc()}[{self.name}]"


@dataclass
class ConstantPort(Port):
    width: int
    value: int

    def doc(self) -> str:
        return f"{self.width}'d{self.value}"


@dataclass
class CompVar(Emittable):
    name: str

    def doc(self) -> str:
        return self.name

    def port(self, port: str) -> CompPort:
        return CompPort(self, port)

    def add_suffix(self, suffix: str) -> CompVar:
        return CompVar(f"{self.name}{suffix}")


@dataclass
class PortDef(Emittable):
    id: CompVar
    width: int

    def doc(self) -> str:
        return f"{self.id.doc()}: {self.width}"


# Structure
@dataclass
class Structure(Emittable):
    pass


@dataclass
class Cell(Structure):
    id: CompVar
    comp: CompInst
    is_external: bool = False
    is_ref: bool = False

    def doc(self) -> str:
        assert not (
            self.is_ref and self.is_external
        ), "Cell cannot be both a ref and external"
        external = "@external " if self.is_external else ""
        ref = "ref " if self.is_ref else ""
        return f"{external}{ref}{self.id.doc()} = {self.comp.doc()};"


@dataclass
class Connect(Structure):
    dest: Port
    src: Port
    guard: Optional[GuardExpr] = None

    def doc(self) -> str:
        source = (
            self.src.doc()
            if self.guard is None
            else f"{self.guard.doc()} ? {self.src.doc()}"
        )
        return f"{self.dest.doc()} = {source};"


@dataclass
class Group(Structure):
    id: CompVar
    connections: list[Connect]
    # XXX: This is a static group now. Remove this and add a new StaticGroup class.
    static_delay: Optional[int] = None

    def doc(self) -> str:
        static_delay_attr = (
            "" if self.static_delay is None else f'<"promotable"={self.static_delay}>'
        )
        return block(
            f"group {self.id.doc()}{static_delay_attr}",
            [c.doc() for c in self.connections],
        )


@dataclass
class CombGroup(Structure):
    id: CompVar
    connections: list[Connect]

    def doc(self) -> str:
        return block(
            f"comb group {self.id.doc()}",
            [c.doc() for c in self.connections],
        )


@dataclass
class StaticGroup(Structure):
    id: CompVar
    connections: list[Connect]
    latency: int

    def doc(self) -> str:
        return block(
            f"static<{self.latency}> group {self.id.doc()}",
            [c.doc() for c in self.connections],
        )


@dataclass
class CompInst(Emittable):
    id: str
    args: list[int]

    def doc(self) -> str:
        args = ", ".join([str(x) for x in self.args])
        return f"{self.id}({args})"


# Guard Expressions
@dataclass
class GuardExpr(Emittable):
    pass


@dataclass
class Atom(GuardExpr):
    item: Port

    def doc(self) -> str:
        return self.item.doc()


@dataclass
class Not(GuardExpr):
    inner: GuardExpr

    def doc(self) -> str:
        return f"!{self.inner.doc()}"


@dataclass
class And(GuardExpr):
    left: GuardExpr
    right: GuardExpr

    def doc(self) -> str:
        return f"({self.left.doc()} & {self.right.doc()})"


@dataclass
class Or(GuardExpr):
    left: GuardExpr
    right: GuardExpr

    def doc(self) -> str:
        return f"({self.left.doc()} | {self.right.doc()})"


@dataclass
class Eq(GuardExpr):
    left: GuardExpr
    right: GuardExpr

    def doc(self) -> str:
        return f"({self.left.doc()} == {self.right.doc()})"


@dataclass
class Neq(GuardExpr):
    left: GuardExpr
    right: GuardExpr

    def doc(self) -> str:
        return f"({self.left.doc()} != {self.right.doc()})"


# Control
@dataclass
class Control(Emittable):
    pass


@dataclass
class Enable(Control):
    stmt: str

    def doc(self) -> str:
        return f"{self.stmt};"


@dataclass
class SeqComp(Control):
    stmts: list[Control]

    def doc(self) -> str:
        return block("seq", [s.doc() for s in self.stmts])


@dataclass
class StaticSeqComp(Control):
    stmts: list[Control]

    def doc(self) -> str:
        return block("static seq", [s.doc() for s in self.stmts])


@dataclass
class ParComp(Control):
    stmts: list[Control]

    def doc(self) -> str:
        return block("par", [s.doc() for s in self.stmts])


@dataclass
class StaticParComp(Control):
    stmts: list[Control]

    def doc(self) -> str:
        return block("static par", [s.doc() for s in self.stmts])


@dataclass
class Invoke(Control):
    id: CompVar
    in_connects: List[Tuple[str, Port]]
    out_connects: List[Tuple[str, Port]]
    ref_cells: List[Tuple[str, CompVar]] = field(default_factory=list)
    comb_group: Optional[CompVar] = None
    attributes: List[Tuple[str, int]] = field(default_factory=list)

    def doc(self) -> str:
        inv = f"invoke {self.id.doc()}"

        # Add attributes if present
        if len(self.attributes) > 0:
            attrs = " ".join([f"@{tag}({val})" for tag, val in self.attributes])
            inv = f"{attrs} {inv}"

        # Add ref cells if present
        if len(self.ref_cells) > 0:
            rcs = ", ".join([f"{n}={arg.doc()}" for (n, arg) in self.ref_cells])
            inv += f"[{rcs}]"

        # Inputs and outputs
        in_defs = ", ".join([f"{p}={a.doc()}" for p, a in self.in_connects])
        out_defs = ", ".join([f"{p}={a.doc()}" for p, a in self.out_connects])
        inv += f"({in_defs})({out_defs})"

        # Combinational group if present
        if self.comb_group is not None:
            inv += f" with {self.comb_group.doc()}"
        inv += ";"

        return inv

    def with_attr(self, key: str, value: int) -> Invoke:
        self.attributes.append((key, value))
        return self


@dataclass
class StaticInvoke(Control):
    id: CompVar
    in_connects: List[Tuple[str, Port]]
    out_connects: List[Tuple[str, Port]]
    ref_cells: List[Tuple[str, CompVar]] = field(default_factory=list)
    attributes: List[Tuple[str, int]] = field(default_factory=list)

    def doc(self) -> str:
        inv = f"static invoke {self.id.doc()}"

        # Add attributes if present
        if len(self.attributes) > 0:
            attrs = " ".join([f"@{tag}({val})" for tag, val in self.attributes])
            inv = f"{attrs} {inv}"

        # Add ref cells if present
        if len(self.ref_cells) > 0:
            rcs = ", ".join([f"{n}={arg.doc()}" for (n, arg) in self.ref_cells])
            inv += f"[{rcs}]"

        # Inputs and outputs
        in_defs = ", ".join([f"{p}={a.doc()}" for p, a in self.in_connects])
        out_defs = ", ".join([f"{p}={a.doc()}" for p, a in self.out_connects])
        inv += f"({in_defs})({out_defs})"
        inv += ";"

        return inv

    def with_attr(self, key: str, value: int) -> Invoke:
        self.attributes.append((key, value))
        return self


@dataclass
class While(Control):
    port: Port
    # XXX: This should probably be called the cond_group.
    cond: Optional[CompVar]
    body: Control

    def doc(self) -> str:
        cond = f"while {self.port.doc()}"
        if self.cond:
            cond += f" with {self.cond.doc()}"
        return block(cond, self.body.doc(), sep="")


@dataclass
class StaticRepeat(Control):
    num_repeats: int
    body: Control

    def doc(self) -> str:
        cond = f"static repeat {self.num_repeats}"
        return block(cond, self.body.doc(), sep="")


@dataclass
class Empty(Control):
    def doc(self) -> str:
        return ""


@dataclass
class If(Control):
    port: Port
    # XXX: This should probably be called the cond_group.
    cond: Optional[CompVar]
    true_branch: Control
    false_branch: Control = field(default_factory=Empty)

    def doc(self) -> str:
        cond = f"if {self.port.doc()}"
        if self.cond:
            cond += f" with {self.cond.doc()}"
        true_branch = self.true_branch.doc()
        if isinstance(self.false_branch, Empty):
            false_branch = ""
        else:
            false_branch = block(" else", self.false_branch.doc(), sep="")
        return block(cond, true_branch, sep="") + false_branch


@dataclass
class StaticIf(Control):
    port: Port
    true_branch: Control
    false_branch: Control = field(default_factory=Empty)

    def doc(self) -> str:
        cond = f"static if {self.port.doc()}"
        true_branch = self.true_branch.doc()
        if isinstance(self.false_branch, Empty):
            false_branch = ""
        else:
            false_branch = block(" else", self.false_branch.doc(), sep="")
        return block(cond, true_branch, sep="") + false_branch


# Standard Library
# XXX: This is a funky way to build the standard library. Maybe we can have a
# better "theory of standard library" to figure out what the right way to do
# this is.
@dataclass
class Stdlib:
    @staticmethod
    def register(bitwidth: int):
        return CompInst("std_reg", [bitwidth])

    @staticmethod
    def wire(bitwidth: int):
        return CompInst("std_wire", [bitwidth])

    @staticmethod
    def constant(bitwidth: int, value: int):
        return CompInst("std_const", [bitwidth, value])

    @staticmethod
    def op(op: str, bitwidth: int, signed: bool):
        return CompInst(f'std_{"s" if signed else ""}{op}', [bitwidth])

    @staticmethod
    def slice(in_: int, out: int):
        return CompInst("std_slice", [in_, out])

    @staticmethod
    def pad(in_: int, out: int):
        return CompInst("std_pad", [in_, out])

    @staticmethod
    def comb_mem_d1(bitwidth: int, size: int, idx_size: int):
        return CompInst("comb_mem_d1", [bitwidth, size, idx_size])

    @staticmethod
    def comb_mem_d2(
        bitwidth: int, size0: int, size1: int, idx_size0: int, idx_size1: int
    ):
        return CompInst("comb_mem_d2", [bitwidth, size0, size1, idx_size0, idx_size1])

    @staticmethod
    def comb_mem_d3(
        bitwidth: int,
        size0: int,
        size1: int,
        size2: int,
        idx_size0: int,
        idx_size1: int,
        idx_size2: int,
    ):
        return CompInst(
            "comb_mem_d3",
            [bitwidth, size0, size1, size2, idx_size0, idx_size1, idx_size2],
        )

    @staticmethod
    def comb_mem_d4(
        bitwidth: int,
        size0: int,
        size1: int,
        size2: int,
        size3: int,
        idx_size0: int,
        idx_size1: int,
        idx_size2: int,
        idx_size3: int,
    ):
        return CompInst(
            "comb_mem_d4",
            [
                bitwidth,
                size0,
                size1,
                size2,
                size3,
                idx_size0,
                idx_size1,
                idx_size2,
                idx_size3,
            ],
        )

    @staticmethod
    def seq_mem_d1(bitwidth: int, size: int, idx_size: int):
        return CompInst("seq_mem_d1", [bitwidth, size, idx_size])

    @staticmethod
    def seq_mem_d2(
        bitwidth: int, size0: int, size1: int, idx_size0: int, idx_size1: int
    ):
        return CompInst("seq_mem_d2", [bitwidth, size0, size1, idx_size0, idx_size1])

    @staticmethod
    def seq_mem_d3(
        bitwidth: int,
        size0: int,
        size1: int,
        size2: int,
        idx_size0: int,
        idx_size1: int,
        idx_size2: int,
    ):
        return CompInst(
            "seq_mem_d3",
            [bitwidth, size0, size1, size2, idx_size0, idx_size1, idx_size2],
        )

    @staticmethod
    def seq_mem_d4(
        bitwidth: int,
        size0: int,
        size1: int,
        size2: int,
        size3: int,
        idx_size0: int,
        idx_size1: int,
        idx_size2: int,
        idx_size3: int,
    ):
        return CompInst(
            "seq_mem_d4",
            [
                bitwidth,
                size0,
                size1,
                size2,
                size3,
                idx_size0,
                idx_size1,
                idx_size2,
                idx_size3,
            ],
        )

    # Extended Fixed Point AST
    @staticmethod
    def fixed_point_op(
        op: str, width: int, int_width: int, frac_width: int, signed: bool
    ):
        return CompInst(
            f'std_fp_{"s" if signed else ""}{op}', [width, int_width, frac_width]
        )

    @staticmethod
    def pipelined_mult():
        return CompInst(f"pipelined_mult", [])

    @staticmethod
    def pipelined_fp_smult(width: int, int_width: int, frac_width: int):
        return CompInst(f"pipelined_fp_smult", [width, int_width, frac_width])<|MERGE_RESOLUTION|>--- conflicted
+++ resolved
@@ -90,11 +90,7 @@
         ins = ", ".join([s.doc() for s in self.inputs])
         outs = ", ".join([s.doc() for s in self.outputs])
         latency_annotation = (
-<<<<<<< HEAD
             f"static<{self.latency}>" if self.latency is not None else ""
-=======
-                f"static<{self.latency}> " if self.latency is not None else ""
->>>>>>> fab34abd
         )
         attribute_annotation = f"<{', '.join([f'{a.doc()}' for a in self.attributes])}>" if self.attributes else ""
         signature = f"{latency_annotation}component {self.name}{attribute_annotation}({ins}) -> ({outs})"
