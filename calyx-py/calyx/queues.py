from dataclasses import dataclass, field
from typing import Any, Optional
import heapq


class QueueError(Exception):
    """An error that occurs when we try to pop/peek from an empty queue,"""

class CmdError(Exception):
    """An error that occurs if an undefined command is passed"""


@dataclass
class Fifo:
    """A FIFO data structure.
    Supports the operations `push`, `pop`, and `peek`.
    Inherent to the queue is its `max_len`,
    which is given at initialization and cannot be exceeded.
    """

    def __init__(self, max_len: int):
        self.data = []
        self.max_len = max_len

    def push(self, val: int, *_) -> None:
        """Pushes `val` to the FIFO."""
        if len(self.data) == self.max_len:
            raise QueueError("Cannot push to full FIFO.")
        self.data.append(val)

    def pop(self, *_) -> Optional[int]:
        """Pops the FIFO."""
        if len(self.data) == 0:
            raise QueueError("Cannot pop from empty FIFO.")
        return self.data.pop(0)

    def peek(self, *_) -> Optional[int]:
        """Peeks into the FIFO."""
        if len(self.data) == 0:
            raise QueueError("Cannot peek into empty FIFO.")
        return self.data[0]

    def __len__(self) -> int:
        return len(self.data)

    def __str__(self):
        return str(self.data)


@dataclass
class Pifo:
    """A PIFO data structure.
    Supports the operations `push`, `pop`, and `peek`.

    We do this by maintaining two sub-queues that are given to us at initialization.
    We toggle between these sub-queues when popping/peeking.
    We have a variable called `hot` that says which sub-queue is to be
    popped/peeked next.
    `hot` starts at 0.
    We also take at initialization a `boundary` value.

    We maintain internally a variable called `pifo_len`:
    the sum of the lengths of the two queues.

    Inherent to the queue is its `max_len`, which is given to us at initialization
    and we cannot exceed.

    When asked to pop:
    - If `pifo_len` is 0, we fail silently or raise an error.
    - Else, if `hot` is 0, we try to pop from queue_0.
      + If it succeeds, we flip `hot` to 1 and return the value we got.
      + If it fails, we pop from queue_1 and return the value we got.
        We leave `hot` as it was.
    - If `hot` is 1, we proceed symmetrically.
    - We decrement `pifo_len` by 1.

    When asked to peek:
    We do the same thing as above, except:
    - We peek into the sub-queue instead of popping it.
    - We don't flip `hot`.

    When asked to push:
    - If the PIFO is at length `max_len`, we fail silently or raise an error.
    - If the value to be pushed is less than `boundary`, we push it into queue_1.
    - Else, we push it into queue_2.
    - We increment `pifo_len` by 1.
    """

    def __init__(self, queue_1, queue_2, boundary, max_len):
        self.data = (queue_1, queue_2)
        self.hot = 0
        self.pifo_len = len(queue_1) + len(queue_2)
        self.boundary = boundary
        self.max_len = max_len
        assert (
            self.pifo_len <= self.max_len
        )  # We can't be initialized with a PIFO that is too long.

    def push(self, val: int, *_) -> None:
        """Pushes `val` to the PIFO."""
        if self.pifo_len == self.max_len:
            raise QueueError("Cannot push to full PIFO.")
        if val <= self.boundary:
            self.data[0].push(val)
        else:
            self.data[1].push(val)
        self.pifo_len += 1

    def pop(self, *_) -> Optional[int]:
        """Pops the PIFO."""
        if self.pifo_len == 0:
            raise QueueError("Cannot pop from empty PIFO.")
        self.pifo_len -= 1  # We decrement `pifo_len` by 1.
        if self.hot == 0:
            try:
                self.hot = 1
                return self.data[0].pop()
            except QueueError:
                self.hot = 0
                return self.data[1].pop()
        else:
            try:
                self.hot = 0
                return self.data[1].pop()
            except QueueError:
                self.hot = 1
                return self.data[0].pop()

    def peek(self, *_) -> Optional[int]:
        """Peeks into the PIFO."""
        if self.pifo_len == 0:
            raise QueueError("Cannot peek into empty PIFO.")
        if self.hot == 0:
            try:
                return self.data[0].peek()
            except QueueError:
                return self.data[1].peek()
        else:
            try:
                return self.data[1].peek()
            except QueueError:
                return self.data[0].peek()

    def __len__(self) -> int:
        return self.pifo_len

@dataclass(order=True)
class RankValue:
    priority: int
    value: Any = field(compare=False)

@dataclass
class NWCSimple:
    """A simple test oracle structure for non-work-conserving queues.
    
    This serves the same purpose as PIEOs and Calendar Queues (see Python implementation below),
    representing an abstract implementation for any non-work-conserving, time-dependent structure.
    
    In our implementation, we support time-based 'ripeness' predicates,
    which check that an element's encoded 'readiness time' is earlier than the specified current time.

    The term 'ripe', as defined above, takes in an element (which has some encoded readiness time),
    and a specified 'current time'. It checks that the element's readiness time is <= the current time.

    Supports the operations `push`, `pop`, and `peek`.

    Stores elements in the form of a heap (using the `heapq` library).
    
    At initialization, we take a `max_len` value to store the maximum possible
    length of a queue.

    When asked to push:
    - If the queue is at length `max_len`, we raise an error.
    - Otherwise, we insert the element into the PIEO such that the rank order stays increasing.
    - To avoid ties between ranks, we left-shift the rank and then add either a custom buffer,
        or an internal element count tracker.

    When asked to pop:
    - If the length of `data` is 0, we raise an error .

    - We can either pop based on value or based on eligibility.
    - This implementation supports the most common readiness predicate - whether an element is 'ripe', 
        or time-ready (the inputted time is >= the element's specified readiness time).

    - If a value is passed in, we pop the first (lowest-rank) instance of that value which is 'ripe'.
    - If no value is passed in but a time is,
        we pop the first (lowest-rank) value that passes the predicate.

    When asked to peek:
    We do the same thing as `pop`, except:
    - We peek instead of popping - i.e. we don't remove any elements.

    We compactly represent these similar operations through `query`, which takes in an additional
    optional `remove` parameter (defaulted to False) to determine whether to pop or peek.
    """

    def __init__(self, max_len: int):
        self.data = []
        self.max_len = max_len
        self.insertion_count = 0
    
    def push(self, val, rank=0, time=0) -> None:
        if len(self.data) >= self.max_len:
            raise QueueError("Overflow")

        heapq.heappush(self.data, RankValue((rank << 32 + self.insertion_count), (val, time)))
        self.insertion_count += 1
    
    def ripe(self, time) -> bool:
        return self.data[0].value[1] <= time

    def query(self, time=0, val=None, remove=False) -> Optional[int]:
        if len(self.data) == 0:
            raise QueueError("Underflow")
    
        temp = []

        while len(self.data) > 0:
            if self.data[0].value[1] <= time and (val is None or self.data[0].value[0] == val):
                result = heapq.heappop(self.data) if remove else self.data[0]

                for elem in temp:
                    heapq.heappush(self.data, elem)

                return result.value[0]
            
            temp.append(heapq.heappop(self.data))

        for elem in temp:
            heapq.heappush(self.data, elem)
        raise QueueError("Underflow")
    
    def peek(self, time=0, val=None) -> Optional[int]:
        return self.query(time, val)

    def pop(self, time=0, val=None) -> Optional[int]:
        return self.query(time, val, True)


@dataclass
class Pieo:
    """A PIEO data structure.
    PIEOs function as generalized PIFOs, but popping and pushing supports the 'extract-out' idea
    rather than exclusively a 'first-out' operation. Elements can either be extracted by value
    (pass in a value and obtain the lowest-rank element matching it), or by an eligibility predicate
    (find the lowest-rank element matching the predicate).
    
    In our implementation, we support time-based 'ripeness' predicates,
    which check that an element's encoded 'readiness time' is earlier than the specified current time.

    The term 'ripe', as defined above, takes in an element (which has some encoded readiness time),
    and a specified 'current time'. It checks that the element's readiness time is <= the current time.
    
    For more info, consult https://dl.acm.org/doi/pdf/10.1145/3341302.3342090.

    Supports the operations `push`, `pop`, and `peek`.

    Stores elements ordered increasingly by a totally ordered `rank` attribute (for
    simplicitly, our implementation is just using integers).
    
    At initialization, we take a `max_len` value to store the maximum possible
    length of a queue.

    When asked to push:
    - If the PIEO is at length `max_len`, we raise an error.
    - Otherwise, we insert the element into the PIEO such that the rank order stays increasing.
    - To avoid ties between ranks, we left-shift the rank and then add either a custom buffer,
        or an internal element count tracker.

    When asked to pop:
    - If the length of `data` is 0, we raise an error .

    - We can either pop based on value or based on eligibility.
    - This implementation supports the most common readiness predicate - whether an element is 'ripe', 
        or time-ready (the inputted time is >= the element's specified readiness time).

    - If a value is passed in, we pop the first (lowest-rank) instance of that value which is 'ripe'.
    - If no value is passed in but a time is,
        we pop the first (lowest-rank) value that passes the predicate.

    When asked to peek:
    We do the same thing as `pop`, except:
    - We peek into the PIEO instead of popping it - i.e. we don't remove any elements.

    We compactly represent these similar operations through `query`, which takes in an additional
    optional `remove` parameter (defaulted to False) to determine whether to pop or peek.
    """
    
    def __init__(self, max_len: int):
        """Initialize structure."""
        self.max_len = max_len
        self.data = []
        self.insertion_count = 0

    def ripe(self, element, time):
        """Check that an element is 'ripe' - i.e. its ready time has passed"""
        return element["time"] <= time
    
    def binsert(self, val, time, rank, l, r):
        """Inserts element into list such that rank ordering is preserved
        Uses variant of binary search algorithm.
        """
        if l == r:
            return self.data.insert(l, {"val": val, "time": time, "rank": rank})

        mid = (l + r) // 2

        if rank == self.data[mid]["rank"]:
            return self.data.insert(mid, {"val": val, "time": time, "rank": rank})

        if rank > self.data[mid]["rank"]:
            return self.binsert(val, time, rank, mid+1, r)

        if rank < self.data[mid]["rank"]:
            return self.binsert(val, time, rank, l, mid)
        
    def push(self, val, rank=0, time=0, insertion_count=None) -> None:
        """Pushes to a PIEO.
        Inserts element such that rank ordering is preserved
        """
        
        # Breaks ties and maintains FIFO order (can pass either custom insertion order or use PIEO internal one).
        # Left-shifts the rank 32 bits, before adding either a passed in `insertion_count` parameter or the internal one.
        rank = (rank << 32) + (insertion_count or self.insertion_count)

        #If there is no room left in the queue, raise an Overflow error
        if len(self.data) == self.max_len:
            raise QueueError("Overflow")
        
        #If there are no elements in the queue, or the latest rank is higher than all others, append to the end
        if len(self.data) == 0 or rank >= self.data[len(self.data)-1]["rank"]:
            self.data.append({"val": val, "time": time, "rank": rank})

        #If the latest rank is lower than all others, insert to the front
        elif rank <= self.data[0]["rank"]:
            self.data.insert(0, {"val": val, "time": time, "rank": rank})

        #Otherwise, use the log-time insertion function
        else:
            self.binsert(val, time, rank, 0, len(self.data))
        
        self.insertion_count += 1
     
    def query(self, time=0, val=None, remove=False, return_rank=False) -> Optional[int]:
        """Queries a PIEO. Returns matching value and rank.
        Pops the PIEO if remove is True. Peeks otherwise.
        
        Takes in a time (default 0), and possibly a value. Uses the time for
        the eligibility predicate. If the value is passed in, returns the first
        eligible (ripe) value which matches the passed value parameter.
        """

        if len(self.data) == 0:
            raise QueueError("Underflow")
        
        #If there is only a time predicate
        if val is None:
            #Iterate until we find the first 'ripe' (time-ready) element
            for x in range(len(self.data)):
                if self.ripe(self.data[x], time):
                    if return_rank:
                        return self.data.pop(x) if remove else self.data[x]
                    return self.data.pop(x)["val"] if remove else self.data[x]["val"]

            #No ripe elements
            raise QueueError("Underflow")
            
        #Otherwise, the first element that matches the queried value & is 'ripe'
        for x in range(len(self.data)):
            if self.data[x]["val"] == val and self.ripe(self.data[x], time):
                if return_rank:
                    return self.data.pop(x) if remove else self.data[x]
                return self.data.pop(x)["val"] if remove else self.data[x]["val"]
        
        #No ripe elements matching value
        raise QueueError("Underflow")
    
    def pop(self, time=0, val=None, return_rank=False) -> Optional[int]:
        """Pops a PIEO. See query() for specifics."""

        return self.query(time, val, True, return_rank)

    def peek(self, time=0, val=None, return_rank=False) -> Optional[int]:
        """Peeks a PIEO. See query() for specifics."""

        return self.query(time, val, False, return_rank)

@dataclass
class PCQ:
    """A Programmable Calendar Queue (PCQ) data structure.
    Supports the operations `push`, `pop`, and `peek`, by time predicate and value.

    See the papers https://www.usenix.org/system/files/nsdi20-paper-sharma.pdf and 
    https://dl.acm.org/doi/pdf/10.1145/63039.63045 for details.

    Elements are stored in buckets within which they are ordered by priority. For our implementation,
    each bucket takes on the form of a PIEO. Bucket priority is determined by the 'day pointer',
    which points to the current bucket with highest priority. 

    At initialization we initialize `data` to be a list of empty buckets, each of which
    has the form of a PIEO with max length 16.

    We store the number of elements that have already been inserted into the queue, initialized at 0.
    With each iteration, we increment this.
    
    When inserting elements into the queue, we pass in this parameter along with the specified rank,
    so that it is factored into a modified rank calculation that removes all ties between ranks.
    (See PIEO documentation for details of this modified rank calculation.)

    When asked to push:
    - We compute the bucket to push to as the rank of the new element multiplied by bucket width,
    wrapped around to be within the size of the queue.
    - We then insert said new element into its assigned bucket such that the rank order is preserved.

    When asked to pop:
    - If the length of `data` is 0, we raise an error .
    - Otherwise, we pop the lowest-rank element in the queue.
    - If, following our pop, the bucket is empty, we rotate to the next bucket.

    When asked to peek:
    We do the same thing as `pop`, except:
    - We peek into the PCQ instead of popping it - i.e. we don't remove any elements.

    We compactly represent these similar operations through `query`, which takes in an additional
    optional `remove` parameter (defaulted to False) to determine whether to pop or peek.
    """

    def __init__(self, max_len: int, num_buckets=200, width=10, initial_day=0):
        self.width = width
        self.day = initial_day
        self.max_len = max_len
        self.num_elements = 0
        self.data = []
        self.bucket_ranges = []
        self.insertion_count = 0
        for i in range(num_buckets):
            self.data.append(Pieo(16))
            self.bucket_ranges.append((i*width, (i+1)*width))
    
    def rotate(self) -> None:
        """Rotates a PCQ and changes the 'top' parameter of the previous bucket."""
        buckettop = self.bucket_ranges[self.day][1]
        self.bucket_ranges[self.day] = (buckettop, buckettop + self.width)
        self.day = (self.day + 1) % len(self.data)

    def push(self, val: int, rank=0, time=0) -> None:
        """Pushes a value with some rank/priority to a PCQ"""

        if self.num_elements == self.max_len:
            raise QueueError("Overflow")

        location = (rank * self.width) % len(self.data)

        try:
            self.data[location].push(val, rank, time, self.insertion_count)
            self.num_elements += 1
            self.insertion_count += 1
        except QueueError:
            raise QueueError("Overflow")

    
    def query(self, remove=False, time=0, val=None) -> Optional[int]:
        """Queries a PCQ."""

        if self.num_elements == 0:
            raise QueueError("Underflow")
    
        possible_values = []

        for bucket in self.data:
            try:
                peeked = bucket.peek(time, val, True)
                possible_values.append((bucket, peeked))
            except QueueError:
                continue
        if len(possible_values) > 0:
            possible_values.sort(key = lambda x : x[1]["rank"])
            bucket, element  = possible_values[0]
            time, val = element["time"], element["val"]
            if remove:
                result = bucket.pop(time, val, False)
                self.num_elements -= 1
                if len(bucket.data) == 0:
                    self.rotate()
                return result
            else:
                return val
    
        raise QueueError(str(self.data) + "Underflow")
    
    def pop(self, time=0, val=None) -> Optional[int]:
        """Pops a PCQ. If we iterate through every bucket and can't find a value, raise underflow."""

        return self.query(True, time, val)
    
    def peek(self, time=0, val=None) -> Optional[int]:
        """Peeks a PCQ. If we iterate through every bucket and can't find a value, raise underflow."""

        return self.query(False, time, val)


@dataclass
class Binheap:
    """A minimum Binary Heap data structure.
    Supports the operations `push`, `pop`, and `peek`.
    """

    def __init__(self, max_len):
        self.heap = []
        self.len = 0
        self.counter = 0
        self.max_len = max_len


    def push(self, val: int, rank, *_) -> None:
        """Pushes `(rnk, val)` to the Binary Heap."""
        if self.len == self.max_len:
            raise QueueError("Cannot push to full Binary Heap.")
        self.counter += 1
        self.len += 1
        heapq.heappush(self.heap, RankValue((rank << 32) + self.counter, val))

    def pop(self, *_) -> Optional[int]:
        """Pops the Binary Heap."""
        if self.len == 0:
            raise QueueError("Cannot pop from empty Binary Heap.")
        self.len -= 1
        return heapq.heappop(self.heap).value

    def peek(self, *_) -> Optional[int]:
        """Peeks into the Binary Heap."""
        if self.len == 0:
            raise QueueError("Cannot peek from empty Binary Heap.")
        return self.heap[0].value

    def __len__(self) -> int:
        return self.len


@dataclass
class RRQueue:
    """
    This is a version of a PIFO generalized to `n` flows, with a work conserving
    round robin policy. If a flow is silent when it is its turn, that flow
    simply skips its turn and the next flow is offered service.

    Supports the operations `push`, `pop`, and `peek`.
    It takes in a list `boundaries` that must be of length `n`, using which the
    client can divide the incoming traffic into `n` flows.
    For example, if n = 3 and the client passes boundaries [133, 266, 400],
    packets will be divided into three flows: [0, 133], [134, 266], [267, 400].

    - At push, we check the `boundaries` list to determine which flow to push to.
    Take the boundaries example given earlier, [133, 266, 400].
    If we push the value 89, it will end up in flow 0 becuase 89 <= 133,
    and 305 would end up in flow 2 since 266 <= 305 <= 400.
    - Pop first tries to pop from `hot`. If this succeeds, great. If it fails,
    it increments `hot` and therefore continues to check all other flows
    in round robin fashion.
    - Peek allows the client to see which element is at the head of the queue
    without removing it. Thus, peek works in a similar fashion to `pop`, except
    `hot` is restored to its original value at the every end.
    Further, nothing is actually dequeued.
    """

    def __init__(self, n, boundaries, max_len: int):
        self.hot = 0
        self.n = n
        self.pifo_len = 0
        self.boundaries = boundaries
        self.data = [Fifo(max_len) for _ in range(n)]

        self.max_len = max_len
        assert (
            self.pifo_len <= self.max_len
        )  # We can't be initialized with a PIFO that is too long.

    def push(self, val: int, *_):
        """Pushes `val` to the PIFO."""
        if self.pifo_len == self.max_len:
            raise QueueError("Cannot push to full PIFO.")
        for fifo, boundary in zip(self.data, self.boundaries):
            if val <= boundary:
                fifo.push(val)
                self.pifo_len += 1
                break

    def increment_hot(self):
        """Increments `hot`, taking into account wraparound."""
        self.hot = 0 if self.hot == (self.n - 1) else self.hot + 1

    def pop(self, *_) -> Optional[int]:
        """Pops the PIFO by popping some internal FIFO.
        Updates `hot` to be one more than the index of the internal FIFO that
        we did pop.
        """
        if self.pifo_len == 0:
            raise QueueError("Cannot pop from empty PIFO.")

        while True:
            try:
                val = self.data[self.hot].pop()
                if val is not None:
                    self.increment_hot()
                    self.pifo_len -= 1
                    return val
                self.increment_hot()
            except QueueError:
                self.increment_hot()

    def peek(self, *_) -> Optional[int]:
        """Peeks into the PIFO. Does not affect what `hot` is."""
        if self.pifo_len == 0:
            raise QueueError("Cannot peek into empty PIFO.")

        original_hot = self.hot
        while True:
            try:
                val = self.data[self.hot].peek()
                if val is not None:
                    self.hot = original_hot
                    return val
                self.increment_hot()
            except QueueError:
                self.increment_hot()

    def __len__(self) -> int:
        return self.pifo_len


<<<<<<< HEAD
def operate_queue(queue, max_cmds, commands, values, ranks=None, keepgoing=None, times=None):
    """Given the four lists:
    - One of commands, one of values, one of ranks, one of times:
    - Feed these into our queue, and return the answer memory.
    - Commands correspond to:
        0 : pop (for non-work-conserving queues, pop by predicate)
        1 : peek (for non-work-conserving queues, peek by predicate)
        2 : push
        3 : pop by value (only for non-work-conserving queues)
        4 : peek by value (only for non-work-conserving queues)
=======
@dataclass
class StrictPifo:
    """
    This is a version of a PIFO generalized to `n` flows, with a strict policy.
    Flows have a strict order of priority, which determines popping and peeking
    order. If the highest priority flow is silent when it is its turn, that flow
    simply skips its turn and the next flow is offered service. If a higher
    priority flow get pushed to in the interim, the next call to pop/peek will
    return from that flow.

    Supports the operations `push`, `pop`, and `peek`.
    It takes in a list `boundaries` that must be of length `n`, using which the
    client can divide the incoming traffic into `n` flows.
    For example, if n = 3 and the client passes boundaries [133, 266, 400],
    packets will be divided into three flows: [0, 133], [134, 266], [267, 400].

    It takes a list `order` that must be of length `n`, which specifies the order
    of priority of the flows. For example, if n = 3 and the client passes order
    [1, 2, 0], flow 1 (packets in range [134, 266]) is first priority, flow 2
    (packets in range [267, 400]) is second priority, and flow 0 (packets in range
    [0, 133]) is last priority.

    - At push, we check the `boundaries` list to determine which flow to push to.
    Take the boundaries example given earlier, [133, 266, 400].
    If we push the value 89, it will end up in flow 0 becuase 89 <= 133,
    and 305 would end up in flow 2 since 266 <= 305 <= 400.
    - Pop first tries to pop from `order[0]`. If this succeeds, great. If it fails,
    it tries `order[1]`, etc.
    - Peek allows the client to see which element is at the head of the queue
    without removing it. Thus, peek works in a similar fashion to `pop`. Further,
    nothing is actually dequeued.
    """

    def __init__(self, n, boundaries, order, max_len: int):
        self.order = order
        self.priority = 0
        self.n = n
        self.pifo_len = 0
        self.boundaries = boundaries
        self.data = [Fifo(max_len) for _ in range(n)]

        self.max_len = max_len

    def push(self, val: int):
        """Works the same as in RRQueue. Pushes `val` to the PIFO."""
        if self.pifo_len == self.max_len:
            raise QueueError("Cannot push to full PIFO.")
        for b in range(self.n):
            if val <= self.boundaries[b]:
                idx = self.order.index(b)
                self.data[idx].push(val)
                self.pifo_len += 1
                break

    def next_priority(self):
        """Increments priority, taking into account wrap around."""
        self.priority = 0 if self.priority == (self.n - 1) else self.priority + 1

    def pop(self):
        """Pops the PIFO."""
        if self.pifo_len == 0:
            raise QueueError("Cannot pop from empty PIFO.")

        original_priority = self.priority

        while True:
            try:
                val = self.data[self.priority].pop()
                if val is not None:
                    self.pifo_len -= 1
                    self.priority = original_priority
                    return val
                else:
                    self.next_priority()
            except QueueError:
                self.next_priority()

    def peek(self) -> Optional[int]:
        """Peeks into the PIFO."""
        if self.pifo_len == 0:
            raise QueueError("Cannot peek into empty PIFO.")

        original_priority = self.priority
        while True:
            try:
                val = self.data[self.priority].peek()
                if val is not None:
                    self.priority = original_priority
                    return val
                else:
                    self.next_priority()
            except QueueError:
                self.next_priority()

    def __len__(self) -> int:
        return self.pifo_len


def operate_queue(queue, max_cmds, commands, values, ranks=None, keepgoing=False):
    """Given the two lists, one of commands and one of values.
    Feed these into our queue, and return the answer memory.
>>>>>>> b60dad13
    """
    ans = []
    ranks = ranks or [0] * len(values)
    times = times or [0] * len(values)

    for cmd, val, rank, time in zip(commands, values, ranks, times):
 
        if cmd == 0: #Pop (with possible time predicate)
            try:
                ans.append(queue.pop(time))
            except QueueError:
                if keepgoing:
                    continue
                break
            
        elif cmd == 1: #Peek (with possible time predicate)
            try:
                ans.append(queue.peek(time))
            except QueueError:
                if keepgoing:
                    continue
                break

        elif cmd == 2: #Push
            try:
                queue.push(val, rank, time)
            except QueueError:
                if keepgoing:
                    continue
                break

        elif cmd == 3: #Pop with value parameter
            try:
                ans.append(queue.pop(time, val))
            except QueueError:
                if keepgoing:
                    continue
                break

        elif cmd == 4: #Peek with value parameter
            try:
                ans.append(queue.peek(time, val))
            except QueueError:
                if keepgoing:
                    continue
                break
        
        else:
            raise CmdError("Unrecognized command.")

    # Pad the answer memory with zeroes until it is of length MAX_CMDS.
    ans += [0] * (max_cmds - len(ans))
    return ans<|MERGE_RESOLUTION|>--- conflicted
+++ resolved
@@ -628,7 +628,6 @@
         return self.pifo_len
 
 
-<<<<<<< HEAD
 def operate_queue(queue, max_cmds, commands, values, ranks=None, keepgoing=None, times=None):
     """Given the four lists:
     - One of commands, one of values, one of ranks, one of times:
@@ -639,109 +638,6 @@
         2 : push
         3 : pop by value (only for non-work-conserving queues)
         4 : peek by value (only for non-work-conserving queues)
-=======
-@dataclass
-class StrictPifo:
-    """
-    This is a version of a PIFO generalized to `n` flows, with a strict policy.
-    Flows have a strict order of priority, which determines popping and peeking
-    order. If the highest priority flow is silent when it is its turn, that flow
-    simply skips its turn and the next flow is offered service. If a higher
-    priority flow get pushed to in the interim, the next call to pop/peek will
-    return from that flow.
-
-    Supports the operations `push`, `pop`, and `peek`.
-    It takes in a list `boundaries` that must be of length `n`, using which the
-    client can divide the incoming traffic into `n` flows.
-    For example, if n = 3 and the client passes boundaries [133, 266, 400],
-    packets will be divided into three flows: [0, 133], [134, 266], [267, 400].
-
-    It takes a list `order` that must be of length `n`, which specifies the order
-    of priority of the flows. For example, if n = 3 and the client passes order
-    [1, 2, 0], flow 1 (packets in range [134, 266]) is first priority, flow 2
-    (packets in range [267, 400]) is second priority, and flow 0 (packets in range
-    [0, 133]) is last priority.
-
-    - At push, we check the `boundaries` list to determine which flow to push to.
-    Take the boundaries example given earlier, [133, 266, 400].
-    If we push the value 89, it will end up in flow 0 becuase 89 <= 133,
-    and 305 would end up in flow 2 since 266 <= 305 <= 400.
-    - Pop first tries to pop from `order[0]`. If this succeeds, great. If it fails,
-    it tries `order[1]`, etc.
-    - Peek allows the client to see which element is at the head of the queue
-    without removing it. Thus, peek works in a similar fashion to `pop`. Further,
-    nothing is actually dequeued.
-    """
-
-    def __init__(self, n, boundaries, order, max_len: int):
-        self.order = order
-        self.priority = 0
-        self.n = n
-        self.pifo_len = 0
-        self.boundaries = boundaries
-        self.data = [Fifo(max_len) for _ in range(n)]
-
-        self.max_len = max_len
-
-    def push(self, val: int):
-        """Works the same as in RRQueue. Pushes `val` to the PIFO."""
-        if self.pifo_len == self.max_len:
-            raise QueueError("Cannot push to full PIFO.")
-        for b in range(self.n):
-            if val <= self.boundaries[b]:
-                idx = self.order.index(b)
-                self.data[idx].push(val)
-                self.pifo_len += 1
-                break
-
-    def next_priority(self):
-        """Increments priority, taking into account wrap around."""
-        self.priority = 0 if self.priority == (self.n - 1) else self.priority + 1
-
-    def pop(self):
-        """Pops the PIFO."""
-        if self.pifo_len == 0:
-            raise QueueError("Cannot pop from empty PIFO.")
-
-        original_priority = self.priority
-
-        while True:
-            try:
-                val = self.data[self.priority].pop()
-                if val is not None:
-                    self.pifo_len -= 1
-                    self.priority = original_priority
-                    return val
-                else:
-                    self.next_priority()
-            except QueueError:
-                self.next_priority()
-
-    def peek(self) -> Optional[int]:
-        """Peeks into the PIFO."""
-        if self.pifo_len == 0:
-            raise QueueError("Cannot peek into empty PIFO.")
-
-        original_priority = self.priority
-        while True:
-            try:
-                val = self.data[self.priority].peek()
-                if val is not None:
-                    self.priority = original_priority
-                    return val
-                else:
-                    self.next_priority()
-            except QueueError:
-                self.next_priority()
-
-    def __len__(self) -> int:
-        return self.pifo_len
-
-
-def operate_queue(queue, max_cmds, commands, values, ranks=None, keepgoing=False):
-    """Given the two lists, one of commands and one of values.
-    Feed these into our queue, and return the answer memory.
->>>>>>> b60dad13
     """
     ans = []
     ranks = ranks or [0] * len(values)
