from dataclasses import dataclass, field
from typing import Any, Optional
import heapq


class QueueError(Exception):
    """An error that occurs when we try to pop/peek from an empty queue,"""


class CmdError(Exception):
    """An error that occurs if an undefined command is passed"""


@dataclass
class Fifo:
    """A FIFO data structure.
    Supports the operations `push` and `pop``.
    Inherent to the queue is its `max_len`,
    which is given at initialization and cannot be exceeded.
    """

    def __init__(self, max_len: int):
        self.data = []
        self.max_len = max_len

    def push(self, val: int, *_) -> None:
        """Pushes `val` to the FIFO."""
        if len(self.data) == self.max_len:
            raise QueueError("Cannot push to full FIFO.")
        self.data.append(val)

    def pop(self, *_) -> Optional[int]:
        """Pops the FIFO."""
        if len(self.data) == 0:
            raise QueueError("Cannot pop from empty FIFO.")
        return self.data.pop(0)

    def __len__(self) -> int:
        return len(self.data)

    def __str__(self):
        return str(self.data)


@dataclass
class Pifo:
    """A PIFO data structure.
    Supports the operations `push` and `pop`.

    We do this by maintaining two sub-queues that are given to us at initialization.
    We toggle between these sub-queues when popping/peeking.
    We have a variable called `hot` that says which sub-queue is to be
    popped/peeked next.
    `hot` starts at 0.
    We also take at initialization a `boundary` value.

    We maintain internally a variable called `pifo_len`:
    the sum of the lengths of the two queues.

    Inherent to the queue is its `max_len`, which is given to us at initialization
    and we cannot exceed.

    When asked to pop:
    - If `pifo_len` is 0, we fail silently or raise an error.
    - Else, if `hot` is 0, we try to pop from queue_0.
      + If it succeeds, we flip `hot` to 1 and return the value we got.
      + If it fails, we pop from queue_1 and return the value we got.
        We leave `hot` as it was.
    - If `hot` is 1, we proceed symmetrically.
    - We decrement `pifo_len` by 1.

    When asked to push:
    - If the PIFO is at length `max_len`, we fail silently or raise an error.
    - If the value to be pushed is less than `boundary`, we push it into queue_1.
    - Else, we push it into queue_2.
    - We increment `pifo_len` by 1.
    """

    def __init__(self, queue_1, queue_2, boundary, max_len):
        self.data = (queue_1, queue_2)
        self.hot = 0
        self.pifo_len = len(queue_1) + len(queue_2)
        self.boundary = boundary
        self.max_len = max_len
        assert (
            self.pifo_len <= self.max_len
        )  # We can't be initialized with a PIFO that is too long.

    def push(self, val: int, *_) -> None:
        """Pushes `val` to the PIFO."""
        if self.pifo_len == self.max_len:
            raise QueueError("Cannot push to full PIFO.")
        if val <= self.boundary:
            self.data[0].push(val)
        else:
            self.data[1].push(val)
        self.pifo_len += 1

    def pop(self, *_) -> Optional[int]:
        """Pops the PIFO."""
        if self.pifo_len == 0:
            raise QueueError("Cannot pop from empty PIFO.")
        self.pifo_len -= 1  # We decrement `pifo_len` by 1.
        if self.hot == 0:
            try:
                self.hot = 1
                return self.data[0].pop()
            except QueueError:
                self.hot = 0
                return self.data[1].pop()
        else:
            try:
                self.hot = 0
                return self.data[1].pop()
            except QueueError:
                self.hot = 1
                return self.data[0].pop()

    def __len__(self) -> int:
        return self.pifo_len


@dataclass(order=True)
class RankValue:
    priority: int
    value: Any = field(compare=False)


@dataclass
class NWCSimple:
    """A simple test oracle structure for non-work-conserving queues.

    This serves the same purpose as PIEOs and Calendar Queues (see Python implementation below),
    representing an abstract implementation for any non-work-conserving, time-dependent structure.

    In our implementation, we support time-based 'ripeness' predicates,
    which check that an element's encoded 'readiness time' is earlier than the specified current time.

    The term 'ripe', as defined above, takes in an element (which has some encoded readiness time),
    and a specified 'current time'. It checks that the element's readiness time is <= the current time.

    Supports the operations `push` and `pop`.

    Stores elements in the form of a heap (using the `heapq` library).

    At initialization, we take a `max_len` value to store the maximum possible
    length of a queue.

    When asked to push:
    - If the queue is at length `max_len`, we raise an error.
    - Otherwise, we insert the element into the PIEO such that the rank order stays increasing.
    - To avoid ties between ranks, we left-shift the rank and then add either a custom buffer,
        or an internal element count tracker.

    When asked to pop:
    - If the length of `data` is 0, we raise an error .

    - We can either pop based on value or based on eligibility.
    - This implementation supports the most common readiness predicate - whether an element is 'ripe',
        or time-ready (the inputted time is >= the element's specified readiness time).

    - If a value is passed in, we pop the first (lowest-rank) instance of that value which is 'ripe'.
    - If no value is passed in but a time is,
        we pop the first (lowest-rank) value that passes the predicate.
    """

    def __init__(self, max_len: int):
        self.data = []
        self.max_len = max_len
        self.insertion_count = 0

    def push(self, val, rank=0, time=0) -> None:
        if len(self.data) >= self.max_len:
            raise QueueError("Overflow")

        # Left-shift the rank by 32 and add in the insertion count.
        # With every push, we modify the insertion count as to reduce any possible duplicate ranks.

        heapq.heappush(
            self.data, RankValue(((rank << 32) + self.insertion_count), (val, time))
        )
        self.insertion_count += 1

    def is_ripe(self, time) -> bool:
        return self.data[0].value[1] <= time

    def query(self, time=0, val=None) -> Optional[int]:
        if len(self.data) == 0:
            raise QueueError("Underflow")

        # Cache popped values from heap while searching for the first eligible one
        temp = []

        while len(self.data) > 0:
            # Check for eligibility
            if self.is_ripe(time) and (val is None or self.data[0].value[0] == val):
<<<<<<< HEAD
                # If eligible, we pop the element and push all cached elements back into the heap
                result = heapq.heappop(self.data)
=======

                # If eligible, we pop the element and push all cached elements back into the heap
                result = heapq.heappop(self.data) if remove else self.data[0]
>>>>>>> 409a7169

                for elem in temp:
                    heapq.heappush(self.data, elem)

                return result.value[0]

            # After each iteration, pop the current element so we can scan down the heap
            temp.append(heapq.heappop(self.data))

        # If no eligible elements are found, repopulate the data heap with cached elements
        for elem in temp:
            heapq.heappush(self.data, elem)
        raise QueueError("Underflow")
<<<<<<< HEAD
=======

    def peek(self, time=0, val=None) -> Optional[int]:
        return self.query(time, val)
>>>>>>> 409a7169

    def pop(self, time=0, val=None) -> Optional[int]:
        return self.query(time, val)


@dataclass
class Pieo:
    """A PIEO data structure.
    PIEOs function as generalized PIFOs, but popping and pushing supports the 'extract-out' idea
    rather than exclusively a 'first-out' operation. Elements can either be extracted by value
    (pass in a value and obtain the lowest-rank element matching it), or by an eligibility predicate
    (find the lowest-rank element matching the predicate).

    In our implementation, we support time-based 'ripeness' predicates,
    which check that an element's encoded 'readiness time' is earlier than the specified current time.

    The term 'ripe', as defined above, takes in an element (which has some encoded readiness time),
    and a specified 'current time'. It checks that the element's readiness time is <= the current time.

    For more info, consult https://dl.acm.org/doi/pdf/10.1145/3341302.3342090.

    Supports the operations `push` and `pop`.

    Stores elements ordered increasingly by a totally ordered `rank` attribute (for
    simplicitly, our implementation is just using integers).

    At initialization, we take a `max_len` value to store the maximum possible
    length of a queue.

    When asked to push:
    - If the PIEO is at length `max_len`, we raise an error.
    - Otherwise, we insert the element into the PIEO such that the rank order stays increasing.
    - To avoid ties between ranks, we left-shift the rank and then add either a custom buffer,
        or an internal element count tracker.

    When asked to pop:
    - If the length of `data` is 0, we raise an error .

    - We can either pop based on value or based on eligibility.
    - This implementation supports the most common readiness predicate - whether an element is 'ripe',
        or time-ready (the inputted time is >= the element's specified readiness time).

    - If a value is passed in, we pop the first (lowest-rank) instance of that value which is 'ripe'.
    - If no value is passed in but a time is,
        we pop the first (lowest-rank) value that passes the predicate.
    """

    def __init__(self, max_len: int):
        """Initialize structure."""
        self.max_len = max_len
        self.data = []
        self.insertion_count = 0

    def is_ripe(self, element, time):
        """Check that an element is 'ripe' - i.e. its ready time has passed"""
        return element["time"] <= time

    def binsert(self, val, time, rank, l, r):
        """Inserts element into list such that rank ordering is preserved
        Uses variant of binary search algorithm.
        """
        if l == r:
            return self.data.insert(l, {"val": val, "time": time, "rank": rank})

        mid = (l + r) // 2

        if rank == self.data[mid]["rank"]:
            return self.data.insert(mid, {"val": val, "time": time, "rank": rank})

        if rank > self.data[mid]["rank"]:
            return self.binsert(val, time, rank, mid + 1, r)

        if rank < self.data[mid]["rank"]:
            return self.binsert(val, time, rank, l, mid)

    def push(self, val, rank=0, time=0, insertion_count=None) -> None:
        """Pushes to a PIEO.
        Inserts element such that rank ordering is preserved
        """

        # Breaks ties and maintains FIFO order (can pass either custom insertion order or use PIEO internal one).
        # Left-shifts the rank 32 bits, before adding either a passed in `insertion_count` parameter or the internal one.
        rank = (rank << 32) + (insertion_count or self.insertion_count)

        # If there is no room left in the queue, raise an Overflow error
        if len(self.data) == self.max_len:
            raise QueueError("Overflow")

        # If there are no elements in the queue, or the latest rank is higher than all others, append to the end
        if len(self.data) == 0 or rank >= self.data[len(self.data) - 1]["rank"]:
            self.data.append({"val": val, "time": time, "rank": rank})

        # If the latest rank is lower than all others, insert to the front
        elif rank <= self.data[0]["rank"]:
            self.data.insert(0, {"val": val, "time": time, "rank": rank})

        # Otherwise, use the log-time insertion function
        else:
            self.binsert(val, time, rank, 0, len(self.data))

        self.insertion_count += 1

    def query(self, time=0, val=None, remove=False, return_rank=False) -> Optional[int]:
        """Queries a PIEO. Returns matching value and rank.
        Pops the PIEO if remove is True. Peeks otherwise.

        Takes in a time (default 0), and possibly a value. Uses the time for
        the eligibility predicate. If the value is passed in, returns the first
        eligible (ripe) value which matches the passed value parameter.
        """

        if len(self.data) == 0:
            raise QueueError("Underflow")

        # If there is only a time predicate
        if val is None:
            # Iterate until we find the first 'ripe' (time-ready) element
            for x in range(len(self.data)):
                if self.is_ripe(self.data[x], time):
                    if return_rank:
                        return self.data.pop(x)
                    return self.data.pop(x)["val"]

            # No ripe elements
            raise QueueError("Underflow")

        # Otherwise, the first element that matches the queried value & is 'ripe'
        for x in range(len(self.data)):
            if self.data[x]["val"] == val and self.is_ripe(self.data[x], time):
                if return_rank:
<<<<<<< HEAD
                    return self.data.pop(x)
                return self.data.pop(x)["val"]
=======
                    return self.data.pop(x) if remove else self.data[x]
                return self.data.pop(x)["val"] if remove else self.data[x]["val"]
>>>>>>> 409a7169

        # No ripe elements matching value
        raise QueueError("Underflow")

    def pop(self, time=0, val=None, return_rank=False) -> Optional[int]:
        """Pops a PIEO. See query() for specifics."""

        return self.query(time, val, True, return_rank)

    def peek(self, time=0, val=None, return_rank=False) -> Optional[int]:
        """Peeks a PIEO. See query() for specifics."""

        return self.query(time, val, False, return_rank)


@dataclass
class PCQ:
    """A Programmable Calendar Queue (PCQ) data structure.
    Supports the operations `push` and `pop` by time predicate and value.

    See the papers https://www.usenix.org/system/files/nsdi20-paper-sharma.pdf and
    https://dl.acm.org/doi/pdf/10.1145/63039.63045 for details.

    Elements are stored in buckets within which they are ordered by priority. For our implementation,
    each bucket takes on the form of a PIEO. Bucket priority is determined by the 'day pointer',
    which points to the current bucket with highest priority.

    At initialization we initialize `data` to be a list of empty buckets, each of which
    has the form of a PIEO with max length 16.

    We store the number of elements that have already been inserted into the queue, initialized at 0.
    With each iteration, we increment this.

    When inserting elements into the queue, we pass in this parameter along with the specified rank,
    so that it is factored into a modified rank calculation that removes all ties between ranks.
    (See PIEO documentation for details of this modified rank calculation.)

    When asked to push:
    - We compute the bucket to push to as the rank of the new element multiplied by bucket width,
    wrapped around to be within the size of the queue.
    - We then insert said new element into its assigned bucket such that the rank order is preserved.

    When asked to pop:
    - If the length of `data` is 0, we raise an error .
    - Otherwise, we pop the lowest-rank element in the queue.
    - If, following our pop, the bucket is empty, we rotate to the next bucket.

    """

    def __init__(self, max_len: int, num_buckets=200, width=10, initial_day=0):
        self.width = width
        self.day = initial_day
        self.max_len = max_len
        self.num_elements = 0
        self.data = []
        self.bucket_ranges = []
        self.insertion_count = 0
        for i in range(num_buckets):
            self.data.append(Pieo(16))
            self.bucket_ranges.append((i * width, (i + 1) * width))

    def rotate(self) -> None:
        """Rotates a PCQ and changes the 'top' parameter of the previous bucket."""
        buckettop = self.bucket_ranges[self.day][1]
        self.bucket_ranges[self.day] = (buckettop, buckettop + self.width)
        self.day = (self.day + 1) % len(self.data)

    def push(self, val: int, rank=0, time=0) -> None:
        """Pushes a value with some rank/priority to a PCQ"""

        if self.num_elements == self.max_len:
            raise QueueError("Overflow")

        location = (rank * self.width) % len(self.data)

        try:
            self.data[location].push(val, rank, time, self.insertion_count)
            self.num_elements += 1
            self.insertion_count += 1
        except QueueError:
            raise QueueError("Overflow")

<<<<<<< HEAD
    def query(self, time=0, val=None) -> Optional[int]:
=======
    def query(self, remove=False, time=0, val=None) -> Optional[int]:
>>>>>>> 409a7169
        """Queries a PCQ."""

        if self.num_elements == 0:
            raise QueueError("Underflow")

        possible_values = []

        for bucket in self.data:
            try:
                peeked = bucket.peek(time, val, True)
                possible_values.append((bucket, peeked))
            except QueueError:
                continue
        if len(possible_values) > 0:
            possible_values.sort(key=lambda x: x[1]["rank"])
            bucket, element = possible_values[0]
            time, val = element["time"], element["val"]
<<<<<<< HEAD

            result = bucket.pop(time, val, False)
            self.num_elements -= 1
            if len(bucket.data) == 0:
                self.rotate()
            return result
=======
            if remove:
                result = bucket.pop(time, val, False)
                self.num_elements -= 1
                if len(bucket.data) == 0:
                    self.rotate()
                return result
            else:
                return val
>>>>>>> 409a7169

        raise QueueError(str(self.data) + "Underflow")

    def pop(self, time=0, val=None) -> Optional[int]:
        """Pops a PCQ. If we iterate through every bucket and can't find a value, raise underflow."""

<<<<<<< HEAD
        return self.query(time, val)
=======
        return self.query(True, time, val)

    def peek(self, time=0, val=None) -> Optional[int]:
        """Peeks a PCQ. If we iterate through every bucket and can't find a value, raise underflow."""

        return self.query(False, time, val)
>>>>>>> 409a7169


@dataclass
class Binheap:
    """A minimum Binary Heap data structure.
    Supports the operations `push` and `pop`.
    """

    def __init__(self, max_len):
        self.heap = []
        self.len = 0
        self.counter = 0
        self.max_len = max_len

    def push(self, val: int, rank, *_) -> None:
        """Pushes `(rnk, val)` to the Binary Heap."""
        if self.len == self.max_len:
            raise QueueError("Cannot push to full Binary Heap.")
        self.counter += 1
        self.len += 1
        heapq.heappush(self.heap, RankValue((rank << 32) + self.counter, val))

    def pop(self, *_) -> Optional[int]:
        """Pops the Binary Heap."""
        if self.len == 0:
            raise QueueError("Cannot pop from empty Binary Heap.")
        self.len -= 1
        return heapq.heappop(self.heap).value

    def __len__(self) -> int:
        return self.len


@dataclass
class RRQueue:
    """
    This is a version of a PIFO generalized to `n` flows, with a work conserving
    round robin policy. If a flow is silent when it is its turn, that flow
    simply skips its turn and the next flow is offered service.

    Supports the operations `push`, `pop`, and `peek`.
    It takes in a list `boundaries` that must be of length `n`, using which the
    client can divide the incoming traffic into `n` flows.
    For example, if n = 3 and the client passes boundaries [133, 266, 400],
    packets will be divided into three flows: [0, 133], [134, 266], [267, 400].

    - At push, we check the `boundaries` list to determine which flow to push to.
    Take the boundaries example given earlier, [133, 266, 400].
    If we push the value 89, it will end up in flow 0 becuase 89 <= 133,
    and 305 would end up in flow 2 since 266 <= 305 <= 400.
    - Pop first tries to pop from `hot`. If this succeeds, great. If it fails,
    it increments `hot` and therefore continues to check all other flows
    in round robin fashion.
    """

    def __init__(self, n, boundaries, max_len: int):
        self.hot = 0
        self.n = n
        self.pifo_len = 0
        self.boundaries = boundaries
        self.data = [Fifo(max_len) for _ in range(n)]

        self.max_len = max_len
        assert (
            self.pifo_len <= self.max_len
        )  # We can't be initialized with a PIFO that is too long.

    def push(self, val: int, *_):
        """Pushes `val` to the PIFO."""
        if self.pifo_len == self.max_len:
            raise QueueError("Cannot push to full PIFO.")
        for subqueue, boundary in zip(self.data, self.boundaries):
            if val <= boundary:
                subqueue.push(val)
                self.pifo_len += 1
                break

    def increment_hot(self):
        """Increments `hot`, taking into account wraparound."""
        self.hot = 0 if self.hot == (self.n - 1) else self.hot + 1

    def pop(self, *_) -> Optional[int]:
        """Pops the PIFO by popping some internal subqueue.
        Updates `hot` to be one more than the index of the internal subqueue that
        we did pop.
        """
        if self.pifo_len == 0:
            raise QueueError("Cannot pop from empty PIFO.")

        while True:
            try:
                val = self.data[self.hot].pop()
                if val is not None:
                    self.increment_hot()
                    self.pifo_len -= 1
                    return val
                self.increment_hot()
            except QueueError:
                self.increment_hot()

    def peek(self, *_) -> Optional[int]:
        """Peeks into the PIFO. Does not affect what `hot` is."""
        if self.pifo_len == 0:
            raise QueueError("Cannot peek into empty PIFO.")

        original_hot = self.hot
        while True:
            try:
                val = self.data[self.hot].peek()
                if val is not None:
                    self.hot = original_hot
                    return val
                self.increment_hot()
            except QueueError:
                self.increment_hot()

    def __len__(self) -> int:
        return self.pifo_len


@dataclass
class RRQueue2:
    """
    This is a version of a PIFO generalized to `n` flows, with a work conserving
    round robin policy. If a flow is silent when it is its turn, that flow
    simply skips its turn and the next flow is offered service.

    Supports the operations `push`, `pop`, and `peek`.
    It takes in a list `boundaries` that must be of length `n`, using which the
    client can divide the incoming traffic into `n` flows.
    For example, if n = 3 and the client passes boundaries [133, 266, 400],
    packets will be divided into three flows: [0, 133], [134, 266], [267, 400].

    - At push, we check the `boundaries` list to determine which flow to push to.
    Take the boundaries example given earlier, [133, 266, 400].
    If we push the value 89, it will end up in flow 0 becuase 89 <= 133,
    and 305 would end up in flow 2 since 266 <= 305 <= 400.
    - Pop first tries to pop from `hot`. If this succeeds, great. If it fails,
    it increments `hot` and therefore continues to check all other flows
    in round robin fashion.
    - Peek allows the client to see which element is at the head of the queue
    without removing it. Thus, peek works in a similar fashion to `pop`, except
    `hot` is restored to its original value at the every end.
    Further, nothing is actually dequeued.
    """

    def __init__(self, n, boundaries, subqueues, max_len: int):
        self.hot = 0
        self.n = n
        self.pifo_len = 0
        self.boundaries = boundaries
        self.data = subqueues

        self.max_len = max_len
        assert (
            self.pifo_len <= self.max_len
        )  # We can't be initialized with a PIFO that is too long.

    def push(self, val: int, *_):
        """Pushes `val` to the PIFO."""
        if self.pifo_len == self.max_len:
            raise QueueError("Cannot push to full PIFO.")
        for subqueue, boundary in zip(self.data, self.boundaries):
            if val <= boundary:
                subqueue.push(val)
                self.pifo_len += 1
                break

    def increment_hot(self):
        """Increments `hot`, taking into account wraparound."""
        self.hot = 0 if self.hot == (self.n - 1) else self.hot + 1

    def pop(self, *_) -> Optional[int]:
        """Pops the PIFO by popping some internal subqueue.
        Updates `hot` to be one more than the index of the internal subqueue that
        we did pop.
        """
        if self.pifo_len == 0:
            raise QueueError("Cannot pop from empty PIFO.")

        while True:
            try:
                val = self.data[self.hot].pop()
                if val is not None:
                    self.increment_hot()
                    self.pifo_len -= 1
                    return val
                self.increment_hot()
            except QueueError:
                self.increment_hot()

    def __len__(self) -> int:
        return self.pifo_len


@dataclass
class StrictPifo:
    """
    This is a version of a PIFO generalized to `n` flows, with a strict policy.
    Flows have a strict order of priority, which determines popping and peeking
    order. If the highest priority flow is silent when it is its turn, that flow
    simply skips its turn and the next flow is offered service. If a higher
    priority flow get pushed to in the interim, the next call to pop/peek will
    return from that flow.

    Supports the operations `push`, `pop`, and `peek`.
    It takes in a list `boundaries` that must be of length `n`, using which the
    client can divide the incoming traffic into `n` flows.
    For example, if n = 3 and the client passes boundaries [133, 266, 400],
    packets will be divided into three flows: [0, 133], [134, 266], [267, 400].

    It takes a list `order` that must be of length `n`, which specifies the order
    of priority of the flows. For example, if n = 3 and the client passes order
    [1, 2, 0], flow 1 (packets in range [134, 266]) is first priority, flow 2
    (packets in range [267, 400]) is second priority, and flow 0 (packets in range
    [0, 133]) is last priority.

    - At push, we check the `boundaries` list to determine which flow to push to.
    Take the boundaries example given earlier, [133, 266, 400].
    If we push the value 89, it will end up in flow 0 becuase 89 <= 133,
    and 305 would end up in flow 2 since 266 <= 305 <= 400.
    - Pop first tries to pop from `order[0]`. If this succeeds, great. If it fails,
    it tries `order[1]`, etc.
    """

    def __init__(self, n, boundaries, order, max_len: int):
        self.order = order
        self.priority = 0
        self.n = n
        self.pifo_len = 0
        self.boundaries = boundaries
        self.data = [Fifo(max_len) for _ in range(n)]

        self.max_len = max_len

    def push(self, val: int, *_):
        """Works the same as in RRQueue. Pushes `val` to the PIFO."""
        if self.pifo_len == self.max_len:
            raise QueueError("Cannot push to full PIFO.")
        for b in range(self.n):
            if val <= self.boundaries[b]:
                idx = self.order.index(b)
                self.data[idx].push(val)
                self.pifo_len += 1
                break

    def next_priority(self):
        """Increments priority, taking into account wrap around."""
        self.priority = 0 if self.priority == (self.n - 1) else self.priority + 1

    def pop(self, *_):
        """Pops the PIFO."""
        if self.pifo_len == 0:
            raise QueueError("Cannot pop from empty PIFO.")

        original_priority = self.priority

        while True:
            try:
                val = self.data[self.priority].pop()
                if val is not None:
                    self.pifo_len -= 1
                    self.priority = original_priority
                    return val
                else:
                    self.next_priority()
            except QueueError:
                self.next_priority()

<<<<<<< HEAD
=======
    def peek(self, *_) -> Optional[int]:
        """Peeks into the PIFO."""
        if self.pifo_len == 0:
            raise QueueError("Cannot peek into empty PIFO.")

        original_priority = self.priority
        while True:
            try:
                val = self.data[self.priority].peek()
                if val is not None:
                    self.priority = original_priority
                    return val
                else:
                    self.next_priority()
            except QueueError:
                self.next_priority()

>>>>>>> 409a7169
    def __len__(self) -> int:
        return self.pifo_len


@dataclass
class StrictPifo2:
    """
    This is a version of a PIFO generalized to `n` flows, with a strict policy.
    Flows have a strict order of priority, which determines popping and peeking
    order. If the highest priority flow is silent when it is its turn, that flow
    simply skips its turn and the next flow is offered service. If a higher
    priority flow get pushed to in the interim, the next call to pop/peek will
    return from that flow.

    Supports the operations `push`, `pop`, and `peek`.
    It takes in a list `boundaries` that must be of length `n`, using which the
    client can divide the incoming traffic into `n` flows.
    For example, if n = 3 and the client passes boundaries [133, 266, 400],
    packets will be divided into three flows: [0, 133], [134, 266], [267, 400].

    It takes a list `order` that must be of length `n`, which specifies the order
    of priority of the flows. For example, if n = 3 and the client passes order
    [1, 2, 0], flow 1 (packets in range [134, 266]) is first priority, flow 2
    (packets in range [267, 400]) is second priority, and flow 0 (packets in range
    [0, 133]) is last priority.

    - At push, we check the `boundaries` list to determine which flow to push to.
    Take the boundaries example given earlier, [133, 266, 400].
    If we push the value 89, it will end up in flow 0 becuase 89 <= 133,
    and 305 would end up in flow 2 since 266 <= 305 <= 400.
    - Pop first tries to pop from `order[0]`. If this succeeds, great. If it fails,
    it tries `order[1]`, etc.
    - Peek allows the client to see which element is at the head of the queue
    without removing it. Thus, peek works in a similar fashion to `pop`. Further,
    nothing is actually dequeued.
    """

    def __init__(self, n, boundaries, order, max_len: int):
        self.order = order
        self.priority = 0
        self.n = n
        self.pifo_len = 0
        self.boundaries = boundaries
        self.data = [Fifo(max_len) for _ in range(n)]

        self.max_len = max_len

    def push(self, val: int, *_):
        """Works the same as in RRQueue. Pushes `val` to the PIFO."""
        if self.pifo_len == self.max_len:
            raise QueueError("Cannot push to full PIFO.")
        for b in range(self.n):
            if val <= self.boundaries[b]:
                idx = self.order.index(b)
                self.data[idx].push(val)
                self.pifo_len += 1
                break

    def next_priority(self):
        """Increments priority, taking into account wrap around."""
        self.priority = 0 if self.priority == (self.n - 1) else self.priority + 1

    def pop(self, *_):
        """Pops the PIFO."""
        if self.pifo_len == 0:
            raise QueueError("Cannot pop from empty PIFO.")

        original_priority = self.priority

        while True:
            try:
                val = self.data[self.priority].pop()
                if val is not None:
                    self.pifo_len -= 1
                    self.priority = original_priority
                    return val
                else:
                    self.next_priority()
            except QueueError:
                self.next_priority()

    def peek(self, *_) -> Optional[int]:
        """Peeks into the PIFO."""
        if self.pifo_len == 0:
            raise QueueError("Cannot peek into empty PIFO.")

        original_priority = self.priority
        while True:
            try:
                val = self.data[self.priority].peek()
                if val is not None:
                    self.priority = original_priority
                    return val
                else:
                    self.next_priority()
            except QueueError:
                self.next_priority()

    def __len__(self) -> int:
        return self.pifo_len


def operate_queue(
    queue, max_cmds, commands, values, ranks=None, times=None, keepgoing=None
):
    """Given the four lists
    (One of commands, one of values, one of ranks, one of times):
    - Note that `commands` and `values` are required,
      while `ranks` and `times` are optional lists depending on the queue type.
    - Feed these into our queue, and return the answer memory.
    - Commands correspond to:
        0 : pop (for non-work-conserving queues, pop by predicate)
        1 : push
    """
    ans = []
    ranks = ranks or [0] * len(values)
    times = times or [0] * len(values)

    for cmd, val, rank, time in zip(commands, values, ranks, times):
<<<<<<< HEAD
=======

>>>>>>> 409a7169
        if cmd == 0:  # Pop (with possible time predicate)
            try:
                ans.append(queue.pop(time))
            except QueueError:
<<<<<<< HEAD
                ans.append(4294967295)
=======
                if keepgoing:
                    continue
                break

        elif cmd == 1:  # Peek (with possible time predicate)
            try:
                ans.append(queue.peek(time))
            except QueueError:
>>>>>>> 409a7169
                if keepgoing:
                    continue
                break

<<<<<<< HEAD
        elif cmd == 1:  # Push
=======
        elif cmd == 2:  # Push
>>>>>>> 409a7169
            try:
                queue.push(val, rank, time)
                ans.append(4294967294)
            except QueueError:
                ans.append(4294967295)
                if keepgoing:
                    continue
                break

<<<<<<< HEAD
=======
        elif cmd == 3:  # Pop with value parameter
            try:
                ans.append(queue.pop(time, val))
            except QueueError:
                if keepgoing:
                    continue
                break

        elif cmd == 4:  # Peek with value parameter
            try:
                ans.append(queue.peek(time, val))
            except QueueError:
                if keepgoing:
                    continue
                break

>>>>>>> 409a7169
        else:
            raise CmdError("Unrecognized command.")

    # Pad the answer memory with zeroes until it is of length MAX_CMDS.
    ans += [0] * (max_cmds - len(ans))
    return ans<|MERGE_RESOLUTION|>--- conflicted
+++ resolved
@@ -194,14 +194,8 @@
         while len(self.data) > 0:
             # Check for eligibility
             if self.is_ripe(time) and (val is None or self.data[0].value[0] == val):
-<<<<<<< HEAD
                 # If eligible, we pop the element and push all cached elements back into the heap
                 result = heapq.heappop(self.data)
-=======
-
-                # If eligible, we pop the element and push all cached elements back into the heap
-                result = heapq.heappop(self.data) if remove else self.data[0]
->>>>>>> 409a7169
 
                 for elem in temp:
                     heapq.heappush(self.data, elem)
@@ -215,12 +209,6 @@
         for elem in temp:
             heapq.heappush(self.data, elem)
         raise QueueError("Underflow")
-<<<<<<< HEAD
-=======
-
-    def peek(self, time=0, val=None) -> Optional[int]:
-        return self.query(time, val)
->>>>>>> 409a7169
 
     def pop(self, time=0, val=None) -> Optional[int]:
         return self.query(time, val)
@@ -351,13 +339,8 @@
         for x in range(len(self.data)):
             if self.data[x]["val"] == val and self.is_ripe(self.data[x], time):
                 if return_rank:
-<<<<<<< HEAD
                     return self.data.pop(x)
                 return self.data.pop(x)["val"]
-=======
-                    return self.data.pop(x) if remove else self.data[x]
-                return self.data.pop(x)["val"] if remove else self.data[x]["val"]
->>>>>>> 409a7169
 
         # No ripe elements matching value
         raise QueueError("Underflow")
@@ -440,11 +423,7 @@
         except QueueError:
             raise QueueError("Overflow")
 
-<<<<<<< HEAD
     def query(self, time=0, val=None) -> Optional[int]:
-=======
-    def query(self, remove=False, time=0, val=None) -> Optional[int]:
->>>>>>> 409a7169
         """Queries a PCQ."""
 
         if self.num_elements == 0:
@@ -462,39 +441,19 @@
             possible_values.sort(key=lambda x: x[1]["rank"])
             bucket, element = possible_values[0]
             time, val = element["time"], element["val"]
-<<<<<<< HEAD
 
             result = bucket.pop(time, val, False)
             self.num_elements -= 1
             if len(bucket.data) == 0:
                 self.rotate()
             return result
-=======
-            if remove:
-                result = bucket.pop(time, val, False)
-                self.num_elements -= 1
-                if len(bucket.data) == 0:
-                    self.rotate()
-                return result
-            else:
-                return val
->>>>>>> 409a7169
 
         raise QueueError(str(self.data) + "Underflow")
 
     def pop(self, time=0, val=None) -> Optional[int]:
         """Pops a PCQ. If we iterate through every bucket and can't find a value, raise underflow."""
 
-<<<<<<< HEAD
         return self.query(time, val)
-=======
-        return self.query(True, time, val)
-
-    def peek(self, time=0, val=None) -> Optional[int]:
-        """Peeks a PCQ. If we iterate through every bucket and can't find a value, raise underflow."""
-
-        return self.query(False, time, val)
->>>>>>> 409a7169
 
 
 @dataclass
@@ -764,26 +723,6 @@
             except QueueError:
                 self.next_priority()
 
-<<<<<<< HEAD
-=======
-    def peek(self, *_) -> Optional[int]:
-        """Peeks into the PIFO."""
-        if self.pifo_len == 0:
-            raise QueueError("Cannot peek into empty PIFO.")
-
-        original_priority = self.priority
-        while True:
-            try:
-                val = self.data[self.priority].peek()
-                if val is not None:
-                    self.priority = original_priority
-                    return val
-                else:
-                    self.next_priority()
-            except QueueError:
-                self.next_priority()
-
->>>>>>> 409a7169
     def __len__(self) -> int:
         return self.pifo_len
 
@@ -903,63 +842,25 @@
     times = times or [0] * len(values)
 
     for cmd, val, rank, time in zip(commands, values, ranks, times):
-<<<<<<< HEAD
-=======
-
->>>>>>> 409a7169
         if cmd == 0:  # Pop (with possible time predicate)
             try:
                 ans.append(queue.pop(time))
-            except QueueError:
-<<<<<<< HEAD
-                ans.append(4294967295)
-=======
-                if keepgoing:
-                    continue
-                break
-
-        elif cmd == 1:  # Peek (with possible time predicate)
-            try:
-                ans.append(queue.peek(time))
-            except QueueError:
->>>>>>> 409a7169
-                if keepgoing:
-                    continue
-                break
-
-<<<<<<< HEAD
-        elif cmd == 1:  # Push
-=======
-        elif cmd == 2:  # Push
->>>>>>> 409a7169
-            try:
-                queue.push(val, rank, time)
-                ans.append(4294967294)
             except QueueError:
                 ans.append(4294967295)
                 if keepgoing:
                     continue
                 break
 
-<<<<<<< HEAD
-=======
-        elif cmd == 3:  # Pop with value parameter
-            try:
-                ans.append(queue.pop(time, val))
-            except QueueError:
+        elif cmd == 1:  # Push
+            try:
+                queue.push(val, rank, time)
+                ans.append(4294967294)
+            except QueueError:
+                ans.append(4294967295)
                 if keepgoing:
                     continue
                 break
 
-        elif cmd == 4:  # Peek with value parameter
-            try:
-                ans.append(queue.peek(time, val))
-            except QueueError:
-                if keepgoing:
-                    continue
-                break
-
->>>>>>> 409a7169
         else:
             raise CmdError("Unrecognized command.")
 
