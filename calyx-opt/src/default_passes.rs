--- conflicted
+++ resolved
@@ -2,23 +2,13 @@
 use crate::passes::{
     Canonicalize, CellShare, ClkInsertion, CollapseControl, CombProp,
     CompileEmpty, CompileInvoke, CompileRef, CompileStatic, CompileSync,
-<<<<<<< HEAD
-    ComponentInliner, DeadAssignmentRemoval, DeadCellRemoval, DeadGroupRemoval,
-    Externalize, GoInsertion, GroupToInvoke, GroupToSeq, HoleInliner,
-    InferShare, InferStaticTiming, LowerGuards, MergeAssign, MergeStaticPar,
-    Papercut, ParToSeq, RegisterUnsharing, RemoveIds, ResetInsertion,
-    SimplifyStaticGuards, SimplifyWithControl, StaticInliner, StaticParConv,
-    SynthesisPapercut, TopDownCompileControl, TopDownStaticTiming,
-    UnrollBounded, WellFormed, WireInliner,
-=======
     CompileSyncWithoutSyncReg, ComponentInliner, DeadAssignmentRemoval,
     DeadCellRemoval, DeadGroupRemoval, Externalize, GoInsertion, GroupToInvoke,
     GroupToSeq, HoleInliner, InferShare, InferStaticTiming, LowerGuards,
     MergeAssign, MergeStaticPar, Papercut, ParToSeq, RegisterUnsharing,
-    RemoveIds, ResetInsertion, SimplifyWithControl, StaticInliner,
+    RemoveIds, ResetInsertion, SimplifyStaticGuards, SimplifyWithControl, StaticInliner,
     StaticParConv, SynthesisPapercut, TopDownCompileControl,
     TopDownStaticTiming, UnrollBounded, WellFormed, WireInliner,
->>>>>>> c2e20012
 };
 use crate::traversal::Named;
 use crate::{pass_manager::PassManager, register_alias};
