--- conflicted
+++ resolved
@@ -5,13 +5,8 @@
     ComponentInliner, DeadAssignmentRemoval, DeadCellRemoval, DeadGroupRemoval,
     Externalize, GoInsertion, GroupToInvoke, GroupToSeq, HoleInliner,
     InferShare, InferStaticTiming, LowerGuards, MergeAssign, MergeStaticPar,
-<<<<<<< HEAD
-    Papercut, ParToSeq, RegisterUnsharing, RemoveCombGroups, RemoveIds,
-    ResetInsertion, StaticInliner, StaticParConv, SynthesisPapercut,
-=======
     Papercut, ParToSeq, RegisterUnsharing, RemoveIds, ResetInsertion,
     SimplifyWithControl, StaticParConv, SynthesisPapercut,
->>>>>>> fb15c5e7
     TopDownCompileControl, TopDownStaticTiming, UnrollBounded, WellFormed,
     WireInliner,
 };
