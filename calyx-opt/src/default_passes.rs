//! Defines the default passes available to [PassManager].
use crate::passes::{
    AddGuard, AttributePromotion, Canonicalize, CellShare, ClkInsertion,
    CollapseControl, CombProp, CompileEmpty, CompileInvoke, CompileRepeat,
    CompileStatic, CompileStaticInterface, CompileSync,
    CompileSyncWithoutSyncReg, ComponentInliner, DataPathInfer,
    DeadAssignmentRemoval, DeadCellRemoval, DeadGroupRemoval, DiscoverExternal,
    Externalize, GoInsertion, GroupToInvoke, GroupToSeq, HoleInliner,
    InferShare, LowerGuards, MergeAssign, Papercut, ParToSeq,
    RegisterUnsharing, RemoveIds, ResetInsertion, ScheduleCompaction,
    SimplifyStaticGuards, SimplifyWithControl, StaticInference, StaticInliner,
    StaticPromotion, SynthesisPapercut, TopDownCompileControl, UnrollBounded,
    WellFormed, WireInliner, WrapMain,
};
use crate::traversal::Named;
use crate::{pass_manager::PassManager, register_alias};
use calyx_utils::CalyxResult;

impl PassManager {
    pub fn default_passes() -> CalyxResult<Self> {
        // Construct the pass manager and register all passes.
        let mut pm = PassManager::default();

        // Validation passes
        pm.register_pass::<WellFormed>()?;
        pm.register_pass::<Papercut>()?;
        pm.register_pass::<Canonicalize>()?;

        // Optimization passes
        pm.register_pass::<CombProp>()?;
        pm.register_pass::<ComponentInliner>()?;
        pm.register_pass::<CollapseControl>()?;
        pm.register_pass::<CompileEmpty>()?;
        pm.register_pass::<DeadAssignmentRemoval>()?;
        pm.register_pass::<DeadCellRemoval>()?;
        pm.register_pass::<DeadGroupRemoval>()?;
        pm.register_pass::<GroupToSeq>()?;
        pm.register_pass::<InferShare>()?;
        pm.register_pass::<CellShare>()?;
        pm.register_pass::<ScheduleCompaction>()?;
        pm.register_pass::<StaticInference>()?;
        pm.register_pass::<StaticPromotion>()?;
        pm.register_pass::<AttributePromotion>()?;
        pm.register_pass::<SimplifyStaticGuards>()?;
        pm.register_pass::<DataPathInfer>()?;

        // Compilation passes
        pm.register_pass::<StaticInliner>()?;
        pm.register_pass::<CompileStatic>()?;
        pm.register_pass::<CompileInvoke>()?;
        pm.register_pass::<CompileRepeat>()?;
        pm.register_pass::<SimplifyWithControl>()?;
        pm.register_pass::<TopDownCompileControl>()?;
        pm.register_pass::<CompileSync>()?;
        pm.register_pass::<CompileSyncWithoutSyncReg>()?;
        pm.register_pass::<AddGuard>()?;
        pm.register_pass::<CompileStaticInterface>()?;

        // Lowering passes
        pm.register_pass::<GoInsertion>()?;
        pm.register_pass::<WireInliner>()?;
        pm.register_pass::<ClkInsertion>()?;
        pm.register_pass::<ResetInsertion>()?;
        pm.register_pass::<MergeAssign>()?;
        pm.register_pass::<WrapMain>()?;

        // Enabled in the synthesis compilation flow
        pm.register_pass::<SynthesisPapercut>()?;
        pm.register_pass::<Externalize>()?;

        // Disabled by default
        pm.register_pass::<DiscoverExternal>()?;
        pm.register_pass::<UnrollBounded>()?;
        pm.register_pass::<RegisterUnsharing>()?;
        pm.register_pass::<GroupToInvoke>()?;
        pm.register_pass::<ParToSeq>()?;
        pm.register_pass::<LowerGuards>()?;
        pm.register_pass::<HoleInliner>()?;
        pm.register_pass::<RemoveIds>()?;

        register_alias!(pm, "validate", [WellFormed, Papercut, Canonicalize]);
        register_alias!(
            pm,
            "pre-opt",
            [
                DataPathInfer,
                CollapseControl, // Run it twice: once at beginning of pre-opt, once at end.
                CompileSyncWithoutSyncReg,
                GroupToSeq,
                DeadAssignmentRemoval,
                GroupToInvoke, // Creates Dead Groups potentially
                InferShare,
                ComponentInliner,
                CombProp,
                DeadCellRemoval, // Clean up dead wires left by CombProp
                CellShare,       // LiveRangeAnalaysis should handle comb groups
                SimplifyWithControl, // Must run before compile-invoke
                CompileInvoke,   // creates dead comb groups
                AttributePromotion,
                StaticInference,
<<<<<<< HEAD
=======
                StaticPromotion,
>>>>>>> 4beb1cf6
                ScheduleCompaction,
                StaticPromotion,
                CompileRepeat,
                DeadGroupRemoval, // Since previous passes potentially create dead groups
                CollapseControl,
            ]
        );
        register_alias!(
            pm,
            "compile",
            [
                StaticInliner,
                MergeAssign, // Static inliner generates lots of assigns
                DeadGroupRemoval, // Static inliner generates lots of dead groups
                SimplifyStaticGuards,
                AddGuard,
                CompileStaticInterface,
                DeadGroupRemoval,
                CompileStatic,
                TopDownCompileControl
            ]
        );
        register_alias!(
            pm,
            "post-opt",
            [
                DeadGroupRemoval,
                CombProp,
                DeadAssignmentRemoval,
                DeadCellRemoval
            ]
        );
        register_alias!(
            pm,
            "lower",
            [
                WrapMain,
                GoInsertion,
                WireInliner,
                ClkInsertion,
                ResetInsertion,
                MergeAssign,
            ]
        );

        // Default flow
        register_alias!(
            pm,
            "all",
            ["validate", "pre-opt", "compile", "post-opt", "lower",]
        );

        // Compilation flow with no optimizations enables
        register_alias!(
            pm,
            "no-opt",
            [
                "validate",
                CompileSync,
                SimplifyWithControl,
                CompileInvoke,
                "compile",
                "lower"
            ]
        );

        register_alias!(
            pm,
            "external",
            [
                "validate",
                SynthesisPapercut,
                "pre-opt",
                "compile",
                "post-opt",
                "lower",
                Externalize,
            ]
        );

        register_alias!(pm, "none", []);

        Ok(pm)
    }
}<|MERGE_RESOLUTION|>--- conflicted
+++ resolved
@@ -98,11 +98,8 @@
                 CompileInvoke,   // creates dead comb groups
                 AttributePromotion,
                 StaticInference,
-<<<<<<< HEAD
-=======
+                ScheduleCompaction,
                 StaticPromotion,
->>>>>>> 4beb1cf6
-                ScheduleCompaction,
                 StaticPromotion,
                 CompileRepeat,
                 DeadGroupRemoval, // Since previous passes potentially create dead groups
