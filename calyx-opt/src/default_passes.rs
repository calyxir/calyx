--- conflicted
+++ resolved
@@ -2,16 +2,6 @@
 use crate::passes::{
     Canonicalize, CellShare, ClkInsertion, CollapseControl, CombProp,
     CompileEmpty, CompileInvoke, CompileRef, CompileStatic, CompileSync,
-<<<<<<< HEAD
-    CompileSyncWithoutSyncReg, ComponentInliner, DeadAssignmentRemoval,
-    DeadCellRemoval, DeadGroupRemoval, Externalize, GoInsertion,
-    GroupStaticPromotion, GroupToInvoke, GroupToSeq, HoleInliner, InferShare,
-    LowerGuards, MergeAssign, MergeStaticPar, Papercut, ParToSeq,
-    RegisterUnsharing, RemoveIds, ResetInsertion, SimplifyStaticGuards,
-    SimplifyWithControl, StaticInliner, StaticParConv, SynthesisPapercut,
-    TopDownCompileControl, TopDownStaticTiming, UnrollBounded, WellFormed,
-    WireInliner,
-=======
     CompileSyncWithoutSyncReg, ComponentInliner, DataPathInfer,
     DeadAssignmentRemoval, DeadCellRemoval, DeadGroupRemoval, Externalize,
     GoInsertion, GroupToInvoke, GroupToSeq, HoleInliner, InferShare,
@@ -20,7 +10,7 @@
     SimplifyStaticGuards, SimplifyWithControl, StaticInliner, StaticParConv,
     SynthesisPapercut, TopDownCompileControl, TopDownStaticTiming,
     UnrollBounded, WellFormed, WireInliner,
->>>>>>> 41ba1188
+    
 };
 use crate::traversal::Named;
 use crate::{pass_manager::PassManager, register_alias};
