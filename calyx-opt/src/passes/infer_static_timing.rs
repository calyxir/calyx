use crate::analysis::{GraphAnalysis, ReadWriteSet, WithStatic};
use crate::traversal::{
    Action, ConstructVisitor, Named, Order, VisResult, Visitor,
};
use calyx_ir::{self as ir, LibrarySignatures, RRC};
use calyx_utils::{CalyxResult, Error};
use itertools::Itertools;
use std::collections::HashMap;

/// Struct to store information about the go-done interfaces defined by a primitive.
#[derive(Default, Debug)]
struct GoDone {
    ports: Vec<(ir::Id, ir::Id, u64)>,
}

impl GoDone {
    pub fn new(ports: Vec<(ir::Id, ir::Id, u64)>) -> Self {
        Self { ports }
    }

    /// Returns true if this is @go port
    pub fn is_go(&self, name: &ir::Id) -> bool {
        self.ports.iter().any(|(go, _, _)| name == go)
    }

    /// Returns true if this is a @done port
    pub fn is_done(&self, name: &ir::Id) -> bool {
        self.ports.iter().any(|(_, done, _)| name == done)
    }

    /// Returns the latency associated with the provided @go port if present
    pub fn get_latency(&self, go_port: &ir::Id) -> Option<u64> {
        self.ports.iter().find_map(|(go, _, lat)| {
            if go == go_port {
                Some(*lat)
            } else {
                None
            }
        })
    }

    /// Iterate over the defined ports
    pub fn iter(&self) -> impl Iterator<Item = &(ir::Id, ir::Id, u64)> {
        self.ports.iter()
    }
}

impl From<&ir::Primitive> for GoDone {
    fn from(prim: &ir::Primitive) -> Self {
        let done_ports: HashMap<_, _> = prim
            .find_all_with_attr(ir::NumAttr::Done)
            .map(|pd| (pd.attributes.get(ir::NumAttr::Done), pd.name))
            .collect();

        let go_ports = prim
            .find_all_with_attr(ir::NumAttr::Go)
            .filter_map(|pd| {
                pd.attributes.get(ir::NumAttr::Static).and_then(|st| {
                    done_ports
                        .get(&pd.attributes.get(ir::NumAttr::Go))
                        .map(|done_port| (pd.name, *done_port, st))
                })
            })
            .collect_vec();
        GoDone::new(go_ports)
    }
}

impl From<&ir::Cell> for GoDone {
    fn from(cell: &ir::Cell) -> Self {
        let done_ports: HashMap<_, _> = cell
            .find_all_with_attr(ir::NumAttr::Done)
            .map(|pr| {
                let port = pr.borrow();
                (port.attributes.get(ir::NumAttr::Done), port.name)
            })
            .collect();

        let go_ports = cell
            .find_all_with_attr(ir::NumAttr::Go)
            .filter_map(|pr| {
                let port = pr.borrow();
                port.attributes.get(ir::NumAttr::Static).and_then(|st| {
                    done_ports
                        .get(&port.attributes.get(ir::NumAttr::Go))
                        .map(|done_port| (port.name, *done_port, st))
                })
            })
            .collect_vec();
        GoDone::new(go_ports)
    }
}

/// Infer "static" annotation for groups and add "@static" annotation when
/// (conservatively) possible.
///
/// Infers the number of cycles for groups where the `done`
/// signal relies only on other `done` signals, and then inserts "static"
/// annotations with those inferred values. If there is an existing
/// annotation in a group that differs from an inferred value, this
/// pass will throw an error. If a group's `done` signal relies on signals
/// that are not only `done` signals, this pass will ignore that group.
pub struct InferStaticTiming {
    /// component name -> vec<(go signal, done signal, latency)>
    latency_data: HashMap<ir::Id, GoDone>,
}

// Override constructor to build latency_data information from the primitives
// library.
impl ConstructVisitor for InferStaticTiming {
    fn from(ctx: &ir::Context) -> CalyxResult<Self> {
        let mut latency_data = HashMap::new();
        let mut comp_latency = HashMap::new();
        // Construct latency_data for each primitive
        for prim in ctx.lib.signatures() {
            let done_ports: HashMap<_, _> = prim
                .find_all_with_attr(ir::NumAttr::Done)
                .map(|pd| (pd.attributes.get(ir::NumAttr::Done), pd.name))
                .collect();

            let go_ports = prim
                .find_all_with_attr(ir::NumAttr::Go)
                .filter_map(|pd| {
                    pd.attributes.get(ir::NumAttr::Static).and_then(|st| {
                        done_ports
                            .get(&pd.attributes.get(ir::NumAttr::Go))
                            .map(|done_port| (pd.name, *done_port, st))
                    })
                })
                .collect_vec();

            // If this primitive has exactly one (go, done, static) pair, we
            // can infer the latency of its invokes.
            if go_ports.len() == 1 {
                comp_latency.insert(prim.name, go_ports[0].2);
            }
            latency_data.insert(prim.name, GoDone::new(go_ports));
        }
        Ok(InferStaticTiming { latency_data })
    }

    // This pass shared information between components
    fn clear_data(&mut self) {
        /* All data is transferred between components */
    }
}

impl Named for InferStaticTiming {
    fn name() -> &'static str {
        "infer-static-timing"
    }

    fn description() -> &'static str {
        "infers and annotates static timing for groups when possible"
    }
}

impl InferStaticTiming {
    /// Return true if the edge (`src`, `dst`) meet one these criteria, and false otherwise:
    ///   - `src` is an "out" port of a constant, and `dst` is a "go" port
    ///   - `src` is a "done" port, and `dst` is a "go" port
    ///   - `src` is a "done" port, and `dst` is the "done" port of a group
    fn mem_wrt_dep_graph(&self, src: &ir::Port, dst: &ir::Port) -> bool {
        match (&src.parent, &dst.parent) {
            (
                ir::PortParent::Cell(src_cell_wrf),
                ir::PortParent::Cell(dst_cell_wrf),
            ) => {
                let src_rf = src_cell_wrf.upgrade();
                let src_cell = src_rf.borrow();
                let dst_rf = dst_cell_wrf.upgrade();
                let dst_cell = dst_rf.borrow();
                if let (Some(s_name), Some(d_name)) =
                    (src_cell.type_name(), dst_cell.type_name())
                {
                    let data_src = self.latency_data.get(&s_name);
                    let data_dst = self.latency_data.get(&d_name);
                    if let (Some(dst_ports), Some(src_ports)) =
                        (data_dst, data_src)
                    {
                        return src_ports.is_done(&src.name)
                            && dst_ports.is_go(&dst.name);
                    }
                }

                // A constant writes to a cell: to be added to the graph, the cell needs to be a "done" port.
                if let (Some(d_name), ir::CellType::Constant { .. }) =
                    (dst_cell.type_name(), &src_cell.prototype)
                {
                    if let Some(ports) = self.latency_data.get(&d_name) {
                        return ports.is_go(&dst.name);
                    }
                }

                false
            }

            // Something is written to a group: to be added to the graph, this needs to be a "done" port.
            (_, ir::PortParent::Group(_)) => dst.name == "done",

            // If we encounter anything else, no need to add it to the graph.
            _ => false,
        }
    }

    /// Return a Vec of edges (`a`, `b`), where `a` is a "go" port and `b`
    /// is a "done" port, and `a` and `b` have the same parent cell.
    fn find_go_done_edges(
        &self,
        group: &ir::Group,
    ) -> Vec<(RRC<ir::Port>, RRC<ir::Port>)> {
        let rw_set = ReadWriteSet::uses(group.assignments.iter());
        let mut go_done_edges: Vec<(RRC<ir::Port>, RRC<ir::Port>)> = Vec::new();

        for cell_ref in rw_set {
            let cell = cell_ref.borrow();
            if let Some(ports) =
                cell.type_name().and_then(|c| self.latency_data.get(&c))
            {
                go_done_edges.extend(
                    ports
                        .iter()
                        .map(|(go, done, _)| (cell.get(go), cell.get(done))),
                )
            }
        }
        go_done_edges
    }

    /// Returns true if `port` is a "done" port, and we know the latency data
    /// about `port`, or is a constant.
    fn is_done_port_or_const(&self, port: &ir::Port) -> bool {
        if let ir::PortParent::Cell(cwrf) = &port.parent {
            let cr = cwrf.upgrade();
            let cell = cr.borrow();
            if let ir::CellType::Constant { val, .. } = &cell.prototype {
                if *val > 0 {
                    return true;
                }
            } else if let Some(ports) =
                cell.type_name().and_then(|c| self.latency_data.get(&c))
            {
                return ports.is_done(&port.name);
            }
        }
        false
    }

    /// Returns true if `graph` contains writes to "done" ports
    /// that could have dynamic latencies, false otherwise.
    fn contains_dyn_writes(&self, graph: &GraphAnalysis) -> bool {
        for port in &graph.ports() {
            match &port.borrow().parent {
                ir::PortParent::Cell(cell_wrf) => {
                    let cr = cell_wrf.upgrade();
                    let cell = cr.borrow();
                    if let Some(ports) =
                        cell.type_name().and_then(|c| self.latency_data.get(&c))
                    {
                        let name = &port.borrow().name;
                        if ports.is_go(name) {
                            for write_port in graph.writes_to(&port.borrow()) {
                                if !self
                                    .is_done_port_or_const(&write_port.borrow())
                                {
                                    log::debug!(
                                        "`{}` is not a done port",
                                        write_port.borrow().canonical(),
                                    );
                                    return true;
                                }
                            }
                        }
                    }
                }
                ir::PortParent::Group(_) => {
                    if port.borrow().name == "done" {
                        for write_port in graph.writes_to(&port.borrow()) {
                            if !self.is_done_port_or_const(&write_port.borrow())
                            {
                                log::debug!(
                                    "`{}` is not a done port",
                                    write_port.borrow().canonical(),
                                );
                                return true;
                            }
                        }
                    }
                }

                ir::PortParent::StaticGroup(_) => // done ports of static groups should clearly NOT have static latencies
                panic!("Have not decided how to handle static groups in infer-static-timing"),
            }
        }
        false
    }

    /// Returns true if `graph` contains any nodes with degree > 1.
    fn contains_node_deg_gt_one(graph: &GraphAnalysis) -> bool {
        for port in graph.ports() {
            if graph.writes_to(&port.borrow()).count() > 1 {
                return true;
            }
        }
        false
    }

    /// Attempts to infer the number of cycles starting when
    /// `group[go]` is high, and port is high. If inference is
    /// not possible, returns None.
    fn infer_latency(&self, group: &ir::Group) -> Option<u64> {
        // Creates a write dependency graph, which contains an edge (`a`, `b`) if:
        //   - `a` is a "done" port, and writes to `b`, which is a "go" port
        //   - `a` is a "done" port, and writes to `b`, which is the "done" port of this group
        //   - `a` is an "out" port, and is a constant, and writes to `b`, a "go" port
        //   - `a` is a "go" port, and `b` is a "done" port, and `a` and `b` share a parent cell
        // Nodes that are not part of any edges that meet these criteria are excluded.
        //
        // For example, this group:
        // ```
        // group g1 {
        //   a.in = 32'd1;
        //   a.write_en = 1'd1;
        //   g1[done] = a.done;
        // }
        // ```
        // corresponds to this graph:
        // ```
        // constant(1) -> a.write_en
        // a.write_en -> a.done
        // a.done -> g1[done]
        // ```
        log::debug!("Checking group `{}`", group.name());
        let graph_unprocessed = GraphAnalysis::from(group);
        if self.contains_dyn_writes(&graph_unprocessed) {
            log::debug!("FAIL: contains dynamic writes");
            return None;
        }

        let go_done_edges = self.find_go_done_edges(group);
        let graph = graph_unprocessed
            .edge_induced_subgraph(|src, dst| self.mem_wrt_dep_graph(src, dst))
            .add_edges(&go_done_edges)
            .remove_isolated_vertices();

        // Give up if a port has multiple writes to it.
        if Self::contains_node_deg_gt_one(&graph) {
            log::debug!("FAIL: Group contains multiple writes");
            return None;
        }

        let mut tsort = graph.toposort();
        let start = tsort.next()?;
        let finish = tsort.last()?;

        let paths = graph.paths(&start.borrow(), &finish.borrow());
        // If there are no paths, give up.
        if paths.is_empty() {
            log::debug!("FAIL: No path between @go and @done port");
            return None;
        }
        let first_path = paths.get(0).unwrap();

        // Sum the latencies of each primitive along the path.
        let mut latency_sum = 0;
        for port in first_path {
            if let ir::PortParent::Cell(cwrf) = &port.borrow().parent {
                let cr = cwrf.upgrade();
                let cell = cr.borrow();
                if let Some(ports) =
                    cell.type_name().and_then(|c| self.latency_data.get(&c))
                {
                    if let Some(latency) =
                        ports.get_latency(&port.borrow().name)
                    {
                        latency_sum += latency;
                    }
                }
            }
        }

        log::debug!("SUCCESS: Latency = {}", latency_sum);
        Some(latency_sum)
    }
}

impl Visitor for InferStaticTiming {
    // Require post order traversal of components to ensure `invoke` nodes
    // get timing information for components.
    fn iteration_order() -> Order {
        Order::Post
    }

    fn start(
        &mut self,
        comp: &mut ir::Component,
        _lib: &LibrarySignatures,
        _comps: &[ir::Component],
    ) -> VisResult {
        // If there are no groups in this component or if the control program is
        // empty, we're done.
        if comp.get_groups().is_empty()
            || matches!(&*comp.control.borrow(), ir::Control::Empty(_))
        {
            log::info!("Skipping component `{}' because it has no groups or control program", comp.name);
            // Add latency information for the component if present.
            let sig = &*comp.signature.borrow();
            let ports: GoDone = sig.into();
            self.latency_data.insert(comp.name, ports);
            return Ok(Action::Stop);
        }

        // don't need to do all this work for static groups
        for group in comp.get_groups().iter() {
<<<<<<< HEAD
            let Some(latency) = self.infer_latency(&group.borrow()) else { continue };
            let grp = group.borrow();
            if let Some(curr_lat) = grp.attributes.get("static") {
                // Inferred latency is not the same as the provided latency annotation.
                if *curr_lat != latency {
                    let msg1 = format!("Annotated latency: {}", curr_lat);
                    let msg2 = format!("Inferred latency: {}", latency);
                    let msg = format!(
=======
            if let Some(latency) = self.infer_latency(&group.borrow()) {
                let grp = group.borrow();
                if let Some(curr_lat) = grp.attributes.get(ir::NumAttr::Static)
                {
                    // Inferred latency is not the same as the provided latency annotation.
                    if curr_lat != latency {
                        let msg1 = format!("Annotated latency: {}", curr_lat);
                        let msg2 = format!("Inferred latency: {}", latency);
                        let msg = format!(
>>>>>>> a1c99b30
                            "Invalid \"static\" latency annotation for group {}.\n{}\n{}",
                            grp.name(),
                            msg1,
                            msg2
                        );
                    return Err(Error::malformed_structure(msg)
                        .with_pos(&grp.attributes));
                }
            } else {
<<<<<<< HEAD
                drop(grp);
                group.borrow_mut().attributes.insert("static", latency);
=======
                latency_result = None;
            }

            match latency_result {
                Some(res) => {
                    group
                        .borrow_mut()
                        .attributes
                        .insert(ir::NumAttr::Static, res);
                }
                None => continue,
>>>>>>> a1c99b30
            }
        }

        // Compute the latency of the control-program.
        let comp_lat: HashMap<ir::Id, u64> = self
            .latency_data
            .iter()
            .filter_map(|(comp, go_done)| {
                if go_done.ports.len() == 1 {
                    Some((*comp, go_done.ports[0].2))
                } else {
                    None
                }
            })
            .collect();

        if let Some(time) = comp.control.borrow_mut().update_static(&comp_lat) {
            let mut go_ports = comp
                .signature
                .borrow()
                .find_all_with_attr(ir::NumAttr::Go)
                .collect_vec();

            // Add the latency information for the component if the control program
            // is completely static and there is exactly one go port.
            if go_ports.len() == 1 {
                let go_port = go_ports.pop().unwrap();
                let mb_time =
                    go_port.borrow().attributes.get(ir::NumAttr::Static);

                if let Some(go_time) = mb_time {
                    if go_time != time {
                        let msg1 = format!("Annotated latency: {}", go_time);
                        let msg2 = format!("Inferred latency: {}", time);
                        let msg = format!(
                        "Invalid \"static\" latency annotation for component {}.\n{}\n{}",
                        comp.name,
                        msg1,
                        msg2
                    );
                        return Err(Error::malformed_structure(msg)
                            .with_pos(&go_port.borrow().attributes));
                    }
                } else {
                    go_port
                        .borrow_mut()
                        .attributes
                        .insert(ir::NumAttr::Static, time);
                }
                log::info!(
                    "Component `{}` has static time {}",
                    comp.name,
                    time
                );
            }
        }

        // Add all go-done latencies for the component to the context
        let sig = &*comp.signature.borrow();
        let ports: GoDone = sig.into();
        self.latency_data.insert(comp.name, ports);
        Ok(Action::Stop)
    }
}<|MERGE_RESOLUTION|>--- conflicted
+++ resolved
@@ -412,26 +412,14 @@
 
         // don't need to do all this work for static groups
         for group in comp.get_groups().iter() {
-<<<<<<< HEAD
             let Some(latency) = self.infer_latency(&group.borrow()) else { continue };
             let grp = group.borrow();
-            if let Some(curr_lat) = grp.attributes.get("static") {
+            if let Some(curr_lat) = grp.attributes.get(ir::NumAttr::Static) {
                 // Inferred latency is not the same as the provided latency annotation.
-                if *curr_lat != latency {
+                if curr_lat != latency {
                     let msg1 = format!("Annotated latency: {}", curr_lat);
                     let msg2 = format!("Inferred latency: {}", latency);
                     let msg = format!(
-=======
-            if let Some(latency) = self.infer_latency(&group.borrow()) {
-                let grp = group.borrow();
-                if let Some(curr_lat) = grp.attributes.get(ir::NumAttr::Static)
-                {
-                    // Inferred latency is not the same as the provided latency annotation.
-                    if curr_lat != latency {
-                        let msg1 = format!("Annotated latency: {}", curr_lat);
-                        let msg2 = format!("Inferred latency: {}", latency);
-                        let msg = format!(
->>>>>>> a1c99b30
                             "Invalid \"static\" latency annotation for group {}.\n{}\n{}",
                             grp.name(),
                             msg1,
@@ -441,22 +429,11 @@
                         .with_pos(&grp.attributes));
                 }
             } else {
-<<<<<<< HEAD
                 drop(grp);
-                group.borrow_mut().attributes.insert("static", latency);
-=======
-                latency_result = None;
-            }
-
-            match latency_result {
-                Some(res) => {
-                    group
-                        .borrow_mut()
-                        .attributes
-                        .insert(ir::NumAttr::Static, res);
-                }
-                None => continue,
->>>>>>> a1c99b30
+                group
+                    .borrow_mut()
+                    .attributes
+                    .insert(ir::NumAttr::Static, latency);
             }
         }
 
