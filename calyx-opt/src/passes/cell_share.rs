use crate::analysis::{
    AssignmentAnalysis, GraphColoring, LiveRangeAnalysis, ShareSet,
    StaticParTiming,
};
use crate::traversal::{
    Action, ConstructVisitor, Named, ParseVal, PassOpt, VisResult, Visitor,
};
use calyx_ir::rewriter;
use calyx_ir::{self as ir};
use calyx_utils::{CalyxResult, OutputFile};
use itertools::Itertools;
use serde_json::{json, Value};
use std::collections::{HashMap, HashSet};

// function to turn cell types to string when we are building the json for
// share_freqs
fn cell_type_to_string(cell_type: &ir::CellType) -> String {
    match cell_type {
        ir::CellType::Primitive {
            name,
            param_binding,
            ..
        } => {
            let param_str = param_binding
                .iter()
                .map(|(id, val)| format!("{id}_{val}"))
                .join("_");
            format!("{name}_{param_str}")
        }
        ir::CellType::Component { name } => name.to_string(),
        ir::CellType::ThisComponent => "ThisComponent".to_string(),
        ir::CellType::Constant { val, width } => {
            format!("Const_{val}_{width}")
        }
    }
}

/// Given a [LiveRangeAnalysis] that specifies the "share" and "state_share" cells
/// alive at each group, minimizes the cells used for each component.
///
/// This works by constructing an interference graph for each alive "state_share" cell.
/// If two cells are ever alive at the same time, then there is an edge
/// between them in the interference graph. Additionally, if two cells
/// are different prototypes, then there is an edge between them.
///
/// A greedy graph coloring algorithm on the interference graph
/// is used to assign each cell a name.
///
/// By default, this pass will share a given cell as many times as possible. However,
/// by passing a command line argument, we can limit the number of times a given
/// cell is reused. The rationale behind this option is that, in certain cases,
/// if you share a given component too much, the logic to determine when that
/// component should be activated ends up being more expensive than just using
/// a separate component. To pass this command line argument, you give three numbers:
/// The number of times a given combinational component can be shared, the number
/// of times a given register can be shared, and the number of times all other
/// components can be shared. Generally we would want settings such that 1 < 2 < 3,
/// since a given share of a 3) would save more hardware than a share of a 2), and
/// a share of a 2) would save more hardware than a share of a 1).
/// The exact command line syntax to use: if we had a file, "x.futil" and ran:
/// `cargo run x.futil -x cell-share:bounds=2,4,8`, then we would only share a
/// given combinational component at most twice, a given register at most 4 times,
/// and all other components at most 8 times. If you wanted to do something with
/// fud then run `fud e ... -s calyx.flags " -x cell-share:bounds=2,4,8"`. Finally
/// if you do not want to bound the sharing for a particular cell type,
/// you can pass -1 as a bound. So for example if you passed
/// `-x cell-share:bounds=2,-1,3` this means that you will always share registers.
/// Note: *The no spaces are important.*
/// Also, if you pass the following flag: `-x cell-share:print-share-freqs=file-name`
/// this pass will write a json to `file-name`. If want to print into stdout
/// then just set the file-name to be "stdout" (you don't need the quotes
/// when you actually pass in the argument, so run `-x cell-share:print-share-freqs=stdout`),
/// and if you want to print to stderr then just set the file-name to be "stderr".
/// The json will map an integer (say n) to the number of cells in the new design (i.e.,
/// the design after sharing has been performed) that were shared
/// exactly n times. So the key n = 2 will be mapped to the number of cells in the
/// new design that are shared exactly twice.
///
/// Other flags:
/// print_par_timing: prints the par-timing-map
/// calyx_2020: shares using the Calyx 2020 settings: unlimited sharing of combinational
/// components and registers, but no sharing of anything else
///
///
/// This pass only renames uses of cells. [crate::passes::DeadCellRemoval] should be run after this
/// to actually remove the definitions.
pub struct CellShare {
    live: LiveRangeAnalysis,
    rewrites: HashMap<ir::Id, ir::RRC<ir::Cell>>,
    /// Set of state shareable components (as type names)
    state_shareable: ShareSet,

    /// Set of shareable components (as type names)
    shareable: ShareSet,

    /// Cell active in continuous assignments, or ref cells (we want to ignore both)
    cont_ref_cells: HashSet<ir::Id>,

    /// Maps cell types to the corresponding pdf. Each pdf is a hashmap which maps
    /// the number of times a given cell name reused (i.e., shared) to the
    /// number of cells that have been shared that many times times.
    share_freqs: HashMap<ir::Id, HashMap<ir::CellType, HashMap<i64, i64>>>,

    /// maps the ids of groups to a set of tuples (i,j), the clock cycles (relative
    /// to the start of the par) that group is live
    par_timing_map: StaticParTiming,

    //name of main (we know main will only be run once)
    main: ir::Id,

    // ========= Pass Options ============
    /// The number of times a given class of cell can be shared. bounds should be
    /// length 3 to hold the 3 classes: comb cells, registers, and everything else
    bounds: [Option<i64>; 3],

    /// executes cell share pass using Calyx 2020 benchmarks: no component
    /// sharing, and only sharing registers and combinational components
    calyx_2020: bool,

    /// whether or not to print the share_freqs
    print_share_freqs: Option<OutputFile>,
    print_par_timing: Option<OutputFile>,
}

impl Named for CellShare {
    fn name() -> &'static str {
        "cell-share"
    }
    fn description() -> &'static str {
        "use the fewest possible cells"
    }

    fn opts() -> Vec<PassOpt> {
        vec![
            PassOpt::new(
                "print-share-freqs",
                "print sharing frequencies",
                ParseVal::OutStream(OutputFile::Null),
                PassOpt::parse_outstream
            ),
            PassOpt::new(
                "bounds",
                "maximum amount of sharing for combinational components, registers, and other components. Negative valye means no bound",
                ParseVal::List(vec![]),
                PassOpt::parse_num_list
            ),
            PassOpt::new(
                "print-par-timing",
                "print timing information for `par` blocks",
                ParseVal::OutStream(OutputFile::Null),
                PassOpt::parse_outstream
            ),
            PassOpt::new(
                "calyx-2020",
                "share using the Calyx 2020 settings: no component sharing, only share registers/combinational components",
                ParseVal::Bool(false),
                PassOpt::parse_bool
            )
        ]
    }
}

impl ConstructVisitor for CellShare {
    fn from(ctx: &ir::Context) -> CalyxResult<Self> {
        let state_shareable = ShareSet::from_context::<true>(ctx);
        let shareable = ShareSet::from_context::<false>(ctx);
        let opts = Self::get_opts(ctx);

        Ok(CellShare {
            live: LiveRangeAnalysis::default(),
            rewrites: HashMap::new(),
            cont_ref_cells: HashSet::new(),
            state_shareable,
            shareable,
            par_timing_map: StaticParTiming::default(),
            main: ctx.entrypoint,
            share_freqs: HashMap::new(),
            calyx_2020: opts["calyx-2020"].bool(),
            bounds: opts["bounds"].num_list_exact::<3>(),
            print_par_timing: opts["print-par-timing"].not_null_outstream(),
            print_share_freqs: opts["print-share-freqs"].not_null_outstream(),
        })
    }

    fn clear_data(&mut self) {
        self.rewrites = HashMap::new();
        self.live = LiveRangeAnalysis::default();
        self.cont_ref_cells = HashSet::new();
    }
}

impl CellShare {
    fn initialize(
        &mut self,
        comp: &ir::Component,
        _sigs: &ir::LibrarySignatures,
    ) {
        //add cont cells
        self.cont_ref_cells = comp
            .continuous_assignments
            .iter()
            .analysis()
            .cell_uses()
            .map(|cr| cr.borrow().name())
            .collect();
        //add ref cells
        self.cont_ref_cells.extend(
            comp.cells
                .iter()
                .filter(|cell| cell.borrow().is_reference())
                .map(|cell| cell.borrow().name()),
        );

        // We know main will only ever execute once
<<<<<<< HEAD
        let only_runs_once = comp.name == self.main;
=======
        // If the component is shareable, then we know it completley overwrites
        // state at each invocation and is therefore fine to treat as if it
        // runs once (i.e., state doesn't live beyond a single invocation).
        let only_run_once = comp.name == self.main
            || comp.attributes.has(ir::BoolAttr::StateShare);
>>>>>>> 95c8a5a3

        // TODO(rachit): Pass cont_ref_cells to LiveRangeAnalysis so that it ignores unneccessary
        // cells.
        self.live = LiveRangeAnalysis::new(
            &mut comp.control.borrow_mut(),
            self.state_shareable.clone(),
            self.shareable.clone(),
<<<<<<< HEAD
            only_runs_once,
=======
            only_run_once,
>>>>>>> 95c8a5a3
        );

        self.par_timing_map = StaticParTiming::new(
            &mut comp.control.borrow_mut(),
            comp.name,
            &self.live,
        );
        if let Some(stream) = &self.print_par_timing {
            write!(stream.get_write(), "{:?}", self.par_timing_map).unwrap();
        }
    }

    fn cell_filter(&self, cell: &ir::Cell) -> bool {
        // Cells used in continuous assignments cannot be shared, nor can ref cells.
        if self.cont_ref_cells.contains(&cell.name()) {
            return false;
        }
        if let Some(ref name) = cell.type_name() {
            self.state_shareable.contains(name) || self.shareable.contains(name)
        } else {
            false
        }
    }

    // prints the json if self.print_share_freqs is not None
    fn print_share_json(&self) {
        if let Some(file) = &self.print_share_freqs {
            let printable_share_freqs: HashMap<String, HashMap<String, _>> =
                self.share_freqs
                    .iter()
                    .map(|(id, freq_map)| {
                        (
                            id.to_string(),
                            freq_map
                                .iter()
                                .map(|(cell_type, pdf)| {
                                    (cell_type_to_string(cell_type), pdf)
                                })
                                .collect(),
                        )
                    })
                    .collect();
            let json_share_freqs: Value = json!(printable_share_freqs);
            write!(file.get_write(), "{}", json_share_freqs).unwrap()
        }
    }
}

/// The algorithm that runs is:
///  - instantiate conflict graph using all component cells that satisfy `cell_filter`
///  - use [ScheduleConflicts] to find groups/invokes that run in parallel with each other
///  - for each tuple combination of cells that return true on cell_filter(), c1 and c2
///  - first determine if their live ranges overlap. If so, then insert a conflict between
///  c1 and c2
///  - if c1 and c2 don't have overlapping live ranges, check if c1 and c2 are ever
///  live at within the same par block, and they are live at different children
///  of the par block. If the parent par is not static, then add a conflict.
///  If the parent par is static, then we can use the static_par_timing analysis
///  to check whether the cells' liveness actually overlaps.
///  - perform graph coloring using `self.ordering` to define the order of the greedy coloring
///  - use coloring to rewrite group assignments, continuous assignments, and conditional ports.
impl Visitor for CellShare {
    fn start(
        &mut self,
        comp: &mut ir::Component,
        sigs: &ir::LibrarySignatures,
        _comps: &[ir::Component],
    ) -> VisResult {
        self.initialize(comp, sigs);

        let cells = comp.cells.iter().filter(|c| self.cell_filter(&c.borrow()));

        // Mapping from cell type to names of all cells of that type.
        let mut cells_by_type: HashMap<ir::CellType, Vec<ir::Id>> =
            HashMap::new();
        for cell in cells {
            cells_by_type
                .entry(cell.borrow().prototype.clone())
                .or_default()
                .push(cell.borrow().name());
        }

        // Maps cell type to conflict graph (will be used to perform coloring)
        let mut graphs_by_type: HashMap<ir::CellType, GraphColoring<ir::Id>> =
            cells_by_type
                .clone()
                .into_iter()
                .map(|(key, cell_names)| {
                    (key, GraphColoring::from(cell_names.into_iter()))
                })
                .collect();

        // We assume unique ids have already been computed by LiveRangeAnalysis

        // live_once_map maps celltypes to maps that map cells to control statements
        // in which the cell was live for at least one group/invoke. Furthermore,
        // only control statements that are direct children of par blocks
        // are included in this map.
        let mut live_once_map = HashMap::new();
        // Maps every control statement that is a direct child of a par block to
        // its parent par block. (maps id number to id number)
        let mut par_thread_map = HashMap::new();
        // Maps celltype to map that maps cells to groups/invokes in which the cell is live.
        let mut live_cell_map = HashMap::new();
        // build live_once_map and par_thread_map
        self.live.get_live_control_data(
            &mut live_once_map,
            &mut par_thread_map,
            &mut live_cell_map,
            &HashSet::new(),
            &comp.control.borrow(),
        );

        // Adding the conflicts
        for (cell_type, cells) in &cells_by_type {
            // Run remove_dead_cells before this cell-share pass.
            let g = graphs_by_type.get_mut(cell_type).unwrap();

            // mapping from cell names to the enables/invokes in which it is live
            let cell_to_nodes =
                live_cell_map.entry(cell_type.clone()).or_default();
            // mapping of cell names to the control statements in which it is live
            // at least once. Only control statements that are direct children of
            // par blocks are included
            let cell_to_control =
                live_once_map.entry(cell_type.clone()).or_default();
            for (a, b) in cells.iter().tuple_combinations() {
                // checking if live ranges overlap
                // nodes (groups/invokes) in which a is live
                if let Some(live_a) = cell_to_nodes.get(a) {
                    if let Some(live_b) = cell_to_nodes.get(b) {
                        if !live_a.is_disjoint(live_b) {
                            g.insert_conflict(a, b);
                            continue;
                        }
                    }
                }
                // checking if b is live at any groups/invokes running in parallel
                // to groups/invokes live at a
                // get the children of pars in which a was alive "at least once"
                if let Some(live_once_a) = cell_to_control.get(a) {
                    // get the children of pars in which b was alive "at least once"
                    if let Some(live_once_b) = cell_to_control.get(b) {
                        'outer: for live_a in live_once_a {
                            for live_b in live_once_b {
                                // a and b are live within the same par block but not within
                                // the same child thread, then insert conflict.
                                let parent_a =
                                    par_thread_map.get(live_a).unwrap();
                                let parent_b =
                                    par_thread_map.get(live_b).unwrap();
                                if live_a != live_b && parent_a == parent_b {
                                    // We have to check par_timing_map
                                    // to see whether liveness overlaps.
                                    // For dynamic pars, liveness_overlaps() returns
                                    // true no matter what.
                                    if self.par_timing_map.liveness_overlaps(
                                        parent_a, live_a, live_b, a, b,
                                    ) {
                                        g.insert_conflict(a, b);
                                        break 'outer;
                                    }
                                }
                            }
                        }
                    }
                }
            }
        }

        // perform graph coloring to rename the cells
        let mut coloring: rewriter::RewriteMap<ir::Cell> = HashMap::new();
        let mut comp_share_freqs: HashMap<ir::CellType, HashMap<i64, i64>> =
            HashMap::new();
        let [comb_bound, reg_bound, other_bound] = &self.bounds;
        for (cell_type, mut graph) in graphs_by_type {
            // getting bound, based on self.bounds and cell_type
            let bound = {
                if let Some(ref name) = cell_type.get_name() {
                    let is_comb = self.shareable.contains(name);
                    let is_reg = name == "std_reg";
                    // if self.calyx_2020, then set bounds based on that
                    // otherwise, look at the actual self.bounds values to
                    // get the bounds
                    if self.calyx_2020 {
                        if is_comb || is_reg {
                            &None
                        } else {
                            &Some(1)
                        }
                    } else if is_comb {
                        comb_bound
                    } else if is_reg {
                        reg_bound
                    } else {
                        other_bound
                    }
                } else {
                    // sharing bound doesn't really matter for ThisComponent/Constants
                    &None
                }
            };
            if graph.has_nodes() {
                coloring.extend(
                    graph
                        .color_greedy(*bound, false)
                        .iter()
                        .map(|(a, b)| (*a, comp.find_cell(*b).unwrap())),
                );
                // only generate share-freqs if we're going to use them.
                if self.print_share_freqs.is_some() {
                    // must accumulate sharing numbers for share_freqs
                    comp_share_freqs.insert(cell_type, graph.get_share_freqs());
                }
            }
        }

        // add the sharing freqs for the component we just analyzed
        if self.print_share_freqs.is_some() {
            // must accumulate sharing numbers for share_freqs
            self.share_freqs.insert(comp.name, comp_share_freqs);
            // print share freqs json if self.print_share_freqs is not none
            self.print_share_json();
        }

        // Rewrite assignments using the coloring generated.
        let rewriter = ir::Rewriter {
            cell_map: coloring,
            ..Default::default()
        };
        comp.for_each_assignment(|assign| {
            assign.for_each_port(|port| rewriter.get(port));
        });
        comp.for_each_static_assignment(|assign| {
            assign.for_each_port(|port| rewriter.get(port));
        });

        // Rewrite control uses of ports
        rewriter.rewrite_control(&mut comp.control.borrow_mut());

        Ok(Action::Stop)
    }
}<|MERGE_RESOLUTION|>--- conflicted
+++ resolved
@@ -212,15 +212,11 @@
         );
 
         // We know main will only ever execute once
-<<<<<<< HEAD
-        let only_runs_once = comp.name == self.main;
-=======
         // If the component is shareable, then we know it completley overwrites
         // state at each invocation and is therefore fine to treat as if it
         // runs once (i.e., state doesn't live beyond a single invocation).
         let only_run_once = comp.name == self.main
             || comp.attributes.has(ir::BoolAttr::StateShare);
->>>>>>> 95c8a5a3
 
         // TODO(rachit): Pass cont_ref_cells to LiveRangeAnalysis so that it ignores unneccessary
         // cells.
@@ -228,11 +224,7 @@
             &mut comp.control.borrow_mut(),
             self.state_shareable.clone(),
             self.shareable.clone(),
-<<<<<<< HEAD
-            only_runs_once,
-=======
             only_run_once,
->>>>>>> 95c8a5a3
         );
 
         self.par_timing_map = StaticParTiming::new(
