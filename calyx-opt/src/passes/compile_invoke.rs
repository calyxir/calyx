use crate::traversal::{
    self, Action, ConstructVisitor, Named, VisResult, Visitor,
};
use calyx_ir::structure;
use calyx_ir::{self as ir, Attributes, LibrarySignatures};
use calyx_utils::{CalyxResult, Error};
use ir::{Assignment, RRC, WRC};
use itertools::Itertools;
use linked_hash_map::LinkedHashMap;
use std::collections::HashMap;
use std::rc::Rc;

use super::dump_ports;

// given `cell_ref` returns the `go` port of the cell (if it only has one `go` port),
// or an error otherwise
fn get_go_port(cell_ref: ir::RRC<ir::Cell>) -> CalyxResult<ir::RRC<ir::Port>> {
    let cell = cell_ref.borrow();
    let name = cell.name();

    // Get the go port
    match cell.find_unique_with_attr(ir::NumAttr::Go) {
        Ok(Some(p)) => Ok(p),
        Ok(None) => Err(Error::malformed_control(format!(
            "Invoked component `{name}` does not define a @go signal. Cannot compile the invoke",
        ))),
        Err(_) => {
            Err(Error::malformed_control(format!(
                "Invoked component `{name}` defines multiple @go signals. Cannot compile the invoke",
            )))
        }
    }
}

// given inputs and outputs (of the invoke), and the `enable_assignments` (e.g., invoked_component.go = 1'd1)
// and a cell, builds the assignments for the corresponding group
fn build_assignments<T>(
    inputs: &mut Vec<(ir::Id, ir::RRC<ir::Port>)>,
    outputs: &mut Vec<(ir::Id, ir::RRC<ir::Port>)>,
    builder: &mut ir::Builder,
    cell: &ir::Cell,
) -> Vec<ir::Assignment<T>> {
    inputs
        .drain(..)
        .map(|(inp, p)| {
            builder.build_assignment(cell.get(inp), p, ir::Guard::True)
        })
        .chain(outputs.drain(..).map(|(out, p)| {
            builder.build_assignment(p, cell.get(out), ir::Guard::True)
        }))
        .collect()
}

#[derive(Default)]
/// Map for storing added ports for each ref cell
/// level of Hashmap represents:
/// HashMap<-component name-, Hashmap<(-ref cell name-,-port name-), port>>;
struct RefPortMap(HashMap<ir::Id, LinkedHashMap<ir::Canonical, RRC<ir::Port>>>);

impl RefPortMap {
    fn insert(
        &mut self,
        comp_name: ir::Id,
        ports: LinkedHashMap<ir::Canonical, RRC<ir::Port>>,
    ) {
        self.0.insert(comp_name, ports);
    }

    fn get(
        &self,
        comp_name: &ir::Id,
    ) -> Option<&LinkedHashMap<ir::Canonical, RRC<ir::Port>>> {
        self.0.get(comp_name)
    }

    /// Get all of the newly added ports associated with a component that had
    /// ref cells
    fn get_ports(&self, comp_name: &ir::Id) -> Option<Vec<RRC<ir::Port>>> {
        self.0.get(comp_name).map(|map| {
            map.values()
                .cloned()
                .sorted_by(|a, b| a.borrow().name.cmp(&b.borrow().name))
                .collect()
        })
    }
}

/// Compiles [`ir::Invoke`] statements into an [`ir::Enable`] that runs the
/// invoked component.
pub struct CompileInvoke {
    /// Mapping from component to the canonical port name of ref cell o
    port_names: RefPortMap,
    /// Mapping from the ports of cells that were removed to the new port on the
    /// component signature.
    removed: LinkedHashMap<ir::Canonical, ir::RRC<ir::Port>>,
    /// Ref cells in the component. We hold onto these so that our references don't get invalidated
    ref_cells: Vec<ir::RRC<ir::Cell>>,
}

impl ConstructVisitor for CompileInvoke {
    fn from(_ctx: &ir::Context) -> CalyxResult<Self>
    where
        Self: Sized,
    {
        Ok(CompileInvoke {
            port_names: RefPortMap::default(),
            removed: LinkedHashMap::new(),
            ref_cells: Vec::new(),
        })
    }

    fn clear_data(&mut self) {
        self.removed.clear();
        self.ref_cells.clear()
    }
}

impl Named for CompileInvoke {
    fn name() -> &'static str {
        "compile-invoke"
    }

    fn description() -> &'static str {
        "Rewrites invoke statements to group enables"
    }
}

impl CompileInvoke {
    /// Given `ref_cells` of an invoke, returns `(inputs, outputs)` where
    /// inputs are the corresponding inputs to the `invoke` and
    /// outputs are the corresponding outputs to the `invoke`.
    ///
    /// Since this pass eliminates all ref cells in post order, we expect that
    /// invoked component already had all of its ref cells removed.

    fn ref_cells_to_ports<T>(
        &mut self,
        inv_cell: RRC<ir::Cell>,
        ref_cells: impl Iterator<Item = (ir::Id, ir::RRC<ir::Cell>)>,
    ) -> Vec<ir::Assignment<T>> {
        let inv_comp = inv_cell.borrow().type_name().unwrap();
        let mut assigns = Vec::new();
<<<<<<< HEAD
        for (ref_cell_name, in_cell) in ref_cells {
            log::debug!(
                "Removing ref cell `{}` with {} ports",
                ref_cell_name,
                in_cell.borrow().ports.len()
=======
        for (ref_cell_name, concrete_cell) in ref_cells {
            log::debug!(
                "Removing ref cell `{}` with {} ports",
                ref_cell_name,
                concrete_cell.borrow().ports.len()
>>>>>>> 75dcabb4
            );

            // Mapping from canonical names of the ports of the ref cell to the
            // new port defined on the signature of the component. This has name of ref cell, not arg cell
            let Some(comp_ports) = self.port_names.get(&inv_comp) else {
                unreachable!("component `{}` invoked but not already visited by the pass", inv_comp)
            };

            // We expect each canonical port in `comp_ports` to exactly match with a port in
<<<<<<< HEAD
            //`in_cell` based on well-formedness subtype checks.
=======
            //`concrete_cell` based on well-formedness subtype checks.
>>>>>>> 75dcabb4
            for canon in comp_ports.keys() {
                //only interested in ports attached to the ref cell
                if canon.cell != ref_cell_name {
                    continue;
                }
<<<<<<< HEAD
                let in_cell_borrowed = in_cell.borrow();
                // The given port of actual, concrete cell passed in
                let pr = in_cell_borrowed
                    .ports
                    .iter()
                    .find(|&in_cell_port| {
                        canon.cell == ref_cell_name
                            && in_cell_port.borrow().name == canon.port
                    })
                    .unwrap_or_else(|| {
                        unreachable!(
                            "port `{}` not found in the cell `{}`",
                            canon,
                            in_cell.borrow().name()
                        )
                    });

                let port = pr.borrow();
                if port.has_attribute(ir::BoolAttr::Clk)
                    || port.has_attribute(ir::BoolAttr::Reset)
=======
                // The given port of the actual, concrete cell passed in
                let concrete_port =
                    Self::get_concrete_port(concrete_cell.clone(), &canon.port);

                if concrete_port.borrow().has_attribute(ir::BoolAttr::Clk)
                    || concrete_port.borrow().has_attribute(ir::BoolAttr::Reset)
>>>>>>> 75dcabb4
                {
                    continue;
                }

                let Some(comp_port) = comp_ports.get(canon) else {
                    unreachable!("port `{}` not found in the signature of {}. Known ports are: {}",
                        canon,
                        inv_comp,
                        comp_ports.keys().map(|c| c.port.as_ref()).collect_vec().join(", ")
                    )
                };
                // Get the port on the new cell with the same name as ref_port
                let ref_port = inv_cell.borrow().get(comp_port.borrow().name);
                log::debug!("Port `{}` -> `{}`", canon, ref_port.borrow().name);

                let old_port = concrete_port.borrow().canonical();
                // If the port has been removed already, get the new port from the component's signature
                let arg_port = if let Some(sig_pr) = self.removed.get(&old_port)
                {
                    log::debug!(
                        "Port `{}` has been removed. Using `{}`",
                        old_port,
                        sig_pr.borrow().name
                    );
                    Rc::clone(sig_pr)
                } else {
                    Rc::clone(&concrete_port)
                };

                match concrete_port.borrow().direction {
                    ir::Direction::Output => {
                        log::debug!(
                            "constructing: {} = {}",
                            ref_port.borrow().canonical(),
                            arg_port.borrow().canonical()
                        );
                        assigns.push(ir::Assignment::new(
                            ref_port.clone(),
                            arg_port,
                        ));
                    }
                    ir::Direction::Input => {
                        log::debug!(
                            "constructing: {} = {}",
                            arg_port.borrow().canonical(),
                            ref_port.borrow().canonical(),
                        );
                        assigns.push(ir::Assignment::new(
                            arg_port,
                            ref_port.clone(),
                        ));
                    }
                    _ => {
                        unreachable!("Cell should have inout ports");
                    }
                };
            }
        }
        assigns
    }

    /// Takes in a concrete cell (aka an in_cell/what is passed in to a ref cell at invocation)
    /// and returns the concrete port based on just the port of a canonical id.
    fn get_concrete_port(
        concrete_cell: RRC<ir::Cell>,
        canonical_port: &ir::Id,
    ) -> RRC<ir::Port> {
        let concrete_cell = concrete_cell.borrow();
        concrete_cell
            .ports
            .iter()
            .find(|&concrete_cell_port| {
                concrete_cell_port.borrow().name == canonical_port
            })
            .unwrap_or_else(|| {
                unreachable!(
                    "port `{}` not found in the cell `{}`",
                    canonical_port,
                    concrete_cell.name()
                )
            })
            .clone()
    }
}

impl Visitor for CompileInvoke {
    fn iteration_order() -> crate::traversal::Order
    where
        Self: Sized,
    {
        traversal::Order::Post
    }

    fn start(
        &mut self,
        comp: &mut ir::Component,
        _sigs: &LibrarySignatures,
        _comps: &[ir::Component],
    ) -> VisResult {
        log::debug!("Visiting `{}`", comp.name);
        // For all subcomponents that had a `ref` cell in them, we need to
        // update their cell to have the new ports added from inlining the
        // signatures of all the ref cells.
        for cell in comp.cells.iter() {
            let mut new_ports: Vec<RRC<ir::Port>> = Vec::new();
            if let Some(name) = cell.borrow().type_name() {
                if let Some(vec) = self.port_names.get_ports(&name) {
                    log::debug!(
                        "Updating ports of cell `{}' (type `{name}')",
                        cell.borrow().name()
                    );
                    for p in vec.iter() {
                        let new_port = ir::rrc(ir::Port {
                            name: p.borrow().name,
                            width: p.borrow().width,
                            direction: p.borrow().direction.reverse(),
                            parent: ir::PortParent::Cell(WRC::from(cell)),
                            attributes: Attributes::default(),
                        });
                        new_ports.push(new_port);
                    }
                }
            }
            cell.borrow_mut().ports.extend(new_ports);
        }

        let dump_ports::DumpResults { cells, rewrites } =
            dump_ports::dump_ports_to_signature(
                comp,
                |cell| cell.borrow().is_reference(),
                true,
            );

        // Hold onto the cells so they don't get dropped.
        self.ref_cells = cells;
        self.removed = rewrites;

        Ok(Action::Continue)
    }

    fn invoke(
        &mut self,
        s: &mut ir::Invoke,
        comp: &mut ir::Component,
        ctx: &LibrarySignatures,
        _comps: &[ir::Component],
    ) -> VisResult {
        let mut builder = ir::Builder::new(comp, ctx);
        let invoke_group = builder.add_group("invoke");
        // Assigns representing the ref cell connections
        invoke_group.borrow_mut().assignments.extend(
            self.ref_cells_to_ports(Rc::clone(&s.comp), s.ref_cells.drain(..)),
            // ), //the clone here is questionable? but lets things type check? Maybe change ref_cells_to_ports to expect a reference?
        );

        // comp.go = 1'd1;
        // invoke[done] = comp.done;
        structure!(builder;
            let one = constant(1, 1);
        );
        let cell = s.comp.borrow();
        let go_port = get_go_port(Rc::clone(&s.comp))?;
        let done_port = cell.find_unique_with_attr(ir::NumAttr::Done)?.unwrap();

        // Build assignemnts
        let go_assign = builder.build_assignment(
            go_port,
            one.borrow().get("out"),
            ir::Guard::True,
        );
        let done_assign = builder.build_assignment(
            invoke_group.borrow().get("done"),
            done_port,
            ir::Guard::True,
        );

        invoke_group
            .borrow_mut()
            .assignments
            .extend(vec![go_assign, done_assign]);

        // Generate argument assignments
        let cell = &*s.comp.borrow();
        let assigns = build_assignments(
            &mut s.inputs,
            &mut s.outputs,
            &mut builder,
            cell,
        );
        invoke_group.borrow_mut().assignments.extend(assigns);

        // Add assignments from the attached combinational group
        if let Some(cgr) = &s.comb_group {
            let cg = &*cgr.borrow();
            invoke_group
                .borrow_mut()
                .assignments
                .extend(cg.assignments.iter().cloned())
        }

        // Copy "promotable" annotation from the `invoke` statement if present
        if let Some(time) = s.attributes.get(ir::NumAttr::Promotable) {
            invoke_group
                .borrow_mut()
                .attributes
                .insert(ir::NumAttr::Promotable, time);
        }

        let mut en = ir::Enable {
            group: invoke_group,
            attributes: std::mem::take(&mut s.attributes),
        };
        if let Some(time) = s.attributes.get(ir::NumAttr::Promotable) {
            en.attributes.insert(ir::NumAttr::Promotable, time);
        }

        Ok(Action::change(ir::Control::Enable(en)))
    }

    fn static_invoke(
        &mut self,
        s: &mut ir::StaticInvoke,
        comp: &mut ir::Component,
        ctx: &LibrarySignatures,
        _comps: &[ir::Component],
    ) -> VisResult {
        let mut builder = ir::Builder::new(comp, ctx);
        let invoke_group = builder.add_static_group("static_invoke", s.latency);

        invoke_group.borrow_mut().assignments.extend(
            self.ref_cells_to_ports(Rc::clone(&s.comp), s.ref_cells.drain(..)),
        );

        // comp.go = 1'd1;
        structure!(builder;
            let one = constant(1, 1);
        );

        // Get the go port
        let go_port = get_go_port(Rc::clone(&s.comp))?;

        // Checks whether compe is a static<n> component or an @interval(n) component.
        let go_guard = if s
            .comp
            .borrow()
            .ports
            .iter()
            .any(|port| port.borrow().attributes.has(ir::NumAttr::Interval))
        {
            // For @interval(n) components, we do not guard the comp.go
            // We trigger the go signal for the entire interval.
            ir::Guard::True
        } else {
            // For static<n> components, we guard the comp.go with %[0:1]
            ir::Guard::Info(ir::StaticTiming::new((0, 1)))
        };

        // Build assignemnts
        let go_assign: ir::Assignment<ir::StaticTiming> = builder
            .build_assignment(go_port, one.borrow().get("out"), go_guard);
        invoke_group.borrow_mut().assignments.push(go_assign);

        // Generate argument assignments
        let cell = &*s.comp.borrow();
        let assigns = build_assignments(
            &mut s.inputs,
            &mut s.outputs,
            &mut builder,
            cell,
        );
        invoke_group.borrow_mut().assignments.extend(assigns);

        if let Some(cgr) = &s.comb_group {
            let cg = &*cgr.borrow();
            invoke_group.borrow_mut().assignments.extend(
                cg.assignments
                    .iter()
                    .cloned()
                    .map(Assignment::from)
                    .collect_vec(),
            );
        }

        let en = ir::StaticEnable {
            group: invoke_group,
            attributes: std::mem::take(&mut s.attributes),
        };

        Ok(Action::StaticChange(Box::new(ir::StaticControl::Enable(
            en,
        ))))
    }

    fn finish(
        &mut self,
        comp: &mut ir::Component,
        _sigs: &LibrarySignatures,
        _comps: &[ir::Component],
    ) -> VisResult {
        let port_map = std::mem::take(&mut self.removed);
        // Add the newly added port to the global port map
        // Rewrite all of the ref cell ports
        let rw = ir::Rewriter {
            port_map,
            ..Default::default()
        };
        rw.rewrite(comp);
        self.port_names.insert(comp.name, rw.port_map);
        Ok(Action::Continue)
    }
}<|MERGE_RESOLUTION|>--- conflicted
+++ resolved
@@ -140,19 +140,11 @@
     ) -> Vec<ir::Assignment<T>> {
         let inv_comp = inv_cell.borrow().type_name().unwrap();
         let mut assigns = Vec::new();
-<<<<<<< HEAD
-        for (ref_cell_name, in_cell) in ref_cells {
-            log::debug!(
-                "Removing ref cell `{}` with {} ports",
-                ref_cell_name,
-                in_cell.borrow().ports.len()
-=======
         for (ref_cell_name, concrete_cell) in ref_cells {
             log::debug!(
                 "Removing ref cell `{}` with {} ports",
                 ref_cell_name,
                 concrete_cell.borrow().ports.len()
->>>>>>> 75dcabb4
             );
 
             // Mapping from canonical names of the ports of the ref cell to the
@@ -162,45 +154,18 @@
             };
 
             // We expect each canonical port in `comp_ports` to exactly match with a port in
-<<<<<<< HEAD
-            //`in_cell` based on well-formedness subtype checks.
-=======
             //`concrete_cell` based on well-formedness subtype checks.
->>>>>>> 75dcabb4
             for canon in comp_ports.keys() {
                 //only interested in ports attached to the ref cell
                 if canon.cell != ref_cell_name {
                     continue;
                 }
-<<<<<<< HEAD
-                let in_cell_borrowed = in_cell.borrow();
-                // The given port of actual, concrete cell passed in
-                let pr = in_cell_borrowed
-                    .ports
-                    .iter()
-                    .find(|&in_cell_port| {
-                        canon.cell == ref_cell_name
-                            && in_cell_port.borrow().name == canon.port
-                    })
-                    .unwrap_or_else(|| {
-                        unreachable!(
-                            "port `{}` not found in the cell `{}`",
-                            canon,
-                            in_cell.borrow().name()
-                        )
-                    });
-
-                let port = pr.borrow();
-                if port.has_attribute(ir::BoolAttr::Clk)
-                    || port.has_attribute(ir::BoolAttr::Reset)
-=======
                 // The given port of the actual, concrete cell passed in
                 let concrete_port =
                     Self::get_concrete_port(concrete_cell.clone(), &canon.port);
 
                 if concrete_port.borrow().has_attribute(ir::BoolAttr::Clk)
                     || concrete_port.borrow().has_attribute(ir::BoolAttr::Reset)
->>>>>>> 75dcabb4
                 {
                     continue;
                 }
