use crate::analysis::{
    AssignmentAnalysis, ControlId, ReadWriteSet, ShareSet, VariableDetection,
};
use calyx_ir::{self as ir, Id, RRC};
use itertools::Itertools;
use std::{
    collections::{HashMap, HashSet},
    fmt::Debug,
    rc::Rc,
};

type TypeNameSet = HashSet<(ir::CellType, ir::Id)>;
type CellsByType = HashMap<ir::CellType, HashSet<ir::Id>>;
// maps cell type to maps that map cell name to control statement
type LiveMapByType = HashMap<ir::CellType, HashMap<ir::Id, HashSet<u64>>>;
type ReadWriteInfo = (
    HashSet<(ir::CellType, ir::Id)>,
    HashSet<(ir::CellType, ir::Id)>,
);
type InvokeInfo<'a> = (
    &'a [(ir::Id, ir::RRC<ir::Port>)],
    &'a [(ir::Id, ir::RRC<ir::Port>)],
);

/// Returns [ir::Cell] which are read from in the assignments.
/// **Ignores** reads from group holes, and reads from done signals, when it
/// is safe to do so.
/// To ignore a read from a done signal:
/// the `@go` signal for the same cell *must* be written to in the group
pub fn meaningful_read_set<'a, T: 'a>(
    assigns: impl Iterator<Item = &'a ir::Assignment<T>> + Clone + 'a,
) -> impl Iterator<Item = RRC<ir::Cell>> + 'a {
    meaningful_port_read_set(assigns)
        .map(|port| Rc::clone(&port.borrow().cell_parent()))
        .unique_by(|cell| cell.borrow().name())
}

/// Returns the "meaningful" [ir::Port] which are read from in the assignments.
/// "Meaningful" means we just exclude the following `@done` reads:
/// the `@go` signal for the same cell *must* be written to in the group
pub fn meaningful_port_read_set<'a, T: 'a>(
    assigns: impl Iterator<Item = &'a ir::Assignment<T>> + Clone + 'a,
) -> impl Iterator<Item = RRC<ir::Port>> + 'a {
    // go_writes = all cells which are guaranteed to have their go port written to in assigns
    let go_writes: Vec<RRC<ir::Cell>> = assigns
        .clone()
        .filter(|asgn| {
            // to be included in go_writes, one of the following must hold:
            // a) guard is true
            // b cell.go = !cell.done ? 1'd1
            if asgn.guard.is_true() {
                return true;
            }

            // checking cell.go = !cell.done! 1'd1
            asgn.dst.borrow().attributes.has(ir::NumAttr::Go)
                && asgn.guard.is_not_done(
                    &asgn.dst.borrow().cell_parent().borrow().name(),
                )
                && asgn.src.borrow().is_constant(1, 1)
        })
        .analysis()
        .writes()
        .filter(|port| port.borrow().attributes.has(ir::NumAttr::Go))
        .map(|port| Rc::clone(&port.borrow().cell_parent()))
        .collect();

    // if we have a done port that overlaps with go_writes, then can remove the
    // done port. Otherwise, we should keep it.
    assigns
        .flat_map(ReadWriteSet::port_reads)
        .filter(move |port| {
            if port.borrow().attributes.has(ir::NumAttr::Done) {
                let done_parent = Rc::clone(&port.borrow().cell_parent());
                go_writes
                    .iter()
                    .all(|go_parent| !Rc::ptr_eq(go_parent, &done_parent))
            } else {
                true
            }
        })
}

/// The data structure used to represent sets of ids. This is used to represent
/// the `live`, `gen`, and `kill` sets.
#[derive(Default, Clone)]
pub struct Prop {
    map: CellsByType,
}

/// Implement nice printing for prop for debugging purposes.
impl Debug for Prop {
    fn fmt(&self, f: &mut std::fmt::Formatter<'_>) -> std::fmt::Result {
        write!(f, "{{")?;
        let names = self.map.iter().flat_map(|(_, ids)| ids).join(", ");
        write!(f, "{}", names)?;
        write!(f, "}}")
    }
}

impl Prop {
    /// Defines the dataflow transfer function.
    /// We use the standard definition for liveness:
    /// `(alive - kill) + gen`
    fn transfer(&mut self, gen: Prop, kill: Prop) {
        self.sub(kill);
        self.or(gen);
    }

    fn insert(&mut self, (cell_type, cell_name): (ir::CellType, ir::Id)) {
        self.map.entry(cell_type).or_default().insert(cell_name);
    }

    /// Defines the data_flow transfer function. `(alive - kill) + gen`.
    /// However, this is for when gen and kill are sets, and self is a map.
    fn transfer_set(&mut self, gen: TypeNameSet, kill: TypeNameSet) {
        self.sub_set(kill);
        self.or_set(gen);
    }

    // The or operation, but when the self is a map and rhs is a set of tuples.
    fn or_set(&mut self, rhs: TypeNameSet) {
        for (cell_type, cell_name) in rhs {
            self.map.entry(cell_type).or_default().insert(cell_name);
        }
    }

    // The sub operation, but when the self is a map and rhs is a set of tuples.
    fn sub_set(&mut self, rhs: TypeNameSet) {
        for (cell_type, cell_name) in rhs {
            self.map.entry(cell_type).or_default().remove(&cell_name);
        }
    }

    // edits self to equal self | rhs. Faster than self | rhs  but must take rhs
    // ownership and not &rhs.
    fn or(&mut self, rhs: Prop) {
        for (cell_type, cell_names) in rhs.map {
            self.map.entry(cell_type).or_default().extend(cell_names);
        }
    }

    // edits self to equal self intersect rhs. Must take ownership of rhs
    // ownership and not &rhs.
    fn intersect(&mut self, mut rhs: Prop) {
        for (cell_type, cell_names) in self.map.iter_mut() {
            let empty_hash = HashSet::new();
            let entry: HashSet<Id> =
                rhs.map.remove(cell_type).unwrap_or(empty_hash);
            cell_names.retain(|cell| entry.contains(cell));
        }
    }

    // edits self to equal self - rhs. Faster than self - rhs  but must take rhs
    // ownership and not &rhs.
    fn sub(&mut self, rhs: Prop) {
        for (cell_type, cell_names) in rhs.map {
            self.map
                .entry(cell_type)
                .or_default()
                .retain(|cell| !cell_names.contains(cell));
        }
    }
}

/// This analysis implements a parallel version of a classic liveness analysis.
/// For each group or invoke, it returns a list of the state shareable cells
/// that are "alive" during an execution of a group or invoke statement (we
/// identify an invoke statement by the cell that is being invoked, and groups
/// by the name of the group).
///
/// ## Parallel Analog to a CFG
/// The `par` statement introduces a new kind of control branching that can
/// not be captured by a traditional CFG.
///
/// Consider whether `x` is alive at `foo` in the following program.
/// ```
/// seq {
///   wr_x; // writes register x
///   foo;
///   par {
///     wr_x2; // writes register x
///     bar;
///   }
///   rd_x; // reads register x
/// }
/// ```
/// `x` is not alive at `foo` because there are no reads to `x` before
/// `wr_x2` is executed which writes to `x` again. Note that `wr_x2` is always
/// executed.
///
/// We might try and represent the `par` branching with a normal CFG like this:
/// ```
///       +------+
///       | wr_x |
///       +--+---+
///          |
///          v
///       +--+--+
///    +--+ foo +--+
///    |  +-----+  |
///    |           |
///    v           v
/// +--+----+   +--+--+
/// | wr_x2 |   | bar |
/// +--+----+   +--+--+
///    |           |
///    +------+----+
///           |
///           v
///       +------+
///       | rd_x |
///       +------+
/// ```
/// But then this program is identical to
/// ```
/// seq {
///   wr_x; // writes register x
///   foo;
///   if blah.out with B {
///     wr_x2; // writes register x
///   } else {
///     bar;
///   }
///   rd_x; // reads register x
/// }
/// ```
/// which has different semantics. In particular `x` is still alive at `foo` because
/// `wr_x2` may not be executed.
///
/// We need to augment the traditional CFG to account for `par`.
///
/// ## A Parallel CFG
/// The representation should:
///  1) Have the same properties as a normal CFG when no parallelism is present.
///  2) Threads of a `par` block should not have to know that they are in a `par` (i.e. are just CFGs themselves)
///  3) External to the `par` block, the information of running all threads in `par` should be visible.
///
/// To address these concerns, we use a parallel CFG (pCFG) based on
/// [Analyzing programs with explicit parallelism](https://link.springer.com/chapter/10.1007%2FBFb0038679).
/// We introduce a new kind of node in the CFG called a `par node`. A `par node` represents an entire
/// `par` block. The above program with `par` would look like:
/// ```
/// +------+
/// | wr_x |
/// +--+---+
///    |
///    v
/// +--+--+
/// | foo |
/// +--+--+
///    |
///    v
/// +--+---+
/// | par1 |
/// +--+---+
///    |
///    v
/// +--+---+
/// | rd_x |
/// +------+
/// ```
/// For each `par node`, we associate a list of pCFGs where each pCFG represents a thread.
/// Each thread starts with a `begin par` node and ends with a `end par` node.
///
/// These are the graphs associated with `par1`.
/// ```
/// First thread:    Second thread:
/// +----------+      +----------+
/// |begin par1|      |begin par1|
/// +--+-------+      +-+--------+
///    |                |
///    v                v
/// +--+--+           +-+-+
/// |wr_x2|           |bar|
/// +--+--+           +-+-+
///    |                |
///    v                v
/// +--+-----+        +-+------+
/// |end par1|        |end par1|
/// +--------+        +--------+
/// ```
///
/// The idea with the `begin/end parx` nodes is that these will handle the flow
/// of information in and out of the threads. For example, you could write these equations:
/// ```
/// out(begin par1) = in(par1)
/// out(par1) = join over all in(end par1)
/// ```
///
/// ## Definition of Liveness
/// Now we finally come to the definition of "liveness" and how we use the pCFG to compute this.
///
/// We say a cell `x` is "live" at a node `p` in the CFG if there is a write to `x` ordered before
/// `p` (such that there are no more writes to `x` at a point between that and `p`) and if there is a read
/// of `x` ordered after `p` (such that there are no writes between that and `p`).
///
/// We define the following equations (assuming a reversed direction dataflow analysis):
/// ```
/// for some node n:
///   gen(n) = registers that may be read in n
///   kill(n) = register that must be written to in n
///   live_in(n) = union over live_out(pred(n))
///   live_out(n) = (live_in(n) - kill(n)) + gen(n)
/// for some par node p:
///   gen(p) = union over gen(n) for sub-nodes n in p
///   kill(p) = union over kill(n) for sub-nodes n in p
///   live_in(p) = union over live_out(pred(p))
///   live_out(p) = (live_in(p) - kill(p)) + gen(p)
/// ```
/// The main place this analysis differs from traditional liveness analysis
/// is the definition of `gen(p)` and `kill(p)` for `par` nodes. These are the
/// union of the `gen`s and `kill`s of all of their sub-nodes. Intuitively we
/// are treating `par` blocks as if they were just a single group. Note that this
/// is overly conservative because we are potentially ignoring ordering
/// information of the threads.
#[derive(Default)]
pub struct LiveRangeAnalysis {
    /// Map from node ids (i.e., group enables or invokes) names
    /// to the components live inside them.
    live: HashMap<u64, Prop>,
    /// Groups that have been identified as variable-like.
    /// Mapping from group name to Some(type, name) where type is the cell type and
    /// name is the cell name. If group is not variable like, maps to None.
    variable_like: HashMap<ir::Id, Option<(ir::CellType, ir::Id)>>,
    /// Set of state shareable components (as type names)
    state_share: ShareSet,
    /// Set of shareable components (as type names)
    share: ShareSet,
    /// maps invokes/enable ids to the shareable cell types/names used in them
    invokes_enables_map: HashMap<u64, TypeNameSet>,
    /// maps comb groups of if/while statements to the cell types/
    /// names used in them
    cgroup_uses_map: HashMap<u64, TypeNameSet>,
}

impl Debug for LiveRangeAnalysis {
    fn fmt(&self, f: &mut std::fmt::Formatter<'_>) -> std::fmt::Result {
        writeln!(f, "Live variables {{")?;
        for (k, v) in self.live.iter() {
            writeln!(f, "  {}: {:?}", k, v)?;
        }
        write!(f, "}}")
    }
}

impl LiveRangeAnalysis {
    /// Construct a live range analysis.
    pub fn new(
        control: &mut ir::Control,
        state_share: ShareSet,
        share: ShareSet,
<<<<<<< HEAD
        only_runs_once: bool,
=======
        only_run_once: bool,
>>>>>>> 95c8a5a3
    ) -> Self {
        let mut ranges = LiveRangeAnalysis {
            state_share,
            share,
            ..Default::default()
        };

        // Give each control statement a unique "NODE_ID" attribute.
        ControlId::compute_unique_ids(control, 0, false);

        let (alive, gens, kills) = ranges.build_live_ranges(
            control,
            Prop::default(),
            Prop::default(),
            Prop::default(),
        );
        // If the component could run more than once, than we have to feed the
        // output alive,gens,kills, back into the control and run the algorithm
        // again.
<<<<<<< HEAD
        if !only_runs_once {
=======
        if !only_run_once {
>>>>>>> 95c8a5a3
            ranges.build_live_ranges(control, alive, gens, kills);
        }

        for (node, cells_by_type) in &ranges.invokes_enables_map {
            if let Some(prop) = ranges.live.get_mut(node) {
                prop.or_set(cells_by_type.clone());
            }
        }

        ranges
    }

    // updates live_cell_map and live_once_map
    // maps all cells live at node `id` to node `id` in `live_cells_map`,
    // and maps all cells live at node `id` to `parents` in `live_once_map`.
    fn update_live_control_data(
        &self,
        id: u64,
        live_once_map: &mut LiveMapByType,
        live_cell_map: &mut LiveMapByType,
        parents: &HashSet<u64>,
    ) {
        let live_set = self.live.get(&id).unwrap().map.clone();
        for (cell_type, live_cells) in live_set {
            let cell_to_node =
                live_cell_map.entry(cell_type.clone()).or_default();
            let cell_to_control = live_once_map.entry(cell_type).or_default();
            for cell in live_cells {
                cell_to_node.entry(cell).or_default().insert(id);
                cell_to_control.entry(cell).or_default().extend(parents);
            }
        }
    }

    fn add_cell_to_control_data(
        id: u64,
        (cell_type, cell_name): &(ir::CellType, ir::Id),
        live_once_map: &mut LiveMapByType,
        live_cell_map: &mut LiveMapByType,
        parents: &HashSet<u64>,
    ) {
        // add cell as live within whichever direct children of
        // par blocks they're located within
        if !parents.is_empty() {
            live_once_map
                .entry(cell_type.clone())
                .or_default()
                .entry(*cell_name)
                .or_default()
                .extend(parents);
        }
        // mark cell as live in the control id
        // If id corresponds to an if/while guard,
        // what is really means, is that the cell is live
        // at the comb group/port guard of the if/while statement
        live_cell_map
            .entry(cell_type.clone())
            .or_default()
            .entry(*cell_name)
            .or_default()
            .insert(id);
    }

    fn get_live_control_data_static(
        &self,
        live_once_map: &mut LiveMapByType,
        par_thread_map: &mut HashMap<u64, u64>,
        live_cell_map: &mut LiveMapByType,
        parents: &HashSet<u64>,
        sc: &ir::StaticControl,
    ) {
        match sc {
            ir::StaticControl::Empty(_) => (),
            ir::StaticControl::Enable(_) | ir::StaticControl::Invoke(_) => {
                let id = ControlId::get_guaranteed_id_static(sc);
                self.update_live_control_data(
                    id,
                    live_once_map,
                    live_cell_map,
                    parents,
                )
            }
            ir::StaticControl::Repeat(ir::StaticRepeat { body, .. }) => {
                self.get_live_control_data_static(
                    live_once_map,
                    par_thread_map,
                    live_cell_map,
                    parents,
                    body,
                );
            }
            ir::StaticControl::Seq(ir::StaticSeq { stmts, .. }) => {
                for stmt in stmts {
                    self.get_live_control_data_static(
                        live_once_map,
                        par_thread_map,
                        live_cell_map,
                        parents,
                        stmt,
                    );
                }
            }
            ir::StaticControl::Par(ir::StaticPar { stmts, .. }) => {
                let parent_id = ControlId::get_guaranteed_id_static(sc);
                let mut new_parents = parents.clone();
                for stmt in stmts {
                    // building par_thread_map
                    let child_id = ControlId::get_guaranteed_id_static(stmt);
                    par_thread_map.insert(child_id, parent_id);

                    // building live_once_map by adding child_id to parents when
                    // we recursively call get_live_control_data on each child
                    new_parents.insert(child_id);
                    self.get_live_control_data_static(
                        live_once_map,
                        par_thread_map,
                        live_cell_map,
                        &new_parents,
                        stmt,
                    );
                    new_parents.remove(&child_id);
                }
            }
            ir::StaticControl::If(ir::StaticIf {
                port,
                tbranch,
                fbranch,
                ..
            }) => {
                self.get_live_control_data_static(
                    live_once_map,
                    par_thread_map,
                    live_cell_map,
                    parents,
                    tbranch,
                );
                self.get_live_control_data_static(
                    live_once_map,
                    par_thread_map,
                    live_cell_map,
                    parents,
                    fbranch,
                );
                let id = ControlId::get_guaranteed_id_static(sc);
                // Examining the cell read from in the if guard
                if let Some(cell_info) = LiveRangeAnalysis::port_to_cell_name(
                    port,
                    &self.state_share,
                ) {
                    Self::add_cell_to_control_data(
                        id,
                        &cell_info,
                        live_once_map,
                        live_cell_map,
                        parents,
                    )
                }
            }
        }
    }

    /// Updates live_once_map and par_thread_map.
    /// live_once_map should map celltypes to a map, which should map cells of
    /// celltype to control statements in which it is live for at least one group
    /// or invoke in the control. We only map to control statements that are
    /// direct children of par blocks.
    /// par_thread_map maps direct children of par blocks to their parents
    /// live_cell_map maps cells to the nodes in which it is live
    /// par_thread_map maps direct children of par blocks to their parents
    /// parents is the list of current control statements (that are direct children
    /// of par blocks) that are parents (at any level of nesting) of c.
    pub fn get_live_control_data(
        &self,
        live_once_map: &mut LiveMapByType,
        par_thread_map: &mut HashMap<u64, u64>,
        live_cell_map: &mut LiveMapByType,
        parents: &HashSet<u64>,
        c: &ir::Control,
    ) {
        match c {
            ir::Control::Empty(_) => (),
            ir::Control::Par(ir::Par { stmts, .. }) => {
                let parent_id = ControlId::get_guaranteed_id(c);
                let mut new_parents = parents.clone();
                for stmt in stmts {
                    // building par_thread_map
                    let child_id = ControlId::get_guaranteed_id(stmt);
                    par_thread_map.insert(child_id, parent_id);

                    // building live_once_map by adding child_id to parents when
                    // we recursively call get_live_control_data on each child
                    new_parents.insert(child_id);
                    self.get_live_control_data(
                        live_once_map,
                        par_thread_map,
                        live_cell_map,
                        &new_parents,
                        stmt,
                    );
                    new_parents.remove(&child_id);
                }
            }
            ir::Control::Seq(ir::Seq { stmts, .. }) => {
                for stmt in stmts {
                    self.get_live_control_data(
                        live_once_map,
                        par_thread_map,
                        live_cell_map,
                        parents,
                        stmt,
                    );
                }
            }
            ir::Control::If(ir::If {
                tbranch, fbranch, ..
            }) => {
                self.get_live_control_data(
                    live_once_map,
                    par_thread_map,
                    live_cell_map,
                    parents,
                    tbranch,
                );
                self.get_live_control_data(
                    live_once_map,
                    par_thread_map,
                    live_cell_map,
                    parents,
                    fbranch,
                );
                let id = ControlId::get_guaranteed_id(c);
                // Examining all the cells used at the comb group of the if stmt
                if let Some(comb_group_uses) = self.cgroup_uses_map.get(&id) {
                    for cell_info in comb_group_uses {
                        Self::add_cell_to_control_data(
                            id,
                            cell_info,
                            live_once_map,
                            live_cell_map,
                            parents,
                        )
                    }
                }
            }
            ir::Control::While(ir::While { body, .. }) => {
                self.get_live_control_data(
                    live_once_map,
                    par_thread_map,
                    live_cell_map,
                    parents,
                    body,
                );
                let id = ControlId::get_guaranteed_id(c);
                if let Some(comb_group_uses) = self.cgroup_uses_map.get(&id) {
                    for (cell_type, cell_name) in comb_group_uses {
                        if !parents.is_empty() {
                            live_once_map
                                .entry(cell_type.clone())
                                .or_default()
                                .entry(*cell_name)
                                .or_default()
                                .extend(parents);
                        }
                        live_cell_map
                            .entry(cell_type.clone())
                            .or_default()
                            .entry(*cell_name)
                            .or_default()
                            .insert(id);
                    }
                }
            }
            ir::Control::Repeat(ir::Repeat { body, .. }) => {
                self.get_live_control_data(
                    live_once_map,
                    par_thread_map,
                    live_cell_map,
                    parents,
                    body,
                );
            }
            ir::Control::Enable(_) | ir::Control::Invoke(_) => {
                let id = ControlId::get_guaranteed_id(c);
                self.update_live_control_data(
                    id,
                    live_once_map,
                    live_cell_map,
                    parents,
                )
            }
            ir::Control::Static(sc) => self.get_live_control_data_static(
                live_once_map,
                par_thread_map,
                live_cell_map,
                parents,
                sc,
            ),
        }
    }

    /// Look up the set of things live at a node (i.e. group or invoke) definition.
    pub fn get(&self, node: &u64) -> &CellsByType {
        &self
            .live
            .get(node)
            .unwrap_or_else(|| panic!("Live set missing for {}", node))
            .map
    }

    /// Get a unique list of all live cells in `component`.
    pub fn get_all(&self) -> impl Iterator<Item = ir::Id> + '_ {
        self.live
            .iter()
            .flat_map(|(_, set)| {
                set.map.iter().fold(HashSet::new(), |mut acc, (_, set)| {
                    acc.extend(set);
                    acc
                })
            })
            .unique()
            .cloned()
    }

    fn variable_like(
        &mut self,
        grp: &RRC<ir::Group>,
    ) -> &Option<(ir::CellType, ir::Id)> {
        let group = grp.borrow();
        let name = &group.name();
        if !self.variable_like.contains_key(name) {
            let res = VariableDetection::variable_like(grp, &self.state_share);
            self.variable_like.insert(grp.borrow().name(), res);
        }
        &self.variable_like[name]
    }

    /// Compute the `gen` and `kill` sets for a given group definition. Because
    /// we can't always know if a group will *definitely* kill something or *definitely*
    /// read something, this function is conservative.
    ///
    /// However, it is conservative in different directions for `gens` and `kills`.
    /// In particular, it is always ok to accidentally put something in `gens` because
    /// in the worst case we say something is alive when it isn't.
    ///
    /// However, it is **never** ok to accidentally put something in `writes` because
    /// we might accidentally kill something that should be alive.
    ///
    /// To implement this, we say that something is being read if it shows up on the rhs
    /// of any assignment in a group. Something is written if it it's guard is `1` or if it has no guard.
    fn find_gen_kill_group(
        &mut self,
        group_ref: &RRC<ir::Group>,
    ) -> (TypeNameSet, TypeNameSet) {
        let group = group_ref.borrow();
        let maybe_var = self.variable_like(group_ref).clone();
        let sc_clone = &self.state_share;
        // if the group contains what looks like a variable write,
        // then just add variable to write set
        if let Some((cell_type, variable)) = maybe_var {
            // we don't want to read the control signal of `variable`
            let assignments = group
                .assignments
                .iter()
                .filter(|asgn| {
                    !(asgn.src.borrow().get_parent_name() == variable
                        && asgn.src.borrow().name == "done")
                })
                .filter(|asgn| {
                    if let ir::Guard::Port(port) = &*asgn.guard {
                        !(port.borrow().get_parent_name() == variable
                            && port.borrow().name == "done")
                    } else {
                        true
                    }
                });

            // calculate reads, but ignore `variable`. we've already dealt with that
            let reads: HashSet<_> = assignments
                .analysis()
                .cell_reads()
                .filter(|c| sc_clone.is_shareable_component(c))
                .map(|c| (c.borrow().prototype.clone(), c.borrow().name()))
                .collect();

            let mut writes = HashSet::new();
            writes.insert((cell_type, variable));

            (reads, writes)
        } else {
            let reads: HashSet<_> =
                meaningful_read_set(group.assignments.iter())
                    .filter(|c| sc_clone.is_shareable_component(c))
                    .map(|c| (c.borrow().prototype.clone(), c.borrow().name()))
                    .collect();

            // only consider write assignments where the guard is true
            let assignments = group
                .assignments
                .iter()
                .filter(|asgn| *asgn.guard == ir::Guard::True)
                .cloned()
                .collect::<Vec<_>>();

            let writes: HashSet<_> = assignments
                .iter()
                .analysis()
                .cell_writes()
                .filter(|c| sc_clone.is_shareable_component(c))
                .map(|c| (c.borrow().prototype.clone(), c.borrow().name()))
                .collect();

            (reads, writes)
        }
    }

    // TODO(calebmkim) TODO(paili0628): This is similar to find_static_group right now
    // We could eventually try to merge it, but we should do it after we have
    // hammered down the details of the rest of the static IR assignments
    fn find_gen_kill_static_group(
        &mut self,
        group_ref: &RRC<ir::StaticGroup>,
    ) -> (TypeNameSet, TypeNameSet) {
        let group = group_ref.borrow();
        // we don't have to worry about variable like for static groups
        let sc_clone = &self.state_share;
        let reads: HashSet<_> = meaningful_read_set(group.assignments.iter())
            .filter(|c| sc_clone.is_shareable_component(c))
            .map(|c| (c.borrow().prototype.clone(), c.borrow().name()))
            .collect();
        // only consider write assignments where the guard is true
        let assignments = group
            .assignments
            .iter()
            .filter(|asgn| *asgn.guard == ir::Guard::True)
            .cloned()
            .collect::<Vec<_>>();

        let writes: HashSet<_> = assignments
            .iter()
            .analysis()
            .cell_writes()
            .filter(|c| sc_clone.is_shareable_component(c))
            .map(|c| (c.borrow().prototype.clone(), c.borrow().name()))
            .collect();

        (reads, writes)
    }

    fn find_uses_assigns<T>(
        assigns: &[ir::Assignment<T>],
        shareable_components: &ShareSet,
    ) -> TypeNameSet {
        assigns
            .iter()
            .analysis()
            .cell_uses()
            .filter(|cell| shareable_components.is_shareable_component(cell))
            .map(|cell| (cell.borrow().prototype.clone(), cell.borrow().name()))
            .collect::<HashSet<_>>()
    }

    // returns (share_uses, state_reads), which are the uses of shareable components
    // and reads of state shareable components
    fn uses_reads_cgroup(
        group_ref: &RRC<ir::CombGroup>,
        shareable: &ShareSet,
        state_shareable: &ShareSet,
    ) -> (TypeNameSet, TypeNameSet) {
        let group = group_ref.borrow();
        let share_uses = group
            .assignments
            .iter()
            .analysis()
            .cell_uses()
            .filter(|cell| shareable.is_shareable_component(cell))
            .map(|cell| (cell.borrow().prototype.clone(), cell.borrow().name()))
            .collect::<HashSet<_>>();
        let state_reads = group
            .assignments
            .iter()
            .analysis()
            .reads()
            .cells()
            .filter(|cell| state_shareable.is_shareable_component(cell))
            .map(|cell| (cell.borrow().prototype.clone(), cell.borrow().name()))
            .collect::<HashSet<_>>();
        (share_uses, state_reads)
    }

    fn port_to_cell_name(
        port: &RRC<ir::Port>,
        shareable_components: &ShareSet,
    ) -> Option<(ir::CellType, ir::Id)> {
        if let ir::PortParent::Cell(cell_wref) = &port.borrow().parent {
            let cell = cell_wref.upgrade();
            if shareable_components.is_shareable_component(&cell) {
                return Some((
                    cell.borrow().prototype.clone(),
                    cell.borrow().name(),
                ));
            }
        }
        None
    }

    // gets the gens/kills (aka reads/writes) of the invoke given inputs, outputs, and comb group.
    fn gen_kill_invoke(
        inputs: &[(ir::Id, ir::RRC<ir::Port>)],
        outputs: &[(ir::Id, ir::RRC<ir::Port>)],
        comb_group_info: &Option<ir::RRC<ir::CombGroup>>,
        comp: &ir::RRC<ir::Cell>,
        shareable_components: &ShareSet,
    ) -> (TypeNameSet, TypeNameSet) {
        // The writes of the invoke include its outputs. Also, we count the cell
        // being invoked as being written to.
        let mut write_set: TypeNameSet = outputs
            .iter()
            .filter_map(|(_, src)| {
                Self::port_to_cell_name(src, shareable_components)
            })
            .collect();

        if shareable_components.is_shareable_component(comp) {
            write_set.insert((
                comp.borrow().prototype.clone(),
                comp.borrow().name(),
            ));
        }

        // The reads of the invoke include its inputs.
        // One quick note: since the component is written to, there is no need to include this
        // component as being read from since we know the write to the component
        // precedes the read from it, due to the nature of `invoke` statements.
        // This is "cheating" in a sense, since the component is technically being
        // read from. However, since we know that there is a write to the component
        // that that precedes the read from it within the very same invoke statement,
        // it "appears" to all the other control statements in the program that the
        // component is not being read from in the invoke statement.
        let mut read_set: TypeNameSet = inputs
            .iter()
            .filter_map(|(_, src)| {
                Self::port_to_cell_name(src, shareable_components)
            })
            .collect();

        if let Some(comb_group) = comb_group_info {
            read_set.extend(
                comb_group
                    .borrow()
                    .assignments
                    .iter()
                    .analysis()
                    .reads()
                    .cells()
                    .filter(|cell| {
                        shareable_components.is_shareable_component(cell)
                    })
                    .map(|cell| {
                        (cell.borrow().prototype.clone(), cell.borrow().name())
                    }),
            );
        }

        (read_set, write_set)
    }

    // gets the uses of the invoke given inputs, outputs, and comb group.
    // Should include any cell that is either read from or written to at all
    // in the invoke statement (including the comb group)
    fn uses_invoke(
        inputs: &[(ir::Id, ir::RRC<ir::Port>)],
        outputs: &[(ir::Id, ir::RRC<ir::Port>)],
        comb_group_info: &Option<ir::RRC<ir::CombGroup>>,
        shareable_components: &ShareSet,
    ) -> TypeNameSet {
        // uses of shareable components in the invoke statement
        let mut uses: TypeNameSet = inputs
            .iter()
            .chain(outputs.iter())
            .filter_map(|(_, src)| {
                Self::port_to_cell_name(src, shareable_components)
            })
            .collect();
        // uses of shareable components in the comb group (if it exists)
        if let Some(comb_group) = &comb_group_info {
            uses.extend(
                comb_group
                    .borrow()
                    .assignments
                    .iter()
                    .analysis()
                    .cell_uses()
                    .filter(|cell| {
                        shareable_components.is_shareable_component(cell)
                    })
                    .map(|cell| {
                        (cell.borrow().prototype.clone(), cell.borrow().name())
                    }),
            );
        };
        uses
    }

    // updates liveness for an invoke: build to handle either static or dynamic invokes
    // invoke_info = (inputs, outputs) of invoke
    // comp = comp being invokes
    // comb_group_invo = Option<comb group if invoke has one>
    // liveness_info = (alive, gens, kills) coming into the invoke
    // returns the (alive, gens, kills) based on the invoke info
    // also updates self.invokes_enables_map using the input information
    fn update_invoke_liveness(
        &mut self,
        invoke_info: InvokeInfo,
        comb_group_info: &Option<ir::RRC<ir::CombGroup>>,
        comp: &ir::RRC<ir::Cell>,
        id: u64,
        liveness_info: (Prop, Prop, Prop),
    ) -> (Prop, Prop, Prop) {
        let (inputs, outputs) = invoke_info;
        let (mut alive, mut gens, mut kills) = liveness_info;

        // get uses of all shareable components, and then update self.invokes_enables_map
        let uses_shareable =
            Self::uses_invoke(inputs, outputs, comb_group_info, &self.share);

        self.invokes_enables_map
            .entry(id)
            .or_default()
            .extend(uses_shareable);

        // get the reads and writes of the invoke, and use that to determine livenes propogation
        let (reads, writes) = LiveRangeAnalysis::gen_kill_invoke(
            inputs,
            outputs,
            comb_group_info,
            comp,
            &self.state_share,
        );

        alive.transfer_set(reads.clone(), writes.clone());
        let alive_out = alive.clone();

        // set the live set of this node to be the things live on the
        // output of this node plus the things written to in this invoke
        // plus all shareable components used
        self.live.insert(id, {
            alive.or_set(writes.clone());
            alive
        });
        (
            alive_out,
            {
                gens.sub_set(writes.clone());
                gens.or_set(reads);
                gens
            },
            {
                kills.or_set(writes);
                kills
            },
        )
    }

    // Updates Live Range Analysis
    // id should correspond to the id of an enable, and assigns should correspond
    // to the assignments in that enable
    // reads and writes should be the reads/writes of the assigns
    // alive, gens, kills are the alive, gens, and kills coming into the enable
    // returns the alive, gens, and kills leaving the enable
    // It also updates self.live at id to be the cells live at live
    // It also updates self.invokes_enables_map
    fn update_group_liveness<T>(
        &mut self,
        assigns: &[ir::Assignment<T>],
        id: u64,
        read_write_info: ReadWriteInfo,
        mut alive: Prop,
        mut gens: Prop,
        mut kills: Prop,
    ) -> (Prop, Prop, Prop) {
        let uses_share =
            LiveRangeAnalysis::find_uses_assigns(assigns, &self.share);
        self.invokes_enables_map
            .entry(id)
            .or_default()
            .extend(uses_share);
        let (reads, writes) = read_write_info;
        // compute transfer function
        alive.transfer_set(reads.clone(), writes.clone());
        let alive_out = alive.clone();

        // set the live set of this node to be the things live on the
        // output of this node plus the things written to in this group
        self.live.insert(id, {
            alive.or_set(writes.clone());
            alive
        });
        (
            alive_out,
            {
                gens.sub_set(writes.clone());
                gens.or_set(reads);
                gens
            },
            {
                kills.or_set(writes);
                kills
            },
        )
    }

    fn build_live_ranges_static(
        &mut self,
        sc: &ir::StaticControl,
        alive: Prop,
        gens: Prop,
        kills: Prop,
    ) -> (Prop, Prop, Prop) {
        match sc {
            ir::StaticControl::Empty(_) => (alive, gens, kills),
            ir::StaticControl::Enable(ir::StaticEnable { group, .. }) => {
                // XXX(sam) no reason to compute this every time
                let (reads, writes) = self.find_gen_kill_static_group(group);
                self.update_group_liveness(
                    &group.borrow().assignments,
                    ControlId::get_guaranteed_id_static(sc),
                    (reads, writes),
                    alive,
                    gens,
                    kills,
                )
            }
            ir::StaticControl::Repeat(ir::StaticRepeat { body, .. }) => {
                let (a, g, k) =
                    self.build_live_ranges_static(body, alive, gens, kills);
                // Have to go through the repeat body twice in order to get a
                // correct live range analysis
                self.build_live_ranges_static(body, a, g, k)
            }
            ir::StaticControl::Seq(ir::StaticSeq { stmts, .. }) => stmts
                .iter()
                .rev()
                .fold((alive, gens, kills), |(alive, gens, kills), e| {
                    self.build_live_ranges_static(e, alive, gens, kills)
                }),
            ir::StaticControl::Par(ir::StaticPar { stmts, .. }) => {
                let (mut alive, gens, kills) = stmts
                    .iter()
                    .rev()
                    .map(|e| {
                        self.build_live_ranges_static(
                            e,
                            alive.clone(),
                            Prop::default(),
                            Prop::default(),
                        )
                    })
                    .fold(
                        (Prop::default(), Prop::default(), Prop::default()),
                        |(mut acc_alive, mut acc_gen, mut acc_kill),
                         (alive, gen, kill)| {
                            (
                                // Doing in place operations saves time
                                {
                                    acc_alive.or(alive);
                                    acc_alive
                                },
                                {
                                    acc_gen.or(gen);
                                    acc_gen
                                },
                                {
                                    acc_kill.or(kill);
                                    acc_kill
                                },
                            )
                        },
                    );
                // should only count as a "gen" if it is alive on at least one
                // of the outputs of the child node
                alive.transfer(gens.clone(), kills.clone());
                (alive, gens, kills)
            }
            ir::StaticControl::If(ir::StaticIf {
                tbranch,
                fbranch,
                port,
                ..
            }) => {
                // compute each branch
                let (mut t_alive, mut t_gens, mut t_kills) = self
                    .build_live_ranges_static(
                        tbranch,
                        alive.clone(),
                        gens.clone(),
                        kills.clone(),
                    );
                let (f_alive, f_gens, f_kills) =
                    self.build_live_ranges_static(fbranch, alive, gens, kills);

                // take union
                t_alive.or(f_alive);
                t_gens.or(f_gens);
                // kills must take intersection to be conservative
                t_kills.intersect(f_kills);

                // add if guard cell to the alive/gens sets
                if let Some(cell_info) = LiveRangeAnalysis::port_to_cell_name(
                    port,
                    &self.state_share,
                ) {
                    t_alive.insert(cell_info.clone());
                    t_gens.insert(cell_info);
                }

                (t_alive, t_gens, t_kills)
            }
            ir::StaticControl::Invoke(ir::StaticInvoke {
                inputs,
                outputs,
                comp,
                ..
            }) => {
                //get the shareable components used in the invoke stmt
                self.update_invoke_liveness(
                    (inputs, outputs),
                    &None,
                    comp,
                    ControlId::get_guaranteed_id_static(sc),
                    (alive, gens, kills),
                )
            }
        }
    }

    /// Implements the parallel dataflow analysis that computes the liveness of every state shareable component
    /// at every point in the program.
    fn build_live_ranges(
        &mut self,
        c: &ir::Control,
        alive: Prop,
        gens: Prop,
        kills: Prop,
    ) -> (Prop, Prop, Prop) {
        match c {
            ir::Control::Empty(_) => (alive, gens, kills),
            ir::Control::Invoke(ir::Invoke {
                inputs,
                outputs,
                comb_group,
                comp,
                ..
            }) => self.update_invoke_liveness(
                (inputs, outputs),
                comb_group,
                comp,
                ControlId::get_guaranteed_id(c),
                (alive, gens, kills),
            ),
            ir::Control::Enable(ir::Enable { group, .. }) => {
                // XXX(sam) no reason to compute this every time
                let (reads, writes) = self.find_gen_kill_group(group);

                self.update_group_liveness(
                    &group.borrow().assignments,
                    ControlId::get_guaranteed_id(c),
                    (reads, writes),
                    alive,
                    gens,
                    kills,
                )
            }
            ir::Control::Seq(ir::Seq { stmts, .. }) => stmts.iter().rev().fold(
                (alive, gens, kills),
                |(alive, gens, kills), e| {
                    self.build_live_ranges(e, alive, gens, kills)
                },
            ),
            ir::Control::If(ir::If {
                tbranch,
                fbranch,
                port,
                cond,
                ..
            }) => {
                // compute each branch
                let (mut t_alive, mut t_gens, mut t_kills) = self
                    .build_live_ranges(
                        tbranch,
                        alive.clone(),
                        gens.clone(),
                        kills.clone(),
                    );
                let (f_alive, f_gens, f_kills) =
                    self.build_live_ranges(fbranch, alive, gens, kills);

                // take union
                t_alive.or(f_alive);
                t_gens.or(f_gens);
                // kills must be intersection to be conservative
                t_kills.intersect(f_kills);

                let id = ControlId::get_guaranteed_id(c);

                // reads from state shareable components in the comb group
                // These should get "passed on" as live/gens as we go up the
                // control flow of the program
                let mut cgroup_reads: TypeNameSet = HashSet::new();
                // Any uses of any shareable components in the comb group.
                let mut shareable_uses: TypeNameSet = HashSet::new();

                if let Some(comb_group) = cond {
                    let (share_uses, state_reads) = Self::uses_reads_cgroup(
                        comb_group,
                        &self.share,
                        &self.state_share,
                    );
                    shareable_uses = share_uses;
                    cgroup_reads = state_reads;
                }

                if let Some(cell_info) = LiveRangeAnalysis::port_to_cell_name(
                    port,
                    &self.state_share,
                ) {
                    // If we read from a state shareable component (like a register)
                    // in the port, then we add it to cgroup_reads.
                    cgroup_reads.insert(cell_info);
                }
                if !cgroup_reads.is_empty() || !shareable_uses.is_empty() {
                    let mut all_uses = cgroup_reads.clone();
                    all_uses.extend(shareable_uses);
                    // add all uses of both shareable and state-shareable components
                    // in the cgroup_uses_map.
                    self.cgroup_uses_map.insert(id, all_uses);
                }
                // adding cgroup_reads as live on output of if stmt
                t_alive.or_set(cgroup_reads.clone());
                t_gens.or_set(cgroup_reads);
                (t_alive, t_gens, t_kills)
            }
            ir::Control::Par(ir::Par { stmts, .. }) => {
                let (mut alive, gens, kills) = stmts
                    .iter()
                    .rev()
                    .map(|e| {
                        self.build_live_ranges(
                            e,
                            alive.clone(),
                            Prop::default(),
                            Prop::default(),
                        )
                    })
                    .fold(
                        (Prop::default(), Prop::default(), Prop::default()),
                        |(mut acc_alive, mut acc_gen, mut acc_kill),
                         (alive, gen, kill)| {
                            (
                                // Doing in place operations saves time
                                {
                                    acc_alive.or(alive);
                                    acc_alive
                                },
                                {
                                    acc_gen.or(gen);
                                    acc_gen
                                },
                                {
                                    acc_kill.or(kill);
                                    acc_kill
                                },
                            )
                        },
                    );
                // should only count as a "gen" if it is alive on at least one
                // of the outputs of the child node
                alive.transfer(gens.clone(), kills.clone());
                (alive, gens, kills)
            }
            ir::Control::While(ir::While {
                body, port, cond, ..
            }) => {
                let id = ControlId::get_guaranteed_id(c);
                // need this info twice, so just pre-calculate whether port is
                // a state shareable component.
                let port_if_shareable: Option<(ir::CellType, ir::Id)> =
                    LiveRangeAnalysis::port_to_cell_name(
                        port,
                        &self.state_share,
                    );
                // all reads from state shareable components in the comb group or port
                let mut cgroup_reads: TypeNameSet = HashSet::new();
                // all uses of shareable components in the comb group or port
                let mut shareable_uses: TypeNameSet = HashSet::new();

                let input_kills = kills.clone();
                // Go through while body and while port + comb group once
                let (mut alive, mut gens, kills) =
                    self.build_live_ranges(body, alive, gens, kills);
                if let Some(cell_info) = port_if_shareable {
                    // adds port to cgroup_reads if state_shareable.
                    cgroup_reads.insert(cell_info);
                }
                if let Some(comb_group) = cond {
                    let (share_uses, state_reads) = Self::uses_reads_cgroup(
                        comb_group,
                        &self.share,
                        &self.state_share,
                    );
                    shareable_uses = share_uses;
                    cgroup_reads.extend(state_reads);
                }
                // setting alive and gens appropriately based on the updated info
                // from the comb group + port.
                alive.or_set(cgroup_reads.clone());
                gens.or_set(cgroup_reads.clone());

                if !cgroup_reads.is_empty() || !shareable_uses.is_empty() {
                    // add all uses of shareable and non-shareable components into
                    // cgroup_uses_map
                    let mut all_uses = cgroup_reads.clone();
                    all_uses.extend(shareable_uses);
                    self.cgroup_uses_map.insert(id, all_uses);
                }

                // Going through the while body and guard + port once again
                let (mut alive, mut gens, kills) =
                    self.build_live_ranges(body, alive, gens, kills);
                alive.or_set(cgroup_reads.clone());
                gens.or_set(cgroup_reads);

                // we can only inlcude the kills if we know the while loop executes
                // at least once
                if let Some(val) = c.get_attribute(ir::NumAttr::Bound) {
                    if val > 0 {
                        return (alive, gens, kills);
                    }
                }

                (alive, gens, input_kills)
            }
            ir::Control::Repeat(ir::Repeat { body, .. }) => {
                let (a, g, k) =
                    self.build_live_ranges(body, alive, gens, kills);
                // need to feed the live nodes on the output of the body
                // back into the body to get correct live range analysis
                self.build_live_ranges(body, a, g, k)
            }
            ir::Control::Static(sc) => {
                self.build_live_ranges_static(sc, alive, gens, kills)
            }
        }
    }
}<|MERGE_RESOLUTION|>--- conflicted
+++ resolved
@@ -350,11 +350,7 @@
         control: &mut ir::Control,
         state_share: ShareSet,
         share: ShareSet,
-<<<<<<< HEAD
-        only_runs_once: bool,
-=======
         only_run_once: bool,
->>>>>>> 95c8a5a3
     ) -> Self {
         let mut ranges = LiveRangeAnalysis {
             state_share,
@@ -374,11 +370,7 @@
         // If the component could run more than once, than we have to feed the
         // output alive,gens,kills, back into the control and run the algorithm
         // again.
-<<<<<<< HEAD
-        if !only_runs_once {
-=======
         if !only_run_once {
->>>>>>> 95c8a5a3
             ranges.build_live_ranges(control, alive, gens, kills);
         }
 
