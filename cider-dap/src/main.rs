--- conflicted
+++ resolved
@@ -1,22 +1,22 @@
 mod adapter;
-mod client;
 mod error;
+use dap::server;
 
 use adapter::MyAdapter;
-use client::TcpClient;
 use error::MyAdapterError;
 
 use dap::prelude::*;
-<<<<<<< HEAD
-use std::convert::From;
-use std::io::{stdin, stdout, BufReader, Read, Write};
-=======
 use error::AdapterResult;
-use std::io::BufReader;
->>>>>>> 67e42438
+use std::fs::File;
+use std::io::{stdin, stdout, BufReader, BufWriter, Read, Write};
 use std::net::{TcpListener, TcpStream};
 use std::path::PathBuf;
 
+/** write func called run_server which takes server type with generic parameters
+ * will handle for both single and multi
+ *
+ * main will instantiate the server with the approporiate read/rite arguments and pass it to run_server
+*/
 #[derive(argh::FromArgs)]
 /// Positional arguments for file path
 struct Opts {
@@ -26,63 +26,11 @@
     #[argh(switch, long = "tcp")]
     /// runs in tcp mode
     is_multi_session: bool,
-<<<<<<< HEAD
-    #[argh(option, short = 'p', default = "8080")]
-    /// sets the port for the TCP server
-    port: u16,
-}
-fn read_path(path: &str) -> Result<PathBuf, String> {
-    Ok(PathBuf::from(path))
-}
-impl From<std::io::Error> for MyAdapterError {
-    fn from(err: std::io::Error) -> Self {
-        MyAdapterError::TcpListenerError(err)
-    }
-}
-
-fn main() -> Result<(), MyAdapterError> {
-    let opts: Opts = argh::from_env();
-    println!("{:?}", opts.file);
-    let path = match opts.file {
-        Some(p) => Ok(p),
-        None => Err(MyAdapterError::MissingFile),
-    }?;
-
-    if opts.is_multi_session {
-        // TCP mode
-        let listener = TcpListener::bind(format!("127.0.0.1:{}", opts.port))
-            .map_err(|err| MyAdapterError::from(err))?;
-        match listener.accept() {
-            Ok((stream, addr)) => {
-                println!("Accepted client on: {}", addr);
-                handle_client(stream, path)?;
-            }
-            Err(_) => todo!(),
-        }
-    } else {
-        // stdin/stdout mode
-        let mut buffer = Vec::new();
-        stdin().read_to_end(&mut buffer)?;
-
-        let input = String::from_utf8_lossy(&buffer).to_string();
-
-        let output = if input.trim().to_lowercase() == "tcp" {
-            let stream = TcpStream::connect("127.0.0.1:8080")
-                .expect("Failed to connect to server");
-            handle_client(stream, path)?;
-            "TCP mode activated".to_string()
-        } else {
-            format!("Received input: {}", input)
-        };
-
-        stdout().write_all(output.as_bytes())?;
-    }
-=======
-
     #[argh(option, short = 'p', long = "port", default = "8080")]
     /// port for the TCP server
     port: u16,
 }
+
 fn read_path(path: &str) -> Result<PathBuf, String> {
     Ok(PathBuf::from(path))
 }
@@ -90,45 +38,95 @@
 fn main() -> AdapterResult<()> {
     let opts: Opts = argh::from_env();
     println!("{:?}", opts.file);
-    let path = match opts.file {
-        Some(p) => Ok(p),
-        None => Err(MyAdapterError::MissingFile),
-    }?;
-    /* let file = opts.file.unwrap_or_else(|| {
-        eprintln!("Missing input file argument");
-        std::process::exit(1);
-    });*/
+    let path = opts.file.expect("missing file"); //will fix later
+    let file = File::open(path).expect("unable to open file"); //will properly address the error later
+    let adapter = MyAdapter::new(file);
 
-    /*  let listener = TcpListener::bind("127.0.0.1:8080")?;
->>>>>>> 67e42438
+    if opts.is_multi_session {
+        let listener = TcpListener::bind(format!("127.0.0.1:{}", opts.port))
+            .expect("binding port failed"); //will fix later
 
-       match listener.accept() {
-           Ok((stream, addr)) => {
-               println!("Accepted client on: {}", addr);
-               handle_client(stream, file)?;
-           }
-           Err(_) => todo!(),
-       }
-    */
+        match listener.accept() {
+            Ok((stream, addr)) => {
+                println!("Accepted client on: {}", addr);
+                let read_stream = BufReader::new(
+                    stream.try_clone().expect("failed to clone stream"),
+                );
+                let write_stream = BufWriter::new(stream);
+                let server = Server::new(read_stream, write_stream);
+                run_server(server, adapter)?;
+            }
+            Err(_) => todo!(),
+        }
+    } else {
+        let write = BufWriter::new(stdout());
+        let read = BufReader::new(stdin());
+        let server = Server::new(read, write);
+        run_server(server, adapter)?;
+    }
+
     Ok(())
 }
 
-fn handle_client(mut stream: TcpStream, file: PathBuf) -> std::io::Result<()> {
-    // Create a TcpClient instance with the TCP stream
-    let client = TcpClient::new(stream.try_clone()?);
+fn run_server<R: Read, W: Write>(
+    server: Server<R, W>,
+    adapter: MyAdapter,
+) -> AdapterResult<()> {
+    todo!()
+}
 
-    // Create a Server instance with an appropriate adapter and the client
-    let mut server = Server::new(MyAdapter, client);
+/* fn handle_client_stdio(file: PathBuf) -> AdapterResult<()> {
+    let f = File::open(file)?;
+    let input = BufReader::new(f);
+    let output = BufWriter::new(std::io::stdout());
+    let mut server = Server::new(input, output);
 
-    // Create a BufReader from the TcpStream
-    let mut reader = BufReader::new(&mut stream);
+    let req = match server.poll_request()? {
+        Some(req) => req,
+        None => return Err(*Box::new(MyAdapterError::MissingCommandError)),
+    };
+    if let Command::Initialize(_) = req.command {
+        let rsp =
+            req.success(ResponseBody::Initialize(Some(types::Capabilities {
+                ..Default::default()
+            })));
 
-    match server.run(&mut reader) {
-        Ok(()) => println!("Request handled successfully"),
-        Err(err) => {
-            eprintln!("Error handling request: {:?}", err);
-        }
+        server.respond(rsp)?;
+
+        server.send_event(Event::Initialized)?;
+    } else {
+        return Err(*Box::new(MyAdapterError::UnhandledCommandError));
     }
 
     Ok(())
-}+}
+fn handle_client_tcp(
+    mut stream: TcpStream,
+    file: PathBuf,
+) -> AdapterResult<()> {
+    let f = File::open(file).map_err(|e| {
+        MyAdapterError::from(error::MyAdapterError::TcpListenerError(e))
+    })?;
+    let input = BufReader::new(f);
+    let output = BufWriter::new(&mut stream);
+    let mut server = Server::new(input, output);
+
+    let req = match server.poll_request()? {
+        Some(req) => req,
+        None => return Err(MyAdapterError::MissingCommandError.into()),
+    };
+    if let Command::Initialize(_) = req.command {
+        let rsp =
+            req.success(ResponseBody::Initialize(Some(types::Capabilities {
+                ..Default::default()
+            })));
+
+        server.respond(rsp)?;
+
+        server.send_event(Event::Initialized)?;
+    } else {
+        return Err(MyAdapterError::UnhandledCommandError.into());
+    }
+
+    Ok(())
+} */