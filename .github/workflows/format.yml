--- conflicted
+++ resolved
@@ -12,11 +12,7 @@
     - name: Install stable
       uses: actions-rs/toolchain@v1
       with:
-<<<<<<< HEAD
-          toolchain: 1.70.0
-=======
           toolchain: 1.76.0
->>>>>>> ce57c8e4
           override: true
           components: rustfmt, clippy
     - name: Check formatting
