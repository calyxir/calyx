import "compile.futil";
extern "core.sv" {

  /// Primitives
<<<<<<< HEAD
  comb primitive std_const<"share"=1>[WIDTH, VALUE]() -> (out: WIDTH);
  comb primitive std_wire<"share"=1>[WIDTH](@data in: WIDTH) -> (out: WIDTH);
=======
>>>>>>> d5d76123
  comb primitive std_slice<"share"=1>[IN_WIDTH, OUT_WIDTH](@data in: IN_WIDTH) -> (out: OUT_WIDTH);
  comb primitive std_pad<"share"=1>[IN_WIDTH, OUT_WIDTH](@data in: IN_WIDTH) -> (out: OUT_WIDTH);
  comb primitive std_cat<"share"=1>[LEFT_WIDTH, RIGHT_WIDTH, OUT_WIDTH](@data left: LEFT_WIDTH, @data right: RIGHT_WIDTH) -> (out: OUT_WIDTH);

  /// Logical operators
  comb primitive std_not<"share"=1>[WIDTH](@data in: WIDTH) -> (out: WIDTH);
  comb primitive std_and<"share"=1>[WIDTH](@data left: WIDTH, @data right: WIDTH) -> (out: WIDTH);
  comb primitive std_or<"share"=1>[WIDTH](@data left: WIDTH, @data right: WIDTH) -> (out: WIDTH);
  comb primitive std_xor<"share"=1>[WIDTH](@data left: WIDTH, @data right: WIDTH) -> (out: WIDTH);

  /// Numerical Operators
  comb primitive std_sub<"share"=1>[WIDTH](@data left: WIDTH, @data right: WIDTH) -> (out: WIDTH);
  comb primitive std_gt<"share"=1>[WIDTH](@data left: WIDTH, @data right: WIDTH) -> (out: 1);
  comb primitive std_lt<"share"=1>[WIDTH](@data left: WIDTH, @data right: WIDTH) -> (out: 1);
  comb primitive std_eq<"share"=1>[WIDTH](@data left: WIDTH, @data right: WIDTH) -> (out: 1);
  comb primitive std_neq<"share"=1>[WIDTH](@data left: WIDTH, @data right: WIDTH) -> (out: 1);
  comb primitive std_ge<"share"=1>[WIDTH](@data left: WIDTH, @data right: WIDTH) -> (out: 1);
  comb primitive std_le<"share"=1>[WIDTH](@data left: WIDTH, @data right: WIDTH) -> (out: 1);
  comb primitive std_lsh<"share"=1>[WIDTH](@data left: WIDTH, @data right: WIDTH) -> (out: WIDTH);
  comb primitive std_rsh<"share"=1>[WIDTH](@data left: WIDTH, @data right: WIDTH) -> (out: WIDTH);
<<<<<<< HEAD
  comb primitive std_mux<"share"=1>[WIDTH](cond: 1, tru: WIDTH, fal: WIDTH) -> (out: WIDTH);

  /// Memories
  // ANCHOR: std_reg_def
  primitive std_reg<"state_share"=1>[WIDTH](
    @write_together(1) @data in: WIDTH,
    @write_together(1) @static(1) @go write_en: 1,
    @clk clk: 1,
    @reset reset: 1
  ) -> (
    @stable out: WIDTH,
    @done done: 1
  );
  // ANCHOR_END: std_reg_def

=======
  comb primitive std_mux<"share"=1>[WIDTH](@data cond: 1, @data tru: WIDTH, @data fal: WIDTH) -> (out: WIDTH);

  /// Memories
>>>>>>> d5d76123
  primitive std_mem_d1[WIDTH, SIZE, IDX_SIZE](
    @read_together(1) addr0: IDX_SIZE,
    @write_together(1) @data write_data: WIDTH,
    @write_together(1) @static(1) @go write_en: 1,
    @clk clk: 1,
    @reset reset: 1
  ) -> (
    @read_together(1) read_data: WIDTH,
    @done done: 1
  );

  primitive std_mem_d2[WIDTH, D0_SIZE, D1_SIZE, D0_IDX_SIZE, D1_IDX_SIZE](
    @read_together(1) @write_together(2) addr0: D0_IDX_SIZE,
    @read_together(1) @write_together(2) addr1: D1_IDX_SIZE,
    @write_together(1) @data write_data: WIDTH,
    @write_together(1) @static(1) @go write_en: 1,
    @clk clk: 1,
    @reset reset: 1
  ) -> (
    @read_together(1) read_data: WIDTH,
    @done done: 1
  );

  primitive std_mem_d3[
      WIDTH,
      D0_SIZE,
      D1_SIZE,
      D2_SIZE,
      D0_IDX_SIZE,
      D1_IDX_SIZE,
      D2_IDX_SIZE
  ] (
    @read_together(1) @write_together(2) addr0: D0_IDX_SIZE,
    @read_together(1) @write_together(2) addr1: D1_IDX_SIZE,
    @read_together(1) @write_together(2) addr2: D2_IDX_SIZE,
    @write_together(1) @data write_data: WIDTH,
    @write_together(1) @static(1) @go write_en: 1,
    @clk clk: 1,
    @reset reset: 1
  ) -> (
    @read_together(1) read_data: WIDTH,
    @done done: 1
  );

  primitive std_mem_d4[
      WIDTH,
      D0_SIZE,
      D1_SIZE,
      D2_SIZE,
      D3_SIZE,
      D0_IDX_SIZE,
      D1_IDX_SIZE,
      D2_IDX_SIZE,
      D3_IDX_SIZE
  ] (
    @read_together(1) @write_together(2) addr0: D0_IDX_SIZE,
    @read_together(1) @write_together(2) addr1: D1_IDX_SIZE,
    @read_together(1) @write_together(2) addr2: D2_IDX_SIZE,
    @read_together(1) @write_together(2) addr3: D3_IDX_SIZE,
    @write_together(1) @data write_data: WIDTH,
    @write_together(1) @static(1) @go write_en: 1,
    @clk clk: 1
  ) -> (
    @read_together(1) read_data: WIDTH,
    @done done: 1
  );
}<|MERGE_RESOLUTION|>--- conflicted
+++ resolved
@@ -2,11 +2,6 @@
 extern "core.sv" {
 
   /// Primitives
-<<<<<<< HEAD
-  comb primitive std_const<"share"=1>[WIDTH, VALUE]() -> (out: WIDTH);
-  comb primitive std_wire<"share"=1>[WIDTH](@data in: WIDTH) -> (out: WIDTH);
-=======
->>>>>>> d5d76123
   comb primitive std_slice<"share"=1>[IN_WIDTH, OUT_WIDTH](@data in: IN_WIDTH) -> (out: OUT_WIDTH);
   comb primitive std_pad<"share"=1>[IN_WIDTH, OUT_WIDTH](@data in: IN_WIDTH) -> (out: OUT_WIDTH);
   comb primitive std_cat<"share"=1>[LEFT_WIDTH, RIGHT_WIDTH, OUT_WIDTH](@data left: LEFT_WIDTH, @data right: RIGHT_WIDTH) -> (out: OUT_WIDTH);
@@ -27,27 +22,9 @@
   comb primitive std_le<"share"=1>[WIDTH](@data left: WIDTH, @data right: WIDTH) -> (out: 1);
   comb primitive std_lsh<"share"=1>[WIDTH](@data left: WIDTH, @data right: WIDTH) -> (out: WIDTH);
   comb primitive std_rsh<"share"=1>[WIDTH](@data left: WIDTH, @data right: WIDTH) -> (out: WIDTH);
-<<<<<<< HEAD
-  comb primitive std_mux<"share"=1>[WIDTH](cond: 1, tru: WIDTH, fal: WIDTH) -> (out: WIDTH);
-
-  /// Memories
-  // ANCHOR: std_reg_def
-  primitive std_reg<"state_share"=1>[WIDTH](
-    @write_together(1) @data in: WIDTH,
-    @write_together(1) @static(1) @go write_en: 1,
-    @clk clk: 1,
-    @reset reset: 1
-  ) -> (
-    @stable out: WIDTH,
-    @done done: 1
-  );
-  // ANCHOR_END: std_reg_def
-
-=======
   comb primitive std_mux<"share"=1>[WIDTH](@data cond: 1, @data tru: WIDTH, @data fal: WIDTH) -> (out: WIDTH);
 
   /// Memories
->>>>>>> d5d76123
   primitive std_mem_d1[WIDTH, SIZE, IDX_SIZE](
     @read_together(1) addr0: IDX_SIZE,
     @write_together(1) @data write_data: WIDTH,
