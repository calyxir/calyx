/**
 * Core primitives for Calyx.
 * Implements core primitives used by the compiler.
 *
 * Conventions:
 * - All parameter names must be SNAKE_CASE and all caps.
 * - Port names must be snake_case, no caps.
 */
`default_nettype none

module std_slice #(
    parameter IN_WIDTH  = 32,
    parameter OUT_WIDTH = 32
) (
   input wire                   logic [ IN_WIDTH-1:0] in,
   output logic [OUT_WIDTH-1:0] out
);
  assign out = in[OUT_WIDTH-1:0];

  `ifdef VERILATOR
    always_comb begin
      if (IN_WIDTH < OUT_WIDTH)
        $error(
          "std_slice: Input width less than output width\n",
          "IN_WIDTH: %0d", IN_WIDTH,
          "OUT_WIDTH: %0d", OUT_WIDTH
        );
    end
  `endif
endmodule

module std_pad #(
    parameter IN_WIDTH  = 32,
    parameter OUT_WIDTH = 32
) (
   input wire logic [IN_WIDTH-1:0]  in,
   output logic     [OUT_WIDTH-1:0] out
);
  localparam EXTEND = OUT_WIDTH - IN_WIDTH;
  assign out = { {EXTEND {1'b0}}, in};

  `ifdef VERILATOR
    always_comb begin
      if (IN_WIDTH > OUT_WIDTH)
        $error(
          "std_pad: Output width less than input width\n",
          "IN_WIDTH: %0d", IN_WIDTH,
          "OUT_WIDTH: %0d", OUT_WIDTH
        );
    end
  `endif
endmodule

module std_cat #(
  parameter LEFT_WIDTH  = 32,
  parameter RIGHT_WIDTH = 32,
  parameter OUT_WIDTH = 64
) (
  input wire logic [LEFT_WIDTH-1:0] left,
  input wire logic [RIGHT_WIDTH-1:0] right,
  output logic [OUT_WIDTH-1:0] out
);
  assign out = {left, right};

  `ifdef VERILATOR
    always_comb begin
      if (LEFT_WIDTH + RIGHT_WIDTH != OUT_WIDTH)
        $error(
          "std_cat: Output width must equal sum of input widths\n",
          "LEFT_WIDTH: %0d", LEFT_WIDTH,
          "RIGHT_WIDTH: %0d", RIGHT_WIDTH,
          "OUT_WIDTH: %0d", OUT_WIDTH
        );
    end
  `endif
endmodule

module std_not #(
    parameter WIDTH = 32
) (
   input wire               logic [WIDTH-1:0] in,
   output logic [WIDTH-1:0] out
);
  assign out = ~in;
endmodule

module std_and #(
    parameter WIDTH = 32
) (
   input wire               logic [WIDTH-1:0] left,
   input wire               logic [WIDTH-1:0] right,
   output logic [WIDTH-1:0] out
);
  assign out = left & right;
endmodule

module std_or #(
    parameter WIDTH = 32
) (
   input wire               logic [WIDTH-1:0] left,
   input wire               logic [WIDTH-1:0] right,
   output logic [WIDTH-1:0] out
);
  assign out = left | right;
endmodule

module std_xor #(
    parameter WIDTH = 32
) (
   input wire               logic [WIDTH-1:0] left,
   input wire               logic [WIDTH-1:0] right,
   output logic [WIDTH-1:0] out
);
  assign out = left ^ right;
endmodule

module std_sub #(
    parameter WIDTH = 32
) (
   input wire               logic [WIDTH-1:0] left,
   input wire               logic [WIDTH-1:0] right,
   output logic [WIDTH-1:0] out
);
  assign out = left - right;
endmodule

module std_gt #(
    parameter WIDTH = 32
) (
   input wire   logic [WIDTH-1:0] left,
   input wire   logic [WIDTH-1:0] right,
   output logic out
);
  assign out = left > right;
endmodule

module std_lt #(
    parameter WIDTH = 32
) (
   input wire   logic [WIDTH-1:0] left,
   input wire   logic [WIDTH-1:0] right,
   output logic out
);
  assign out = left < right;
endmodule

module std_eq #(
    parameter WIDTH = 32
) (
   input wire   logic [WIDTH-1:0] left,
   input wire   logic [WIDTH-1:0] right,
   output logic out
);
  assign out = left == right;
endmodule

module std_neq #(
    parameter WIDTH = 32
) (
   input wire   logic [WIDTH-1:0] left,
   input wire   logic [WIDTH-1:0] right,
   output logic out
);
  assign out = left != right;
endmodule

module std_ge #(
    parameter WIDTH = 32
) (
    input wire   logic [WIDTH-1:0] left,
    input wire   logic [WIDTH-1:0] right,
    output logic out
);
  assign out = left >= right;
endmodule

module std_le #(
    parameter WIDTH = 32
) (
   input wire   logic [WIDTH-1:0] left,
   input wire   logic [WIDTH-1:0] right,
   output logic out
);
  assign out = left <= right;
endmodule

module std_lsh #(
    parameter WIDTH = 32
) (
   input wire               logic [WIDTH-1:0] left,
   input wire               logic [WIDTH-1:0] right,
   output logic [WIDTH-1:0] out
);
  assign out = left << right;
endmodule

module std_rsh #(
    parameter WIDTH = 32
) (
   input wire               logic [WIDTH-1:0] left,
   input wire               logic [WIDTH-1:0] right,
   output logic [WIDTH-1:0] out
);
  assign out = left >> right;
endmodule

/// this primitive is intended to be used
/// for lowering purposes (not in source programs)
module std_mux #(
    parameter WIDTH = 32
) (
   input wire               logic cond,
   input wire               logic [WIDTH-1:0] tru,
   input wire               logic [WIDTH-1:0] fal,
   output logic [WIDTH-1:0] out
);
  assign out = cond ? tru : fal;
endmodule

<<<<<<< HEAD
module std_mem_d1 #(
    parameter WIDTH = 32,
    parameter SIZE = 16,
    parameter IDX_SIZE = 4
) (
   input wire                logic [IDX_SIZE-1:0] addr0,
   input wire                logic [ WIDTH-1:0] write_data,
   input wire                logic write_en,
   input wire                logic clk,
   input wire                logic reset,
   output logic [ WIDTH-1:0] read_data,
   output logic              done
);

  logic [WIDTH-1:0] mem[SIZE-1:0];

  /* verilator lint_off WIDTH */
  assign read_data = mem[addr0];

  always_ff @(posedge clk) begin
    if (reset)
      done <= '0;
    else if (write_en)
      done <= '1;
    else
      done <= '0;
  end

  always_ff @(posedge clk) begin
    if (!reset && write_en)
      mem[addr0] <= write_data;
  end

  // Check for out of bounds access
  `ifdef VERILATOR
    always_comb begin
      if (addr0 >= SIZE)
        $error(
          "std_mem_d1: Out of bounds access\n",
          "addr0: %0d\n", addr0,
          "SIZE: %0d", SIZE
        );
    end
  `endif
endmodule

module std_mem_d2 #(
    parameter WIDTH = 32,
    parameter D0_SIZE = 16,
    parameter D1_SIZE = 16,
    parameter D0_IDX_SIZE = 4,
    parameter D1_IDX_SIZE = 4
) (
   input wire                logic [D0_IDX_SIZE-1:0] addr0,
   input wire                logic [D1_IDX_SIZE-1:0] addr1,
   input wire                logic [ WIDTH-1:0] write_data,
   input wire                logic write_en,
   input wire                logic clk,
   input wire                logic reset,
   output logic [ WIDTH-1:0] read_data,
   output logic              done
);

  /* verilator lint_off WIDTH */
  logic [WIDTH-1:0] mem[D0_SIZE-1:0][D1_SIZE-1:0];

  assign read_data = mem[addr0][addr1];

  always_ff @(posedge clk) begin
    if (reset)
      done <= '0;
    else if (write_en)
      done <= '1;
    else
      done <= '0;
  end

  always_ff @(posedge clk) begin
    if (!reset && write_en)
      mem[addr0][addr1] <= write_data;
  end

  // Check for out of bounds access
  `ifdef VERILATOR
    always_comb begin
      if (addr0 >= D0_SIZE)
        $error(
          "std_mem_d2: Out of bounds access\n",
          "addr0: %0d\n", addr0,
          "D0_SIZE: %0d", D0_SIZE
        );
      if (addr1 >= D1_SIZE)
        $error(
          "std_mem_d2: Out of bounds access\n",
          "addr1: %0d\n", addr1,
          "D1_SIZE: %0d", D1_SIZE
        );
    end
  `endif
endmodule

module std_mem_d3 #(
    parameter WIDTH = 32,
    parameter D0_SIZE = 16,
    parameter D1_SIZE = 16,
    parameter D2_SIZE = 16,
    parameter D0_IDX_SIZE = 4,
    parameter D1_IDX_SIZE = 4,
    parameter D2_IDX_SIZE = 4
) (
   input wire                logic [D0_IDX_SIZE-1:0] addr0,
   input wire                logic [D1_IDX_SIZE-1:0] addr1,
   input wire                logic [D2_IDX_SIZE-1:0] addr2,
   input wire                logic [ WIDTH-1:0] write_data,
   input wire                logic write_en,
   input wire                logic clk,
   input wire                logic reset,
   output logic [ WIDTH-1:0] read_data,
   output logic              done
);

  /* verilator lint_off WIDTH */
  logic [WIDTH-1:0] mem[D0_SIZE-1:0][D1_SIZE-1:0][D2_SIZE-1:0];

  assign read_data = mem[addr0][addr1][addr2];

  always_ff @(posedge clk) begin
    if (reset)
      done <= '0;
    else if (write_en)
      done <= '1;
    else
      done <= '0;
  end

  always_ff @(posedge clk) begin
    if (!reset && write_en)
      mem[addr0][addr1][addr2] <= write_data;
  end

  // Check for out of bounds access
  `ifdef VERILATOR
    always_comb begin
      if (addr0 >= D0_SIZE)
        $error(
          "std_mem_d3: Out of bounds access\n",
          "addr0: %0d\n", addr0,
          "D0_SIZE: %0d", D0_SIZE
        );
      if (addr1 >= D1_SIZE)
        $error(
          "std_mem_d3: Out of bounds access\n",
          "addr1: %0d\n", addr1,
          "D1_SIZE: %0d", D1_SIZE
        );
      if (addr2 >= D2_SIZE)
        $error(
          "std_mem_d3: Out of bounds access\n",
          "addr2: %0d\n", addr2,
          "D2_SIZE: %0d", D2_SIZE
        );
    end
  `endif
endmodule

module std_mem_d4 #(
    parameter WIDTH = 32,
    parameter D0_SIZE = 16,
    parameter D1_SIZE = 16,
    parameter D2_SIZE = 16,
    parameter D3_SIZE = 16,
    parameter D0_IDX_SIZE = 4,
    parameter D1_IDX_SIZE = 4,
    parameter D2_IDX_SIZE = 4,
    parameter D3_IDX_SIZE = 4
) (
   input wire                logic [D0_IDX_SIZE-1:0] addr0,
   input wire                logic [D1_IDX_SIZE-1:0] addr1,
   input wire                logic [D2_IDX_SIZE-1:0] addr2,
   input wire                logic [D3_IDX_SIZE-1:0] addr3,
   input wire                logic [ WIDTH-1:0] write_data,
   input wire                logic write_en,
   input wire                logic clk,
   input wire                logic reset,
   output logic [ WIDTH-1:0] read_data,
   output logic              done
);

  /* verilator lint_off WIDTH */
  logic [WIDTH-1:0] mem[D0_SIZE-1:0][D1_SIZE-1:0][D2_SIZE-1:0][D3_SIZE-1:0];

  assign read_data = mem[addr0][addr1][addr2][addr3];

  always_ff @(posedge clk) begin
    if (reset)
      done <= '0;
    else if (write_en)
      done <= '1;
    else
      done <= '0;
  end

  always_ff @(posedge clk) begin
    if (!reset && write_en)
      mem[addr0][addr1][addr2][addr3] <= write_data;
  end

  // Check for out of bounds access
  `ifdef VERILATOR
    always_comb begin
      if (addr0 >= D0_SIZE)
        $error(
          "std_mem_d4: Out of bounds access\n",
          "addr0: %0d\n", addr0,
          "D0_SIZE: %0d", D0_SIZE
        );
      if (addr1 >= D1_SIZE)
        $error(
          "std_mem_d4: Out of bounds access\n",
          "addr1: %0d\n", addr1,
          "D1_SIZE: %0d", D1_SIZE
        );
      if (addr2 >= D2_SIZE)
        $error(
          "std_mem_d4: Out of bounds access\n",
          "addr2: %0d\n", addr2,
          "D2_SIZE: %0d", D2_SIZE
        );
      if (addr3 >= D3_SIZE)
        $error(
          "std_mem_d4: Out of bounds access\n",
          "addr3: %0d\n", addr3,
          "D3_SIZE: %0d", D3_SIZE
        );
    end
  `endif
endmodule

module std_bit_slice #(
    parameter IN_WIDTH = 32,
    parameter START_IDX = 0,
    parameter END_IDX = 31,
    parameter OUT_WIDTH = 32
)(
   input wire logic [IN_WIDTH-1:0] in,
   output logic [OUT_WIDTH-1:0] out
);
    assign out = in[END_IDX:START_IDX];

  `ifdef VERILATOR
    always_comb begin
      if (START_IDX < 0 || END_IDX > IN_WIDTH-1)
        $error(
          "std_bit_slice: Slice range out of bounds\n",
          "IN_WIDTH: %0d", IN_WIDTH,
          "START_IDX: %0d", START_IDX,
          "END_IDX: %0d", END_IDX,
        );
    end
  `endif

endmodule

=======
>>>>>>> e7b1fbba
`default_nettype wire<|MERGE_RESOLUTION|>--- conflicted
+++ resolved
@@ -217,245 +217,6 @@
   assign out = cond ? tru : fal;
 endmodule
 
-<<<<<<< HEAD
-module std_mem_d1 #(
-    parameter WIDTH = 32,
-    parameter SIZE = 16,
-    parameter IDX_SIZE = 4
-) (
-   input wire                logic [IDX_SIZE-1:0] addr0,
-   input wire                logic [ WIDTH-1:0] write_data,
-   input wire                logic write_en,
-   input wire                logic clk,
-   input wire                logic reset,
-   output logic [ WIDTH-1:0] read_data,
-   output logic              done
-);
-
-  logic [WIDTH-1:0] mem[SIZE-1:0];
-
-  /* verilator lint_off WIDTH */
-  assign read_data = mem[addr0];
-
-  always_ff @(posedge clk) begin
-    if (reset)
-      done <= '0;
-    else if (write_en)
-      done <= '1;
-    else
-      done <= '0;
-  end
-
-  always_ff @(posedge clk) begin
-    if (!reset && write_en)
-      mem[addr0] <= write_data;
-  end
-
-  // Check for out of bounds access
-  `ifdef VERILATOR
-    always_comb begin
-      if (addr0 >= SIZE)
-        $error(
-          "std_mem_d1: Out of bounds access\n",
-          "addr0: %0d\n", addr0,
-          "SIZE: %0d", SIZE
-        );
-    end
-  `endif
-endmodule
-
-module std_mem_d2 #(
-    parameter WIDTH = 32,
-    parameter D0_SIZE = 16,
-    parameter D1_SIZE = 16,
-    parameter D0_IDX_SIZE = 4,
-    parameter D1_IDX_SIZE = 4
-) (
-   input wire                logic [D0_IDX_SIZE-1:0] addr0,
-   input wire                logic [D1_IDX_SIZE-1:0] addr1,
-   input wire                logic [ WIDTH-1:0] write_data,
-   input wire                logic write_en,
-   input wire                logic clk,
-   input wire                logic reset,
-   output logic [ WIDTH-1:0] read_data,
-   output logic              done
-);
-
-  /* verilator lint_off WIDTH */
-  logic [WIDTH-1:0] mem[D0_SIZE-1:0][D1_SIZE-1:0];
-
-  assign read_data = mem[addr0][addr1];
-
-  always_ff @(posedge clk) begin
-    if (reset)
-      done <= '0;
-    else if (write_en)
-      done <= '1;
-    else
-      done <= '0;
-  end
-
-  always_ff @(posedge clk) begin
-    if (!reset && write_en)
-      mem[addr0][addr1] <= write_data;
-  end
-
-  // Check for out of bounds access
-  `ifdef VERILATOR
-    always_comb begin
-      if (addr0 >= D0_SIZE)
-        $error(
-          "std_mem_d2: Out of bounds access\n",
-          "addr0: %0d\n", addr0,
-          "D0_SIZE: %0d", D0_SIZE
-        );
-      if (addr1 >= D1_SIZE)
-        $error(
-          "std_mem_d2: Out of bounds access\n",
-          "addr1: %0d\n", addr1,
-          "D1_SIZE: %0d", D1_SIZE
-        );
-    end
-  `endif
-endmodule
-
-module std_mem_d3 #(
-    parameter WIDTH = 32,
-    parameter D0_SIZE = 16,
-    parameter D1_SIZE = 16,
-    parameter D2_SIZE = 16,
-    parameter D0_IDX_SIZE = 4,
-    parameter D1_IDX_SIZE = 4,
-    parameter D2_IDX_SIZE = 4
-) (
-   input wire                logic [D0_IDX_SIZE-1:0] addr0,
-   input wire                logic [D1_IDX_SIZE-1:0] addr1,
-   input wire                logic [D2_IDX_SIZE-1:0] addr2,
-   input wire                logic [ WIDTH-1:0] write_data,
-   input wire                logic write_en,
-   input wire                logic clk,
-   input wire                logic reset,
-   output logic [ WIDTH-1:0] read_data,
-   output logic              done
-);
-
-  /* verilator lint_off WIDTH */
-  logic [WIDTH-1:0] mem[D0_SIZE-1:0][D1_SIZE-1:0][D2_SIZE-1:0];
-
-  assign read_data = mem[addr0][addr1][addr2];
-
-  always_ff @(posedge clk) begin
-    if (reset)
-      done <= '0;
-    else if (write_en)
-      done <= '1;
-    else
-      done <= '0;
-  end
-
-  always_ff @(posedge clk) begin
-    if (!reset && write_en)
-      mem[addr0][addr1][addr2] <= write_data;
-  end
-
-  // Check for out of bounds access
-  `ifdef VERILATOR
-    always_comb begin
-      if (addr0 >= D0_SIZE)
-        $error(
-          "std_mem_d3: Out of bounds access\n",
-          "addr0: %0d\n", addr0,
-          "D0_SIZE: %0d", D0_SIZE
-        );
-      if (addr1 >= D1_SIZE)
-        $error(
-          "std_mem_d3: Out of bounds access\n",
-          "addr1: %0d\n", addr1,
-          "D1_SIZE: %0d", D1_SIZE
-        );
-      if (addr2 >= D2_SIZE)
-        $error(
-          "std_mem_d3: Out of bounds access\n",
-          "addr2: %0d\n", addr2,
-          "D2_SIZE: %0d", D2_SIZE
-        );
-    end
-  `endif
-endmodule
-
-module std_mem_d4 #(
-    parameter WIDTH = 32,
-    parameter D0_SIZE = 16,
-    parameter D1_SIZE = 16,
-    parameter D2_SIZE = 16,
-    parameter D3_SIZE = 16,
-    parameter D0_IDX_SIZE = 4,
-    parameter D1_IDX_SIZE = 4,
-    parameter D2_IDX_SIZE = 4,
-    parameter D3_IDX_SIZE = 4
-) (
-   input wire                logic [D0_IDX_SIZE-1:0] addr0,
-   input wire                logic [D1_IDX_SIZE-1:0] addr1,
-   input wire                logic [D2_IDX_SIZE-1:0] addr2,
-   input wire                logic [D3_IDX_SIZE-1:0] addr3,
-   input wire                logic [ WIDTH-1:0] write_data,
-   input wire                logic write_en,
-   input wire                logic clk,
-   input wire                logic reset,
-   output logic [ WIDTH-1:0] read_data,
-   output logic              done
-);
-
-  /* verilator lint_off WIDTH */
-  logic [WIDTH-1:0] mem[D0_SIZE-1:0][D1_SIZE-1:0][D2_SIZE-1:0][D3_SIZE-1:0];
-
-  assign read_data = mem[addr0][addr1][addr2][addr3];
-
-  always_ff @(posedge clk) begin
-    if (reset)
-      done <= '0;
-    else if (write_en)
-      done <= '1;
-    else
-      done <= '0;
-  end
-
-  always_ff @(posedge clk) begin
-    if (!reset && write_en)
-      mem[addr0][addr1][addr2][addr3] <= write_data;
-  end
-
-  // Check for out of bounds access
-  `ifdef VERILATOR
-    always_comb begin
-      if (addr0 >= D0_SIZE)
-        $error(
-          "std_mem_d4: Out of bounds access\n",
-          "addr0: %0d\n", addr0,
-          "D0_SIZE: %0d", D0_SIZE
-        );
-      if (addr1 >= D1_SIZE)
-        $error(
-          "std_mem_d4: Out of bounds access\n",
-          "addr1: %0d\n", addr1,
-          "D1_SIZE: %0d", D1_SIZE
-        );
-      if (addr2 >= D2_SIZE)
-        $error(
-          "std_mem_d4: Out of bounds access\n",
-          "addr2: %0d\n", addr2,
-          "D2_SIZE: %0d", D2_SIZE
-        );
-      if (addr3 >= D3_SIZE)
-        $error(
-          "std_mem_d4: Out of bounds access\n",
-          "addr3: %0d\n", addr3,
-          "D3_SIZE: %0d", D3_SIZE
-        );
-    end
-  `endif
-endmodule
-
 module std_bit_slice #(
     parameter IN_WIDTH = 32,
     parameter START_IDX = 0,
@@ -479,8 +240,4 @@
     end
   `endif
 
-endmodule
-
-=======
->>>>>>> e7b1fbba
-`default_nettype wire+endmodule