--- conflicted
+++ resolved
@@ -274,8 +274,6 @@
 );
   assign out = left % right;
 endmodule
-<<<<<<< HEAD
-=======
 
 module std_exp (
     input  logic [31:0] exponent,
@@ -295,5 +293,4 @@
       done <= 0;
     end
   end
-endmodule
->>>>>>> 5dea9053
+endmodule