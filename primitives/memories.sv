--- conflicted
+++ resolved
@@ -60,13 +60,8 @@
 
   // Write value to the memory
   always_ff @(posedge clk) begin
-<<<<<<< HEAD
-    if (write_en)
+    if (!reset && write_en)
       mem[addr0] <= write_data;
-=======
-    if (!reset && write_en)
-      mem[addr0] <= in;
->>>>>>> f81548e1
   end
 
   // Propagate the write_done signal
@@ -124,13 +119,8 @@
   assign addr = addr0 * D1_SIZE + addr1;
 
   seq_mem_d1 #(.WIDTH(WIDTH), .SIZE(D0_SIZE * D1_SIZE), .IDX_SIZE(D0_IDX_SIZE+D1_IDX_SIZE)) mem
-<<<<<<< HEAD
      (.clk(clk), .reset(reset), .addr0(addr), 
     .read_en(read_en), .read_data(read_data), .read_done(read_done), .write_data(write_data), .write_en(write_en), 
-=======
-     (.clk(clk), .reset(reset), .addr0(addr),
-    .read_en(read_en), .out(out), .read_done(read_done), .in(in), .write_en(write_en),
->>>>>>> f81548e1
     .write_done(write_done));
 endmodule
 
@@ -164,13 +154,8 @@
   assign addr = addr0 * (D1_SIZE * D2_SIZE) + addr1 * (D2_SIZE) + addr2;
 
   seq_mem_d1 #(.WIDTH(WIDTH), .SIZE(D0_SIZE * D1_SIZE * D2_SIZE), .IDX_SIZE(D0_IDX_SIZE+D1_IDX_SIZE+D2_IDX_SIZE)) mem
-<<<<<<< HEAD
      (.clk(clk), .reset(reset), .addr0(addr), 
     .read_en(read_en), .read_data(read_data), .read_done(read_done), .write_data(write_data), .write_en(write_en), 
-=======
-     (.clk(clk), .reset(reset), .addr0(addr),
-    .read_en(read_en), .out(out), .read_done(read_done), .in(in), .write_en(write_en),
->>>>>>> f81548e1
     .write_done(write_done));
 endmodule
 
@@ -207,12 +192,7 @@
   assign addr = addr0 * (D1_SIZE * D2_SIZE * D3_SIZE) + addr1 * (D2_SIZE * D3_SIZE) + addr2 * (D3_SIZE) + addr3;
 
   seq_mem_d1 #(.WIDTH(WIDTH), .SIZE(D0_SIZE * D1_SIZE * D2_SIZE * D3_SIZE), .IDX_SIZE(D0_IDX_SIZE+D1_IDX_SIZE+D2_IDX_SIZE+D3_IDX_SIZE)) mem
-<<<<<<< HEAD
      (.clk(clk), .reset(reset), .addr0(addr), 
     .read_en(read_en), .read_data(read_data), .read_done(read_done), .write_data(write_data), .write_en(write_en), 
-=======
-     (.clk(clk), .reset(reset), .addr0(addr),
-    .read_en(read_en), .out(out), .read_done(read_done), .in(in), .write_en(write_en),
->>>>>>> f81548e1
     .write_done(write_done));
 endmodule