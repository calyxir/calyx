[package]
name = "calyx-frontend"
version = "0.1.1"
edition.workspace = true
description.workspace = true
authors.workspace = true
license-file.workspace = true
keywords.workspace = true
repository.workspace = true
homepage.workspace = true
categories.workspace = true
readme.workspace = true

# See more keys and their definitions at https://doc.rust-lang.org/cargo/reference/manifest.html

[dependencies]
atty.workspace = true
lazy_static.workspace = true
linked-hash-map.workspace = true
log.workspace = true
smallvec.workspace = true
pest.workspace = true
pest_derive.workspace = true
pest_consume.workspace = true

<<<<<<< HEAD
calyx-utils = { path = "../calyx-utils" }
strum_macros = "0.24.3"
strum = "0.24.1"
=======
calyx-utils = { path = "../calyx-utils", version = "0.1.1" }
>>>>>>> 1b8bd1df
<|MERGE_RESOLUTION|>--- conflicted
+++ resolved
@@ -23,10 +23,6 @@
 pest_derive.workspace = true
 pest_consume.workspace = true
 
-<<<<<<< HEAD
-calyx-utils = { path = "../calyx-utils" }
+calyx-utils = { path = "../calyx-utils", version = "0.1.1" }
 strum_macros = "0.24.3"
-strum = "0.24.1"
-=======
-calyx-utils = { path = "../calyx-utils", version = "0.1.1" }
->>>>>>> 1b8bd1df
+strum = "0.24.1"