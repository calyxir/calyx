<<<<<<< HEAD
use calyx_utils::{CalyxResult, GPosIdx, Id, WithPos};
use linked_hash_map::LinkedHashMap;
use serde::Serialize;
use serde_with::{serde_as, SerializeAs};
use std::{
    convert::TryFrom,
    ops::{Index, IndexMut},
};

struct SerLinkedHashMapIdu64;

impl SerializeAs<LinkedHashMap<Id, u64>> for SerLinkedHashMapIdu64 {
    fn serialize_as<S>(
        value: &LinkedHashMap<Id, u64>,
        serializer: S,
    ) -> Result<S::Ok, S::Error>
    where
        S: serde::Serializer,
    {
        serializer.collect_map(value.iter())
    }
}

/// Attributes associated with a specific IR structure.
#[serde_as]
#[derive(Debug, Clone, Serialize)]
pub struct Attributes {
    /// Mapping from the name of the attribute to its value.
    #[serde_as(as = "SerLinkedHashMapIdu64")]
    pub(super) attrs: LinkedHashMap<Id, u64>,
    /// Source location information for the item
    span: GPosIdx,
=======
use calyx_utils::{CalyxResult, Error, Id};
use std::str::FromStr;
use strum::EnumCount;
use strum_macros::{AsRefStr, EnumCount, EnumString, FromRepr};

/// Attributes that have been deprecated.
pub const DEPRECATED_ATTRIBUTES: &[&str] = &[];

#[derive(
    EnumCount,
    FromRepr,
    AsRefStr,
    EnumString,
    Clone,
    Copy,
    Hash,
    PartialEq,
    Eq,
    Debug,
)]
#[repr(u8)]
/// Attributes that are only allowed to take boolean values.
pub enum BoolAttr {
    #[strum(serialize = "toplevel")]
    /// This is the top-level component
    TopLevel,
    #[strum(serialize = "external")]
    /// Cell should be externalized
    External,
    #[strum(serialize = "nointerface")]
    /// The component doesn't have a standard interface
    NoInterface,
    #[strum(serialize = "reset")]
    /// Reset signal for the component
    Reset,
    #[strum(serialize = "clk")]
    /// Clk for the signal
    Clk,
    #[strum(serialize = "stable")]
    /// Is the port connected to a state element
    Stable,
    #[strum(serialize = "data")]
    /// This is a data path instance
    Data,
    #[strum(serialize = "control")]
    /// This is a control path instance
    Control,
    #[strum(serialize = "share")]
    /// Is this component shareable
    Share,
    #[strum(serialize = "state_share")]
    /// Is the component state shareable
    StateShare,
    #[strum(serialize = "generated")]
    /// IR Node was generated by the compiler
    Generated,
    #[strum(serialize = "new_fsm")]
    /// Generate a new FSM for this control node
    NewFSM,
    #[strum(serialize = "inline")]
    /// Inline this subcomponent
    Inline,
>>>>>>> c4c096cb
}
impl From<BoolAttr> for Attribute {
    fn from(attr: BoolAttr) -> Self {
        Attribute::Bool(attr)
    }
}
impl std::fmt::Display for BoolAttr {
    fn fmt(&self, f: &mut std::fmt::Formatter<'_>) -> std::fmt::Result {
        write!(f, "{}", self.as_ref())
    }
}

#[derive(AsRefStr, EnumString, Clone, Copy, Hash, PartialEq, Eq, Debug)]
/// Attributes that can take numeric values
pub enum NumAttr {
    // ============ numeric attributes ============
    // Interface ports
    #[strum(serialize = "go")]
    Go,
    #[strum(serialize = "done")]
    Done,
    // Interface properties
    #[strum(serialize = "read_together")]
    ReadTogether,
    #[strum(serialize = "write_together")]
    WriteTogether,
    #[strum(serialize = "sync")]
    /// Synchronize this thread with others in the current par block
    Sync,
    #[strum(serialize = "bound")]
    /// The bound of a while loop
    Bound,
    #[strum(serialize = "static")]
    /// Latency information
    Static,
    #[strum(serialize = "pos")]
    /// Source location position for this node
    Pos,
}
impl From<NumAttr> for Attribute {
    fn from(attr: NumAttr) -> Self {
        Attribute::Num(attr)
    }
}
impl std::fmt::Display for NumAttr {
    fn fmt(&self, f: &mut std::fmt::Formatter<'_>) -> std::fmt::Result {
        write!(f, "{}", self.as_ref())
    }
}

#[derive(AsRefStr, Clone, Copy, Hash, PartialEq, Eq, Debug)]
#[allow(non_camel_case_types)]
/// Internal attributes that cannot be parsed back from the IL.
pub enum InternalAttr {
    DEAD,
    NODE_ID,
    BEGIN_ID,
    END_ID,
    ST_ID,
    LOOP,
    START,
    END,
}
impl From<InternalAttr> for Attribute {
    fn from(attr: InternalAttr) -> Self {
        Attribute::Internal(attr)
    }
}

#[derive(Clone, Copy, Hash, PartialEq, Eq, Debug)]
/// Defines the known attributes that can be attached to IR nodes.
/// All caps names represent attributes that are internal to the compiler and
/// cannot be parsed back.
pub enum Attribute {
    Bool(BoolAttr),
    Num(NumAttr),
    Internal(InternalAttr),
    /// Unknown attribute. Should not appear in the Calyx codebase.
    /// Useful for other frontends using Calyx
    Unknown(Id),
}
impl std::fmt::Display for Attribute {
    fn fmt(&self, f: &mut std::fmt::Formatter<'_>) -> std::fmt::Result {
        match self {
            Attribute::Bool(b) => write!(f, "{}", b.as_ref()),
            Attribute::Num(n) => write!(f, "{}", n.as_ref()),
            Attribute::Internal(i) => write!(f, "{}", i.as_ref()),
            Attribute::Unknown(s) => write!(f, "{}", s),
        }
    }
}
impl FromStr for Attribute {
    type Err = Error;

    fn from_str(s: &str) -> CalyxResult<Self> {
        if let Ok(b) = BoolAttr::from_str(s) {
            Ok(Attribute::Bool(b))
        } else if let Ok(n) = NumAttr::from_str(s) {
            Ok(Attribute::Num(n))
        } else {
            // Reject attributes that all caps since those are reserved for internal attributes
            if s.to_uppercase() == s {
                return Err(Error::misc(format!("Invalid attribute: {}. All caps attributes are reserved for internal use.", s)));
            }
            Ok(Attribute::Unknown(s.into()))
        }
    }
}

#[derive(Default, Debug, Clone)]
/// Inline storage for boolean attributes.
pub(super) struct InlineAttributes {
    /// Boolean attributes stored in a 16-bit number.
    attrs: u16,
}

impl InlineAttributes {
    /// Is the attribute set empty?
    pub const fn is_empty(&self) -> bool {
        self.attrs == 0
    }

    /// Adds an attribute to the set
    pub fn insert(&mut self, attr: BoolAttr) {
        self.attrs |= 1 << attr as u8;
    }

    /// Checks if the set contains an attribute
    pub fn has(&self, attr: BoolAttr) -> bool {
        self.attrs & (1 << (attr as u8)) != 0
    }

    /// Remove attribute from the set if present
    pub fn remove(&mut self, attr: BoolAttr) {
        self.attrs &= !(1 << attr as u8);
    }

    /// Returns an iterator over the attributes in the set
    pub(super) fn iter(&self) -> impl Iterator<Item = BoolAttr> + '_ {
        (0..(BoolAttr::COUNT as u8)).filter_map(|idx| {
            if self.attrs & (1 << idx) != 0 {
                Some(BoolAttr::from_repr(idx).unwrap())
            } else {
                None
            }
        })
    }
}<|MERGE_RESOLUTION|>--- conflicted
+++ resolved
@@ -1,37 +1,3 @@
-<<<<<<< HEAD
-use calyx_utils::{CalyxResult, GPosIdx, Id, WithPos};
-use linked_hash_map::LinkedHashMap;
-use serde::Serialize;
-use serde_with::{serde_as, SerializeAs};
-use std::{
-    convert::TryFrom,
-    ops::{Index, IndexMut},
-};
-
-struct SerLinkedHashMapIdu64;
-
-impl SerializeAs<LinkedHashMap<Id, u64>> for SerLinkedHashMapIdu64 {
-    fn serialize_as<S>(
-        value: &LinkedHashMap<Id, u64>,
-        serializer: S,
-    ) -> Result<S::Ok, S::Error>
-    where
-        S: serde::Serializer,
-    {
-        serializer.collect_map(value.iter())
-    }
-}
-
-/// Attributes associated with a specific IR structure.
-#[serde_as]
-#[derive(Debug, Clone, Serialize)]
-pub struct Attributes {
-    /// Mapping from the name of the attribute to its value.
-    #[serde_as(as = "SerLinkedHashMapIdu64")]
-    pub(super) attrs: LinkedHashMap<Id, u64>,
-    /// Source location information for the item
-    span: GPosIdx,
-=======
 use calyx_utils::{CalyxResult, Error, Id};
 use std::str::FromStr;
 use strum::EnumCount;
@@ -94,7 +60,6 @@
     #[strum(serialize = "inline")]
     /// Inline this subcomponent
     Inline,
->>>>>>> c4c096cb
 }
 impl From<BoolAttr> for Attribute {
     fn from(attr: BoolAttr) -> Self {
