--- conflicted
+++ resolved
@@ -48,14 +48,6 @@
 
 def tensor1d_op(declaration):
     op1, op2, res = declaration.inputs[0].primitive, declaration.inputs[1].primitive, declaration.output.primitive
-<<<<<<< HEAD
-=======
-
-    assert op1.data_type == op2.data_type and op2.data_type == res.data_type
-    assert op1.type == PrimitiveType.Memory1D and op1.type == op2.type and op2.type == res.type
-    assert op1.data[0] == op2.data[0] and op1.data[0] == res.data[0] and op1.data[1] == op2.data[1]
-    assert op1.data[2] == op2.data[2] and op2.data[2] == res.data[2] and op2.data[1] == res.data[1]
->>>>>>> d67e0345
     bitwidth, size, index_size = op1.data[0], op1.data[1], op1.data[2]
     program = f"""
     decl {op1.name}: {op1.data_type}<{bitwidth}>[{size}];
@@ -70,13 +62,6 @@
 def tensor2d_op(declaration):
     op1, op2, res = declaration.inputs[0].primitive, declaration.inputs[1].primitive, declaration.output.primitive
     bitwidth, size0, size1, index_size0, index_size1 = op1.data[0], op1.data[1], op1.data[2], op1.data[3], op1.data[4]
-<<<<<<< HEAD
-=======
-    assert op1.type == PrimitiveType.Memory2D and op1.type == op2.type and op2.type == res.type
-    assert bitwidth == op2.data[0] and op1.data[0] == res.data[0] and op2.data[4] == res.data[4]
-    assert size0 == op2.data[1] and op2.data[1] == res.data[1] and size1 == op2.data[2] and op2.data[2] == res.data[2]
-    assert index_size0 == op2.data[3] and op2.data[3] == res.data[3] and index_size1 == op2.data[4]
->>>>>>> d67e0345
     program = f"""
     decl {op1.name}: {op1.data_type}<{bitwidth}>[{size0}][{size1}];
     decl {op2.name}: {op2.data_type}<{bitwidth}>[{size0}][{size1}];
@@ -91,19 +76,8 @@
 
 def tensor3d_op(declaration):
     op1, op2, res = declaration.inputs[0].primitive, declaration.inputs[1].primitive, declaration.output.primitive
-<<<<<<< HEAD
     bitwidth, size0, size1, size2 = op1.data[0], op1.data[1], op1.data[2], op1.data[3]
     index_size0, index_size1, index_size2 = op1.data[4], op1.data[5], op1.data[6]
-=======
-    bitwidth, size0, size1, size2, = op1.data[0], op1.data[1], op1.data[2], op1.data[3]
-    index_size0, index_size1, index_size2 = op1.data[4], op1.data[5], op1.data[6]
-    assert op1.type == PrimitiveType.Memory3D and op1.type == op2.type and op2.type == res.type
-    assert bitwidth == op2.data[0] and op1.data[0] == res.data[0] and op2.data[4] == res.data[4]
-    assert size0 == op2.data[1] and op2.data[1] == res.data[1] and size1 == op2.data[2] and op2.data[2] == res.data[2]
-    assert size2 == op2.data[3] and op2.data[3] == res.data[3]
-    assert index_size0 == op2.data[4] and op2.data[4] == res.data[4] and index_size1 == op2.data[5]
-    assert index_size2 == op2.data[6] and op2.data[6] == res.data[6]
->>>>>>> d67e0345
     program = f"""
     decl {op1.name}: {op1.data_type}<{bitwidth}>[{size0}][{size1}][{size2}];
     decl {op2.name}: {op2.data_type}<{bitwidth}>[{size0}][{size1}][{size2}];
@@ -116,8 +90,6 @@
       }}
     }}"""
     return lower_dahlia_program(program, declaration.component_name)
-<<<<<<< HEAD
-
 
 def tensor4d_op(declaration):
     op1, op2, res = declaration.inputs[0].primitive, declaration.inputs[1].primitive, declaration.output.primitive
@@ -137,8 +109,6 @@
       }}
     }}"""
     return lower_dahlia_program(program, declaration.component_name)
-=======
->>>>>>> d67e0345
 
 
 def batch_flatten(declaration):
@@ -148,13 +118,6 @@
     op1_index_size0, op1_index_size1, op1_index_size2 = op1.data[4], op1.data[5], op1.data[6]
     res_bitwidth, res_size0, res_size1 = res.data[0], res.data[1], res.data[2]
     res_index_size0, res_index_size1 = res.data[3], res.data[4]
-<<<<<<< HEAD
-=======
-
-    assert op1.type == PrimitiveType.Memory3D and res_size1 == op1_size1 * op1_size2 and res_size0 == op1_size0
-    assert res.type == PrimitiveType.Memory2D and res_bitwidth == bitwidth and op1.data_type == res.data_type
-    assert op1.data_type == res.data_type
->>>>>>> d67e0345
     program = f"""
         decl {op1.name}: {op1.data_type}<{bitwidth}>[{op1_size0}][{op1_size1}][{op1_size2}];
         decl {res.name}: {res.data_type}<{bitwidth}>[{res_size0}][{res_size1}];
@@ -177,13 +140,6 @@
     bitwidth = data.data[0]
     size0, size1, index_size0, index_size1 = data.data[1], data.data[2], data.data[3], data.data[4]
     bias_size, bias_index_size = bias.data[1], bias.data[2]
-<<<<<<< HEAD
-=======
-
-    assert bitwidth == res.data[0] and bitwidth == bias.data[0]
-    assert size0 == res.data[1] and size1 == res.data[2] and bias_size == size1
-    assert bias.type == PrimitiveType.Memory1D and data.type == PrimitiveType.Memory2D and data.type == res.type
->>>>>>> d67e0345
     program = f"""
     decl {data.name}: {data.data_type}<{bitwidth}>[{size0}][{size1}];
     decl {bias.name}: {bias.data_type}<{bitwidth}>[{bias_size}];
@@ -201,7 +157,6 @@
 #  1. This won't work for fixed point currently, since Dahlia
 #     will not take fixed point operands for the `>` operator.
 #  2. Without signed bit array support, this is also meaningless.
-<<<<<<< HEAD
 def relu(declaration):
     op1, res = declaration.inputs[0].primitive, declaration.output.primitive
     assert res.data_type == 'ubit', f'{res.data_type} is not currently supported for ReLU.'
@@ -254,30 +209,6 @@
                 }}
                 """
         return lower_dahlia_program(program, declaration.component_name)
-=======
-def tensor2d_relu(declaration):
-    op1, res = declaration.inputs[0].primitive, declaration.output.primitive
-    assert res.data_type == 'ubit', f'{res.data_type} is not currently supported for ReLU.'
-    bitwidth, op1_size0, op1_size1 = op1.data[0], op1.data[1], op1.data[2]
-    op1_index_size0, op1_index_size1 = op1.data[3], op1.data[4]
-    res_bitwidth, res_size0, res_size1 = res.data[0], res.data[1], res.data[2]
-    res_index_size0, res_index_size1 = res.data[3], res.data[4]
-    program = f"""
-    decl {op1.name}: {op1.data_type}<{bitwidth}>[{op1_size0}][{op1_size1}];
-    decl {res.name}: {res.data_type}<{bitwidth}>[{res_size0}][{res_size1}];
-    let zero: {op1.data_type}<{bitwidth}> = 0;
-    for (let i: ubit<{op1_index_size0}> = 0..{op1_size0}) {{
-      for (let j: ubit<{op1_index_size1}> = 0..{op1_size1}) {{
-        if ({op1.name}[i][j] > zero) {{
-          {res.name}[i][j] := {op1.name}[i][j];
-        }} else {{
-          {res.name}[i][j] := 0;
-        }}
-      }}
-    }}
-    """
-    return lower_dahlia_program(program, declaration.component_name)
->>>>>>> d67e0345
 
 
 def batch_matmul(declaration):
@@ -287,12 +218,6 @@
     M1_index_size0, M1_index_size1, M1_index_size2 = op1.data[4], op1.data[5], op1.data[6]
     M2_size0, M2_size1, M2_size2 = op2.data[1], op2.data[2], op2.data[3]
     M2_index_size0, M2_index_size1, M2_index_size2 = op2.data[4], op2.data[5], op2.data[6]
-<<<<<<< HEAD
-=======
-    assert op1.type == PrimitiveType.Memory3D and op1.type == op2.type and op2.type == res.type
-    assert op1.data_type == op2.data_type and op2.data_type == res.data_type
-
->>>>>>> d67e0345
     # 1. Get transpose of second operand.
     # 2. Create temporary value `t`. Then, t = op1 * transpose(op2).
     # 3. Copy temporary value to return value.*
