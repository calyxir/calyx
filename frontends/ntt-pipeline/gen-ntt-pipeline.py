--- conflicted
+++ resolved
@@ -206,25 +206,16 @@
         phis = comp.get_cell("phis")
         with main.group(f"preamble_{row}_reg") as preamble_reg:
             input.addr0 = row
-<<<<<<< HEAD
-            phis.addr0 = row
             input.content_en = 1
-            phis.content_en = 1
             reg.write_en = input.done @ 1
             reg.in_ = input.done @ input.read_data
-            phi.write_en = input.done @ 1
-            phi.in_ = phis.done @ phis.read_data
-            preamble.done = (reg.done & phi.done) @ 1
-=======
-            reg.write_en = 1
-            reg.in_ = input.read_data
             preamble_reg.done = reg.done
         with main.group(f"preamble_{row}_phi") as preamble_phi:
             phis.addr0 = row
-            phi.write_en = 1
-            phi.in_ = phis.read_data
+            phis.content_en = 1
+            phi.write_en = input.done @ 1
+            phi.in_ = phis.done @ phis.read_data
             preamble_phi.done = phi.done
->>>>>>> 87f84624
 
     def epilogue_group(comp: cb.ComponentBuilder, row):
         input = comp.get_cell("a")
