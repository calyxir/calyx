--- conflicted
+++ resolved
@@ -216,11 +216,7 @@
     def epilogue_group(comp: cb.ComponentBuilder, row):
         input = comp.get_cell("a")
         A = comp.get_cell(f"A{row}")
-<<<<<<< HEAD
-        comp.mem_store_d1(input, row, A.out, f"epilogue_{row}", True)
-=======
         comp.mem_store_d1(input, row, A.out, f"epilogue_{row}", is_comb=True)
->>>>>>> 6fb893ef
 
     def insert_cells(comp: cb.ComponentBuilder):
         # memories
