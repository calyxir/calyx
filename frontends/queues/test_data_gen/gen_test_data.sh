--- conflicted
+++ resolved
@@ -120,21 +120,14 @@
 cp ${tests_dir}/fifo_test.data ${tests_dir}/binheap/
 [[ $? -eq 0 ]] && echo "Generated binheap/fifo_test.data"
 
-<<<<<<< HEAD
 cp ${tests_dir}/fifo_test.expect ${tests_dir}/binheap/
 [[ $? -eq 0 ]] && echo "Generated binheap/fifo_test.expect"
-=======
+
 cp $tests_dir/complex_tree_test.data $tests_dir/binheap/
 [[ $? -eq 0 ]] && echo "Generated binheap/complex_tree_test.data"
+
 cp $tests_dir/complex_tree_test.expect $tests_dir/binheap/
 [[ $? -eq 0 ]] && echo "Generated binheap/complex_tree_test.expect"
-
-for i in $tests_dir/round_robin/*.data; do
-    file="$(basename $i)"
-    cp $i $tests_dir/binheap/round_robin/$file
-    [[ $? -eq 0 ]] && echo "Generated binheap/round_robin/$file"
-done
->>>>>>> 7925f23b
 
 for sched_algo in round_robin strict; do 
     for i in ${tests_dir}/${sched_algo}/*.data; do
