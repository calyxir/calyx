# type: ignore
import tvm
from tvm import relay
from calyx.py_ast import CompVar, Stdlib, CompInst, Cell, Invoke, CompPort
from calyx.utils import bits_needed
from typing import List
from dataclasses import dataclass

# Mapping from the tensor dimensions to the
# corresponding Calyx primitive.
NumDimsToCell = {
    0: Stdlib().register,
    1: Stdlib().seq_mem_d1,
    2: Stdlib().seq_mem_d2,
    3: Stdlib().seq_mem_d3,
    4: Stdlib().seq_mem_d4,
}

<<<<<<< HEAD
=======
# Suffix appended to memories by Dahlia when lowering.
DahliaSuffix = {
    "std_const": "",
    "std_reg": "",
    "seq_mem_d1": "0",
    "seq_mem_d2": "0_0",
    "seq_mem_d3": "0_0_0",
    "seq_mem_d4": "0_0_0_0",
}


>>>>>>> 5ed9582c
@dataclass
class DahliaFuncDef:
    """Necessary information to compute a Dahlia
    function definition."""

    function_id: str
    component_name: str
    dest: CompVar
    args: List[CompVar]
    attributes: tvm.ir.Attrs
    data_type: str
    component: CompInst


def get_dims(c: CompInst):
    """Mapping from memory to number of dimensions."""
    id = c.id
    id2dimensions = {
        "std_reg": 0,
        "seq_mem_d1": 1,
        "seq_mem_d2": 2,
        "seq_mem_d3": 3,
        "seq_mem_d4": 4,
    }
    assert id in id2dimensions, f"{id} not supported."
    return id2dimensions[id]


def get_dimension_sizes(c: CompInst) -> List[int]:
    """Given a cell `c`, returns the corresponding
    memory sizes.
    Example:
    std_mem_d1(32, 8, 3) returns [8]."""
    dims = get_dims(c)
    return [c.args[i] for i in range(1, dims + 1)]


def get_addr_ports(c: CompInst):
    """Returns a list of (address, index size)
    for each address port in the component
    instance."""
    dims = get_dims(c)
    addresses = range(0, dims)
    indices = range(dims + 1, dims << 1 + 1)
    return [(f"addr{i}", c.args[n]) for (i, n) in zip(addresses, indices)]


def emit_invoke_control(
    decl: CompVar, dest: Cell, args: List[Cell], old_args=[], old_dest=None
) -> Invoke:
    """Returns the Invoke control."""
    ref_cells = []
    inputs = []

    def add_arg(cell):
        comp = cell.comp
        param = f"{cell.id.name}"
        arg = CompVar(cell.id.name)

        # If this is a constant or a register, connect the ports
        if any(p in comp.id for p in ["reg", "const"]):
            inputs.append((f"{param}", CompPort(arg, "out")))
        else:
            ref_cells.append((param, arg))

    # this function is similar to add_arg, but is for the case when we are
    # "reusing" a Dahlia Function (which will later be a Calyx component)
    # and therefore need to use the same parameter names as the previous invoke
    def add_arg2(arg_cell, param_cell):
        assert (
            arg_cell.comp == param_cell.comp
        ), "arg cell and param cell must be same component"
        comp = arg_cell.comp
        param = f"{param_cell.id.name}"
        arg = CompVar(arg_cell.id.name)

        # If this is a constant or a register, connect the ports
        if any(p in comp.id for p in ["reg", "const"]):
            inputs.append((f"{param}", CompPort(arg, "out")))
        else:
            ref_cells.append((param, arg))

    if len(old_args) == 0:
        for cell in args:
            add_arg(cell)
        add_arg(dest)
    else:
        # case for when we are "reusing" a Dahlia Function/Calyx component and
        # therefore need to make sure we're using the previous parameter names
        assert len(old_args) == len(
            args
        ), "we are reusing a dahlia function but the args are different lengths"
        assert old_dest is not None, "if using old_args must provide an old_dest too"
        for (cell1, cell2) in zip(args, old_args):
            add_arg2(cell1, cell2)
        add_arg2(dest, old_dest)

    return Invoke(decl, inputs, [], ref_cells)


def get_dahlia_data_type(relay_type) -> str:
    """Gets the Dahlia data type from the given Relay type.
    It maps the types in the following manner:

    Relay   |        Dahlia
    --------|-------------------------------
     int    |   (`bit`, width)
     float  |   (`fix`, (width, width // 2))
    """
    width = get_bitwidth(relay_type)

    if "int" in relay_type.dtype:
        return f"bit<{width}>"
    if "float" in relay_type.dtype:
        return f"fix<{width}, {width // 2}>"
    assert 0, f"{relay_type} is not supported."


def get_bitwidth(relay_type) -> int:
    """Gets the bitwidth from a Relay type."""
    dtype = relay_type.dtype
    assert "int" in dtype or "float" in dtype, f"{relay_type} not supported."
    return int("".join(filter(str.isdigit, dtype)))


def get_memory(name: str, type: tvm.ir.Type) -> Cell:
    """Returns a Calyx memory for a given TVM type.
    For non-Tensor types, a register is returned.
    Otherwise, a memory with the corresponding dimension size
    is returned, if it exists in Calyx."""
    dims = type.concrete_shape
    # Bitwidth, along with sizes and index sizes (if it is a Tensor).
    args = [get_bitwidth(type)] + [d for d in dims] + [bits_needed(d) for d in dims]

    num_dims = len(dims)
    assert num_dims in NumDimsToCell, f"Memory of size {num_dims} not supported."

    return Cell(CompVar(name), NumDimsToCell[num_dims](*args), is_external=True)


def python2relay(func) -> str:
    """Used to lower Relay IR from the
    TVM Python library."""
    seq = tvm.transform.Sequential(
        [
            relay.transform.SimplifyExpr(),
            relay.transform.SimplifyInference(),
            relay.transform.ToANormalForm(),
        ]
    )
    mod_opt = tvm.IRModule.from_expr(func)
    mod_opt = seq(mod_opt)
    return mod_opt["main"]<|MERGE_RESOLUTION|>--- conflicted
+++ resolved
@@ -16,20 +16,6 @@
     4: Stdlib().seq_mem_d4,
 }
 
-<<<<<<< HEAD
-=======
-# Suffix appended to memories by Dahlia when lowering.
-DahliaSuffix = {
-    "std_const": "",
-    "std_reg": "",
-    "seq_mem_d1": "0",
-    "seq_mem_d2": "0_0",
-    "seq_mem_d3": "0_0_0",
-    "seq_mem_d4": "0_0_0_0",
-}
-
-
->>>>>>> 5ed9582c
 @dataclass
 class DahliaFuncDef:
     """Necessary information to compute a Dahlia
