use crate::traversal::{Action, ConstructVisitor, Named, VisResult, Visitor};
use calyx_ir::source_info::{FileId, LineNum, PositionId, SourceInfoTable};
use calyx_ir::Id;
use calyx_utils::WithPos;
use linked_hash_map::LinkedHashMap;
use std::collections::HashMap;
use std::fmt;
use std::path::{Path, PathBuf};

/// Metadata stores a Map between each group name and data used in the metadata table (specified in PR #2022)
pub struct Metadata {
    //groups: LinkedHashMap<(Id, Id), ((usize, usize), PathBuf)>,
    src_table: SourceInfoTable,
    file_ids: HashMap<String, FileId>,
}

impl Metadata {
    /// Create an empty metadata table
    #[allow(clippy::new_without_default)]
    pub fn new() -> Self {
        Self {
            src_table: SourceInfoTable::new_empty(),
            file_ids: HashMap::new(),
        }
    }

    // /// Add a new entry to the metadata table
    // fn add_entry(
    //     &mut self,
    //     comp_name: Id,
    //     name: Id,
    //     span: (usize, usize),
    //     path: PathBuf,
    // ) {
    //     let ins = self.groups.insert((comp_name, name), (span, path));
    //     if let Some(_v) = ins {
    //         panic!("Two of same group name found")
    //     }
    // }
}

// impl fmt::Display for Metadata {
//     fn fmt(&self, f: &mut fmt::Formatter<'_>) -> fmt::Result {
//         let grps = &self.groups;

//         for ((comp, name), ((start, end), file)) in grps {
//             let file = file.to_str().unwrap();

//             writeln!(f, "{comp}.{name}: {file} {start}-{end}")?;
//         }

//         // display source info table

//         Ok(())
//     }
// }

impl Named for Metadata {
    fn name() -> &'static str {
        "metadata-table-generation"
    }
    fn description() -> &'static str {
        "generates metadata table for a file not containing one"
    }
}

impl ConstructVisitor for Metadata {
    fn from(_ctx: &calyx_ir::Context) -> calyx_utils::CalyxResult<Self>
    where
        Self: Sized,
    {
        Ok(Self::new())
    }

    fn clear_data(&mut self) {
        // preserve across components
        // hacky oops
    }
}
impl Visitor for Metadata {
    //iterate over all groups in all components and collect metadata
    // this just needs to create source table in Metadata
    // fn start_context(&mut self, ctx: &mut calyx_ir::Context) -> VisResult {
    //     if ctx.metadata.is_none() {
    //         let mut table = Metadata::new();
    //         for component in &ctx.components {
    //             let cmpt_iter = component.groups.into_iter();
    //             for rcc_grp in cmpt_iter {
    //                 let grp = rcc_grp.borrow_mut();
    //                 let pos_data = grp.attributes.copy_span();
    //                 let (file, span) = pos_data.get_line_num();
    //                 table.add_entry(
    //                     component.name,
    //                     grp.name(),
    //                     span,
    //                     PathBuf::from(file),
    //                 );
    //                 // hm may need to actually use the full name of the group
    //             }

    //             ctx.metadata = Some(table.to_string());
    //         }
    //         // to generate the table:
    //         let mut new_src_table: SourceInfoTable =
    //             match &ctx.source_info_table {
    //                 None => SourceInfoTable::new_empty(),
    //                 Some(s) => s.clone(),
    //             };

    //         // add this file to the table
    //         // longass train of calls that inlines what i do above to get file name from component span
    //         let temp0 = &ctx.components[0]
    //             .groups
    //             .into_iter()
    //             .next()
    //             .unwrap()
    //             .borrow_mut()
    //             .attributes
    //             .copy_span();
    //         let (file, _span) = temp0.get_line_num();
    //         let id = new_src_table.push_file(PathBuf::from(file));
    //         self.src_table = new_src_table;
    //         self.file_ids.insert(String::from(file), id);
    //         //update this -> table needs its own to_string
    //         // may need to add display method to source info table (source_info.rs)
    //     }
    //     Ok(Action::Stop)
    // }

    // this visits each component
    fn start(
        &mut self,
        comp: &mut calyx_ir::Component,
        _sigs: &calyx_ir::LibrarySignatures,
        _comps: &[calyx_ir::Component],
    ) -> VisResult {
        // implement visiting each component and adding the positions
        // how this works:
        // components have attributes !!
        // check if file exists for component definition
        let binding = comp.attributes.copy_span();
        let (file, _bs) = binding.get_line_num();

        // add file to source table (if not already in)
        if !self.file_ids.contains_key(file) {
            let id = self.src_table.push_file(PathBuf::from(file));
            self.file_ids.insert(String::from(file), id);
            dbg!(&self.src_table);
        }
        // visit all groups in component
        comp.groups.iter().for_each(|rrcgrp| {
            let grp = rrcgrp.borrow_mut();
            let pos_data = grp.attributes.copy_span();
            let (f, span) = pos_data.get_line_num();
            let fid = self.file_ids.get(f).unwrap(); // this def should be in file_ids
            let _temp = self
                .src_table
                .push_position(*fid, LineNum::new(span.0 as u32));
            //dbg!(&self.src_table);
        });
        //dbg!(&self.src_table);

        Ok(Action::Continue)
    }

<<<<<<< HEAD
    fn finish_context(&mut self, ctx: &mut calyx_ir::Context) -> VisResult {
        //dbg!(&self.src_table);
        ctx.source_info_table = Some(std::mem::take(&mut self.src_table));
        //dbg!(&ctx.source_info_table);
        Ok(Action::Continue)
    }

    // generic method helper

    // start seq
    fn start_seq(
        &mut self,
        s: &mut calyx_ir::Seq,
        comp: &mut calyx_ir::Component,
        _sigs: &calyx_ir::LibrarySignatures,
        _comps: &[calyx_ir::Component],
    ) -> VisResult {
        let binding = comp.attributes.copy_span();
        let (file, _bs) = binding.get_line_num();

        // add file to source table (if not already in)
        if !self.file_ids.contains_key(file) {
            print!("no way")
        }
        let fnum = self.file_ids.get(file).unwrap();
        let line = s.attributes.copy_span().get_line_num();
        Ok(Action::Continue)
=======
#[cfg(test)]
mod tests {
    use std::path::PathBuf;

    use calyx_ir::Id;

    use crate::passes_experimental::metadata_table_gen::Metadata;
    #[test]
    fn test_metadata() {
        let mut data = Metadata::new();
        let empt_string = data.to_string();
        assert_eq!(empt_string, "");

        let path = PathBuf::from("/temp/path/for/testing.futil");
        data.add_entry(
            Id::from("main"),
            Id::from("group_1"),
            (12, 16),
            path.clone(),
        );
        data.add_entry(Id::from("main"), Id::from("group_2"), (23, 28), path);
        let test_string = data.to_string();
        assert_eq!(
            test_string,
            "main.group_1: /temp/path/for/testing.futil 12-16\nmain.group_2: /temp/path/for/testing.futil 23-28\n"
        )
>>>>>>> 63f5eba6
    }

    // start par

    // after groups are done: implement visit trait for each control node to add a position tag to it
    // get the line info from span and add position, add posId to node attributes (insert set)
}

// #[cfg(test)]
// mod tests {
//     use std::path::PathBuf;

//     use calyx_ir::Id;

//     use crate::passes_experimental::metadata_table_gen::Metadata;
//     #[test]
//     fn test_metadata() {
//         let mut data = Metadata::new();
//         let empt_string = data.to_string();
//         assert_eq!(empt_string, "");

//         let path = PathBuf::from("/temp/path/for/testing.futil");
//         data.add_entry(
//             Id::from("main"),
//             Id::from("group_1"),
//             (12, 16),
//             path.clone(),
//         );
//         data.add_entry(Id::from("main"), Id::from("group_2"), (23, 28), path);
//         let test_string = data.to_string();
//         assert_eq!(test_string, "main.group_1: /temp/path/for/testing.futil 12-16\nmain.group_2: /temp/path/for/testing.futil 23-28\n")
//     }
// }<|MERGE_RESOLUTION|>--- conflicted
+++ resolved
@@ -1,6 +1,6 @@
 use crate::traversal::{Action, ConstructVisitor, Named, VisResult, Visitor};
+use calyx_ir::Id;
 use calyx_ir::source_info::{FileId, LineNum, PositionId, SourceInfoTable};
-use calyx_ir::Id;
 use calyx_utils::WithPos;
 use linked_hash_map::LinkedHashMap;
 use std::collections::HashMap;
@@ -163,7 +163,6 @@
         Ok(Action::Continue)
     }
 
-<<<<<<< HEAD
     fn finish_context(&mut self, ctx: &mut calyx_ir::Context) -> VisResult {
         //dbg!(&self.src_table);
         ctx.source_info_table = Some(std::mem::take(&mut self.src_table));
@@ -191,34 +190,6 @@
         let fnum = self.file_ids.get(file).unwrap();
         let line = s.attributes.copy_span().get_line_num();
         Ok(Action::Continue)
-=======
-#[cfg(test)]
-mod tests {
-    use std::path::PathBuf;
-
-    use calyx_ir::Id;
-
-    use crate::passes_experimental::metadata_table_gen::Metadata;
-    #[test]
-    fn test_metadata() {
-        let mut data = Metadata::new();
-        let empt_string = data.to_string();
-        assert_eq!(empt_string, "");
-
-        let path = PathBuf::from("/temp/path/for/testing.futil");
-        data.add_entry(
-            Id::from("main"),
-            Id::from("group_1"),
-            (12, 16),
-            path.clone(),
-        );
-        data.add_entry(Id::from("main"), Id::from("group_2"), (23, 28), path);
-        let test_string = data.to_string();
-        assert_eq!(
-            test_string,
-            "main.group_1: /temp/path/for/testing.futil 12-16\nmain.group_2: /temp/path/for/testing.futil 23-28\n"
-        )
->>>>>>> 63f5eba6
     }
 
     // start par
