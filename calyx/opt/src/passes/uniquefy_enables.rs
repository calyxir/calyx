--- conflicted
+++ resolved
@@ -232,18 +232,13 @@
     parent_is_component: bool,
 ) {
     match control {
-<<<<<<< HEAD
         ir::StaticControl::Repeat(ir::StaticRepeat {
             body,
             attributes,
             ..
         }) => {
-            let repeat_id = format!("{}-", current_id);
-            let body_id = format!("{}b", repeat_id);
-=======
-        ir::StaticControl::Repeat(ir::StaticRepeat { body, .. }) => {
-            let body_id = format!("{current_id}-b");
->>>>>>> def4a8ce
+            let repeat_id = format!("{current_id}-");
+            let body_id = format!("{repeat_id}b");
             compute_path_descriptors_static(
                 body,
                 body_id,
@@ -267,15 +262,10 @@
                 .enables
                 .insert(group_name.to_string(), group_id);
         }
-<<<<<<< HEAD
         ir::StaticControl::Par(ir::StaticPar {
             stmts, attributes, ..
         }) => {
-            let par_id = format!("{}-", current_id);
-=======
-        ir::StaticControl::Par(ir::StaticPar { stmts, .. }) => {
             let par_id = format!("{current_id}-");
->>>>>>> def4a8ce
             for (acc, stmt) in stmts.iter().enumerate() {
                 let stmt_id = format!("{par_id}{acc}");
                 compute_path_descriptors_static(
@@ -291,13 +281,9 @@
         ir::StaticControl::Seq(ir::StaticSeq {
             stmts, attributes, ..
         }) => {
-            let seq_id = format!("{}-", current_id);
+            let seq_id = format!("{current_id}-");
             for (acc, stmt) in stmts.iter().enumerate() {
-<<<<<<< HEAD
-                let stmt_id = format!("{}{}", seq_id, acc);
-=======
-                let stmt_id = format!("{current_id}-{acc}");
->>>>>>> def4a8ce
+                let stmt_id = format!("{seq_id}{acc}");
                 compute_path_descriptors_static(
                     stmt,
                     stmt_id,
@@ -314,13 +300,9 @@
             attributes,
             ..
         }) => {
-            let if_id = format!("{}-", current_id);
+            let if_id = format!("{current_id}-");
             // process true branch
-<<<<<<< HEAD
-            let true_id = format!("{}t", if_id);
-=======
-            let true_id = format!("{current_id}-t");
->>>>>>> def4a8ce
+            let true_id = format!("{if_id}t");
             compute_path_descriptors_static(
                 tbranch,
                 true_id,
@@ -328,11 +310,7 @@
                 false,
             );
             // process false branch
-<<<<<<< HEAD
-            let false_id = format!("{}f", if_id);
-=======
-            let false_id = format!("{current_id}-f");
->>>>>>> def4a8ce
+            let false_id = format!("{if_id}f");
             compute_path_descriptors_static(
                 fbranch,
                 false_id,
@@ -360,7 +338,7 @@
         ir::Control::Seq(ir::Seq {
             stmts, attributes, ..
         }) => {
-            let seq_id = format!("{}-", current_id);
+            let seq_id = format!("{current_id}-");
             for (acc, stmt) in stmts.iter().enumerate() {
                 let stmt_id = format!("{current_id}-{acc}");
                 compute_path_descriptors(
@@ -373,15 +351,10 @@
             let new_pos_set = retrieve_pos_set(attributes);
             path_descriptor_info.control_pos.insert(seq_id, new_pos_set);
         }
-<<<<<<< HEAD
         ir::Control::Par(ir::Par {
             stmts, attributes, ..
         }) => {
-            let par_id = format!("{}-", current_id);
-=======
-        ir::Control::Par(ir::Par { stmts, .. }) => {
             let par_id = format!("{current_id}-");
->>>>>>> def4a8ce
             for (acc, stmt) in stmts.iter().enumerate() {
                 let stmt_id = format!("{par_id}{acc}");
                 compute_path_descriptors(
@@ -402,21 +375,17 @@
             cond,
             ..
         }) => {
-            let if_id = format!("{}-", current_id);
+            let if_id = format!("{current_id}-");
             // process condition if it exists
             if let Some(comb_group) = cond {
-                let comb_id = format!("{}c", if_id);
+                let comb_id = format!("{if_id}c");
                 path_descriptor_info
                     .enables
                     .insert(comb_group.borrow().name().to_string(), comb_id);
             }
 
             // process true branch
-<<<<<<< HEAD
-            let true_id = format!("{}t", if_id);
-=======
-            let true_id = format!("{current_id}-t");
->>>>>>> def4a8ce
+            let true_id = format!("{if_id}t");
             compute_path_descriptors(
                 tbranch,
                 true_id,
@@ -424,11 +393,7 @@
                 false,
             );
             // process false branch
-<<<<<<< HEAD
-            let false_id = format!("{}f", if_id);
-=======
-            let false_id = format!("{current_id}-f");
->>>>>>> def4a8ce
+            let false_id = format!("{if_id}f");
             compute_path_descriptors(
                 fbranch,
                 false_id,
@@ -439,29 +404,23 @@
             let new_pos_set = retrieve_pos_set(attributes);
             path_descriptor_info.control_pos.insert(if_id, new_pos_set);
         }
-<<<<<<< HEAD
         ir::Control::While(ir::While {
             body,
             attributes,
             cond,
             ..
         }) => {
-            let while_id = format!("{}-", current_id);
-            let body_id = format!("{}b", while_id);
+            let while_id = format!("{current_id}-");
+            let body_id = format!("{while_id}b");
             // FIXME: we need to create unique enables for comb groups associated with `while`s and `if`s`
 
             // add path descriptor for comb group associated with while if exists
             if let Some(comb_group) = cond {
-                let comb_id = format!("{}c", while_id);
+                let comb_id = format!("{while_id}c");
                 path_descriptor_info
                     .enables
                     .insert(comb_group.borrow().name().to_string(), comb_id);
             }
-
-=======
-        ir::Control::While(ir::While { body, .. }) => {
-            let body_id = format!("{current_id}-b");
->>>>>>> def4a8ce
             compute_path_descriptors(
                 body,
                 body_id,
@@ -486,16 +445,11 @@
                 .enables
                 .insert(group_name.to_string(), group_id);
         }
-<<<<<<< HEAD
         ir::Control::Repeat(ir::Repeat {
             body, attributes, ..
         }) => {
-            let repeat_id = format!("{}-", current_id);
-            let body_id = format!("{}b", repeat_id);
-=======
-        ir::Control::Repeat(ir::Repeat { body, .. }) => {
-            let body_id = format!("{current_id}-b");
->>>>>>> def4a8ce
+            let repeat_id = format!("{current_id}-");
+            let body_id = format!("{repeat_id}b");
             compute_path_descriptors(
                 body,
                 body_id,
@@ -542,7 +496,7 @@
     comp: &mut calyx_ir::Component,
     sigs: &calyx_ir::LibrarySignatures,
 ) -> Option<std::rc::Rc<std::cell::RefCell<calyx_ir::CombGroup>>> {
-    let new_comb_group = if let Some(comb_group) = cond {
+    if let Some(comb_group) = cond {
         // UG stands for "unique group". This is to separate these names from the original group names
         let unique_comb_group_name: String =
             format!("{}UG", comb_group.borrow().name());
@@ -555,8 +509,7 @@
         Some(unique_comb_group)
     } else {
         None
-    };
-    new_comb_group
+    }
 }
 
 impl Visitor for UniquefyEnables {
