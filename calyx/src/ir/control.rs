--- conflicted
+++ resolved
@@ -145,8 +145,6 @@
     }
 }
 
-<<<<<<< HEAD
-=======
 /// Data for the `enable` control for a static group.
 #[derive(Debug)]
 pub struct StaticEnable {
@@ -166,7 +164,6 @@
 }
 
 type PortMap = Vec<(Id, RRC<Port>)>;
->>>>>>> 290e7d84
 type CellMap = Vec<(Id, RRC<Cell>)>;
 type PortMap = Vec<(Id, RRC<Port>)>;
 
