--- conflicted
+++ resolved
@@ -166,21 +166,11 @@
     for cell in &comp.cells {
         let attrs = &cell.attributes;
         if let Some(pos) = cells.get(&cell.name) {
-<<<<<<< HEAD
             let prev =
                 pos.into_option().map(|s| s.format("Previous definition"));
-            return Err(Error::already_bound(
-                cell.name.clone(),
-                "cell".to_string(),
-            )
-            .with_pos(attrs)
-            .with_post_msg(prev));
-=======
-            let prev = pos.as_ref().map(|s| s.format("Previous definition"));
             return Err(Error::already_bound(cell.name, "cell".to_string())
                 .with_pos(attrs)
                 .with_post_msg(prev));
->>>>>>> fe725216
         }
         cells.insert(cell.name, cell.attributes.copy_span());
 
@@ -200,30 +190,23 @@
         let name = &group.name;
         let attrs = &group.attributes;
         if let Some(pos) = groups.get(name) {
-<<<<<<< HEAD
             let prev =
                 pos.into_option().map(|s| s.format("Previous definition"));
-            return Err(Error::already_bound(
-                name.clone(),
-                "group".to_string(),
-            )
-            .with_pos(attrs)
-            .with_post_msg(prev));
+            return Err(Error::already_bound(*name, "group".to_string())
+                .with_pos(attrs)
+                .with_post_msg(prev));
         }
         if let Some(pos) = cells.get(name) {
             let prev =
                 pos.into_option().map(|s| s.format("Previous definition"));
-            return Err(Error::already_bound(name.clone(), "cell".to_string())
-=======
-            let prev = pos.as_ref().map(|s| s.format("Previous definition"));
-            return Err(Error::already_bound(*name, "group".to_string())
+            return Err(Error::already_bound(*name, "cell".to_string())
                 .with_pos(attrs)
                 .with_post_msg(prev));
         }
         if let Some(pos) = cells.get(name) {
-            let prev = pos.as_ref().map(|s| s.format("Previous definition"));
+            let prev =
+                pos.into_option().map(|s| s.format("Previous definition"));
             return Err(Error::already_bound(*name, "cell".to_string())
->>>>>>> fe725216
                 .with_pos(attrs)
                 .with_post_msg(prev));
         }
