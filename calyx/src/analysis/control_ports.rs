--- conflicted
+++ resolved
@@ -51,56 +51,6 @@
     }
 }
 
-<<<<<<< HEAD
-/// Helper method to construct a [ControlPorts] instance.
-fn construct(
-    con: &ir::Control,
-    used_ports: &mut PortMap,
-    invoke_map: &mut InvokeMap,
-) {
-    match con {
-        ir::Control::Enable(_) | ir::Control::Empty(_) => {}
-        ir::Control::Invoke(ir::Invoke {
-            comp,
-            comb_group,
-            inputs,
-            outputs,
-            ..
-        }) => {
-            if let Some(c) = comb_group {
-                let cells =
-                    super::ReadWriteSet::uses(c.borrow().assignments.iter())
-                        .into_iter()
-                        .map(|cell| cell.clone_name())
-                        .collect::<HashSet<_>>();
-                // Only add ports that come from cells used in this comb group.
-                let ports =
-                    inputs.iter().map(|(_, port)| Rc::clone(port)).filter(
-                        |port| cells.contains(&port.borrow().get_parent_name()),
-                    );
-                used_ports
-                    .entry(c.borrow().name().clone())
-                    .or_default()
-                    .extend(ports);
-            }
-            let name = comp.borrow().clone_name();
-            let bindings =
-                inputs.iter().chain(outputs.iter()).cloned().collect_vec();
-            invoke_map.entry(name).or_default().push(bindings);
-        }
-        ir::Control::If(ir::If {
-            cond,
-            port,
-            tbranch,
-            fbranch,
-            ..
-        }) => {
-            if let Some(c) = cond {
-                used_ports
-                    .entry(c.borrow().name().clone())
-                    .or_default()
-                    .push(Rc::clone(port));
-=======
 impl<const INVOKE_MAP: bool> ControlPorts<INVOKE_MAP> {
     fn construct(&mut self, con: &ir::Control) {
         match con {
@@ -114,7 +64,7 @@
             }) => {
                 if let Some(c) = comb_group {
                     let cells =
-                        super::ReadWriteSet::uses(&c.borrow().assignments)
+                        super::ReadWriteSet::uses(c.borrow().assignments.iter())
                             .into_iter()
                             .map(|cell| cell.clone_name())
                             .collect::<HashSet<_>>();
@@ -139,7 +89,6 @@
                         .collect_vec();
                     self.invoke_map.entry(name).or_default().push(bindings);
                 }
->>>>>>> bfc1a81a
             }
             ir::Control::If(ir::If {
                 cond,
