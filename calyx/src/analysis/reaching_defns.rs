use crate::analysis::ReadWriteSet;
use crate::ir::{self, CloneName};
use std::cmp::Ordering;
use std::cmp::{Ord, PartialOrd};
use std::{
    collections::{BTreeMap, BTreeSet, HashMap},
    ops::BitOr,
    rc::Rc,
};

const INVOKE_PREFIX: &str = "__invoke_";

type GroupName = ir::Id;
type InvokeName = ir::Id;

/// A wrapper enum to distinguish between Ids that come from groups and ids that
/// were fabricated during the analysis for individual invoke statements. This
/// prevents attempting to look up the ids used for the invoke statements as
/// there will be no corresponding group.
#[derive(Clone, Debug, Hash, Eq, PartialEq)]
pub enum GroupOrInvoke {
    Group(GroupName),
    Invoke(InvokeName),
}

impl PartialOrd for GroupOrInvoke {
    fn partial_cmp(&self, other: &Self) -> Option<Ordering> {
        Some(self.cmp(other))
    }
}

impl Ord for GroupOrInvoke {
    fn cmp(&self, other: &Self) -> std::cmp::Ordering {
        match (self, other) {
            (GroupOrInvoke::Group(a), GroupOrInvoke::Group(b))
            | (GroupOrInvoke::Invoke(a), GroupOrInvoke::Invoke(b)) => {
                ir::Id::cmp(a, b)
            }
            (GroupOrInvoke::Group(_), GroupOrInvoke::Invoke(_)) => {
                Ordering::Greater
            }
            (GroupOrInvoke::Invoke(_), GroupOrInvoke::Group(_)) => {
                Ordering::Less
            }
        }
    }
}

<<<<<<< HEAD
#[allow(clippy::clippy::from_over_into)]
=======
#[allow(clippy::from_over_into)]
>>>>>>> effc0858
impl Into<ir::Id> for GroupOrInvoke {
    fn into(self) -> ir::Id {
        match self {
            GroupOrInvoke::Group(id) | GroupOrInvoke::Invoke(id) => id,
        }
    }
}

#[derive(Debug, Default)]
pub struct MetadataMap {
    map: HashMap<*const ir::Invoke, ir::Id>,
}

impl MetadataMap {
    fn attach_label(&mut self, invoke: &ir::Invoke, label: ir::Id) {
        self.map.insert(invoke as *const ir::Invoke, label);
    }

    pub fn fetch_label(&self, invoke: &ir::Invoke) -> Option<&ir::Id> {
        self.map.get(&(invoke as *const ir::Invoke))
    }
}
/// A datastructure used to represent a set of definitions/uses. These are
/// represented as pairs of (Id, GroupOrInvoke) where the Id is the identifier
/// being defined, and the second term represents the defining location (or use
/// location). In the case of a group, this location is just the group Id. In
/// the case of an invoke the "location" is a unique label assigned to each
/// invoke statement that beings with the INVOKE_PREFIX.
///
/// Defsets are constructed based on the assignments in a group and the ports in
/// an invoke. If a group writes to a register then it corresponds to a
/// definition (REGID, GROUPNAME). Similarly, this can be used to represent a
/// use of the register REGID in the very same group.
///
/// These structs are used both to determine what definitions reach a given
/// location and are also used to ensure that uses of a given definition (or
/// group of definitions are appropriately tied to any renaming that the
/// particular definition undergoes.
#[derive(Clone, Debug, Default)]
pub struct DefSet {
    set: BTreeSet<(ir::Id, GroupOrInvoke)>,
}

impl DefSet {
    fn extend(&mut self, writes: BTreeSet<ir::Id>, grp: &GroupName) {
        for var in writes {
            self.set.insert((var, GroupOrInvoke::Group(grp.clone())));
        }
    }

    fn kill_from_writeread(
        &self,
        writes: &BTreeSet<ir::Id>,
        reads: &BTreeSet<ir::Id>,
    ) -> (Self, KilledSet) {
        let mut killed = KilledSet::new();
        let def = DefSet {
            set: self
                .set
                .iter()
                .cloned()
                .filter_map(|(name, grp)| {
                    if !writes.contains(&name) || reads.contains(&name) {
                        Some((name, grp))
                    } else {
                        killed.insert(name);
                        None
                    }
                })
                .collect(),
        };
        (def, killed)
    }

    fn kill_from_hashset(&self, killset: &BTreeSet<ir::Id>) -> Self {
        DefSet {
            set: self
                .set
                .iter()
                .cloned()
                .filter(|(name, _)| !killset.contains(name))
                .collect(),
        }
    }
}

impl BitOr<&DefSet> for &DefSet {
    type Output = DefSet;

    fn bitor(self, rhs: &DefSet) -> Self::Output {
        DefSet {
            set: &self.set | &rhs.set,
        }
    }
}

type OverlapMap = BTreeMap<ir::Id, Vec<BTreeSet<(ir::Id, GroupOrInvoke)>>>;

/// A struct used to compute a reaching definition analysis. The only field is a
/// map between GroupOrInvoke labels and the definitions that exit the given
/// group or the given Invoke node. This analysis is conservative and will only
/// kill a definition if the group MUST write the given register and does not
/// read it. If this is not the case old definitions will remain in the reaching
/// set as we cannot be certain that they have been killed.
///
/// Note that this analysis assumes that groups do not appear more than once
/// within the control structure and will provide inaccurate results if this
/// expectation is violated.
///
/// Like LiveRangeAnalysis par blocks are treated via a parallel CFG approach.
/// Concretely this means that after a par block executes any id that is killed
/// by one arm is killed and all defs introduced (but not killed) by any arm are
/// defined. Note that this assumes separate arms are not writing the same
/// register or reading a registe that is written by another arm.
#[derive(Debug, Default)]
pub struct ReachingDefinitionAnalysis {
    pub reach: BTreeMap<GroupOrInvoke, DefSet>,
    pub meta: MetadataMap,
}

impl ReachingDefinitionAnalysis {
    /// Constructs a reaching definition analysis for registers over the given
    /// control structure. Will include dummy "definitions" for invoke statements
    /// which can be ignored if one is not rewriting values
    /// **NOTE**: Assumes that each group appears at only one place in the control
    /// structure.
    pub fn new(_comp: &ir::Component, control: &ir::Control) -> Self {
        let initial_set = DefSet::default();
        let mut analysis = ReachingDefinitionAnalysis::default();
        let mut counter: u64 = 0;

        build_reaching_def(
            control,
            initial_set,
            KilledSet::new(),
            &mut analysis,
            &mut counter,
        );
        analysis
    }

    /// Provides a map containing a vector of sets for each register. The sets
    /// within contain separate groupings of definitions for the given register.
    /// If the vector contains one set, then all the definitions for the given
    /// register name must have the same name.
    /// **NOTE:** Includes dummy "definitions" for continuous assignments and
    /// uses within groups and invoke statements. This is to ensure that all
    /// uses of a given register are rewriten with the appropriate name.
    pub fn calculate_overlap(
        &self,
        continuous_assignments: &[ir::Assignment],
    ) -> OverlapMap {
        let continuous_regs: Vec<ir::Id> =
            ReadWriteSet::uses(continuous_assignments)
                .into_iter()
                .filter_map(|cell| {
                    let cell_ref = cell.borrow();
                    if let Some(name) = cell_ref.type_name() {
                        if name == "std_reg" {
                            return Some(cell_ref.clone_name());
                        }
                    }
                    None
                })
                .collect();

        let mut overlap_map: BTreeMap<
            ir::Id,
            Vec<BTreeSet<(ir::Id, GroupOrInvoke)>>,
        > = BTreeMap::new();
        for (grp, defset) in &self.reach {
            let mut group_overlaps: BTreeMap<
                &ir::Id,
                BTreeSet<(ir::Id, GroupOrInvoke)>,
            > = BTreeMap::new();

            for (defname, group_name) in &defset.set {
                let set = group_overlaps.entry(defname).or_default();
                set.insert((defname.clone(), group_name.clone()));
                set.insert((defname.clone(), grp.clone()));
            }

            for name in &continuous_regs {
                let set = group_overlaps.entry(name).or_default();
                set.insert((
                    name.clone(),
                    GroupOrInvoke::Group("__continuous".into()),
                ));
            }

            for (defname, set) in group_overlaps {
                let overlap_vec =
                    overlap_map.entry(defname.clone()).or_default();

                if overlap_vec.is_empty() {
                    overlap_vec.push(set)
                } else {
                    let mut no_overlap = vec![];
                    let mut overlap = vec![];

                    for entry in overlap_vec.drain(..) {
                        if set.is_disjoint(&entry) {
                            no_overlap.push(entry)
                        } else {
                            overlap.push(entry)
                        }
                    }

                    *overlap_vec = no_overlap;

                    if overlap.is_empty() {
                        overlap_vec.push(set);
                    } else {
                        overlap_vec.push(
                            overlap
                                .into_iter()
                                .fold(set, |acc, entry| &acc | &entry),
                        )
                    }
                }
            }
        }
        overlap_map
    }
}

type KilledSet = BTreeSet<ir::Id>;

fn remove_entries_defined_by(set: &mut KilledSet, defs: &DefSet) {
    let tmp_set: BTreeSet<_> = defs.set.iter().map(|(id, _)| id).collect();
    *set = std::mem::take(set)
        .into_iter()
        .filter(|x| !tmp_set.contains(x))
        .collect();
}

fn build_reaching_def(
    c: &ir::Control,
    reach: DefSet,
    killed: KilledSet,
    rd: &mut ReachingDefinitionAnalysis,
    counter: &mut u64,
) -> (DefSet, KilledSet) {
    match c {
        ir::Control::Seq(ir::Seq { stmts, .. }) => {
            stmts
                .iter()
                .fold((reach, killed), |(acc, killed), inner_c| {
                    build_reaching_def(inner_c, acc, killed, rd, counter)
                })
        }
        ir::Control::Par(ir::Par { stmts, .. }) => {
            let (defs, par_killed): (Vec<DefSet>, Vec<KilledSet>) = stmts
                .iter()
                .map(|ctrl| {
                    build_reaching_def(
                        ctrl,
                        reach.clone(),
                        KilledSet::new(),
                        rd,
                        counter,
                    )
                })
                .unzip();

            let global_killed = par_killed
                .iter()
                .fold(KilledSet::new(), |acc, set| &acc | set);

            let par_exit_defs = defs
                .iter()
                .zip(par_killed.iter())
                .map(|(defs, kills)| {
                    defs.kill_from_hashset(&(&global_killed - kills))
                })
                .fold(DefSet::default(), |acc, element| &acc | &element);
            (par_exit_defs, &global_killed | &killed)
        }
        ir::Control::If(ir::If {
            tbranch,
            fbranch,
            cond,
            ..
        }) => {
            let fake_enable = ir::Control::Enable(ir::Enable {
                attributes: ir::Attributes::default(),
                group: Rc::clone(cond),
            });
            let (post_cond_def, post_cond_killed) =
                build_reaching_def(&fake_enable, reach, killed, rd, counter);
            let (t_case_def, t_case_killed) = build_reaching_def(
                tbranch,
                post_cond_def.clone(),
                post_cond_killed.clone(),
                rd,
                counter,
            );
            let (f_case_def, f_case_killed) = build_reaching_def(
                fbranch,
                post_cond_def,
                post_cond_killed,
                rd,
                counter,
            );
            (&t_case_def | &f_case_def, &t_case_killed | &f_case_killed)
        }
        ir::Control::While(ir::While { cond, body, .. }) => {
            let fake_enable = ir::Control::Enable(ir::Enable {
                attributes: ir::Attributes::default(),
                group: Rc::clone(cond),
            });
            let (post_cond_def, post_cond_killed) = build_reaching_def(
                &fake_enable,
                reach.clone(),
                killed,
                rd,
                counter,
            );

            let (round_1_def, mut round_1_killed) = build_reaching_def(
                body,
                post_cond_def,
                post_cond_killed,
                rd,
                counter,
            );

            remove_entries_defined_by(&mut round_1_killed, &reach);

            let (post_cond2_def, post_cond2_killed) = build_reaching_def(
                &fake_enable,
                &round_1_def | &reach,
                round_1_killed,
                rd,
                counter,
            );
            // Run the analysis a second time to get the fixed point of the
            // while loop using the defsets calculated during the first iteration
            let (final_def, mut final_kill) = build_reaching_def(
                body,
                post_cond2_def.clone(),
                post_cond2_killed,
                rd,
                counter,
            );

            remove_entries_defined_by(&mut final_kill, &post_cond2_def);

            (&final_def | &post_cond2_def, final_kill)
        }
        ir::Control::Invoke(invoke) => {
            *counter += 1;

            let iterator = invoke
                .inputs
                .iter()
                .chain(invoke.outputs.iter())
                .filter_map(|(_, port)| {
                    if let ir::PortParent::Cell(wc) = &port.borrow().parent {
                        let rc = wc.upgrade();
                        let parent = rc.borrow();
                        if parent.type_name().unwrap_or(&ir::Id::from(""))
                            == "std_reg"
                        {
                            let name = format!("{}{}", INVOKE_PREFIX, counter);
                            rd.meta.attach_label(
                                invoke,
                                ir::Id::from(name.clone()),
                            );
                            return Some((
                                parent.clone_name(),
                                GroupOrInvoke::Invoke(ir::Id::from(name)),
                            ));
                        }
                    }
                    None
                });

            let mut new_reach = reach;
            new_reach.set.extend(iterator);

            (new_reach, killed)
        }
        ir::Control::Enable(en) => {
            let writes =
                ReadWriteSet::must_write_set(&en.group.borrow().assignments);
            // for each write:
            // Killing all other reaching defns for that var
            // generating a new defn (Id, GROUP)
            let write_set = writes
                .iter()
                .filter(|&x| match &x.borrow().prototype {
                    ir::CellType::Primitive { name, .. } => name == "std_reg",
                    _ => false,
                })
                .map(|x| x.clone_name())
                .collect::<BTreeSet<_>>();

            let read_set =
                ReadWriteSet::register_reads(&en.group.borrow().assignments)
                    .iter()
                    .map(|x| x.clone_name())
                    .collect::<BTreeSet<_>>();
            // only kill a def if the value is not read.
            let (mut cur_reach, killed) =
                reach.kill_from_writeread(&write_set, &read_set);
            cur_reach.extend(write_set, &en.group.borrow().name());

            rd.reach.insert(
                GroupOrInvoke::Group(en.group.clone_name()),
                cur_reach.clone(),
            );

            (cur_reach, killed)
        }
        ir::Control::Empty(_) => (reach, killed),
    }
}<|MERGE_RESOLUTION|>--- conflicted
+++ resolved
@@ -46,11 +46,7 @@
     }
 }
 
-<<<<<<< HEAD
-#[allow(clippy::clippy::from_over_into)]
-=======
 #[allow(clippy::from_over_into)]
->>>>>>> effc0858
 impl Into<ir::Id> for GroupOrInvoke {
     fn into(self) -> ir::Id {
         match self {
