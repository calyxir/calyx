--- conflicted
+++ resolved
@@ -2,14 +2,9 @@
     ClkInsertion, CollapseControl, CompileControl, CompileEmpty, CompileInvoke,
     ComponentInterface, DeadCellRemoval, Externalize, GoInsertion,
     GuardCanonical, InferStaticTiming, Inliner, MergeAssign, MinimizeRegs,
-<<<<<<< HEAD
-    Papercut, RegisterUnsharing, ResetInsertion, ResourceSharing,
+    Papercut, RegisterUnsharing, RegisterUnsharing, ResourceSharing,
     SimplifyGuards, StaticTiming, SynthesisPapercut, TopDownCompileControl,
     WellFormed,
-=======
-    Papercut, RegisterUnsharing, ResourceSharing, SimplifyGuards, StaticTiming,
-    SynthesisPapercut, TopDownCompileControl, WellFormed,
->>>>>>> 726dc482
 };
 use crate::{
     errors::FutilResult,
