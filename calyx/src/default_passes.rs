//! Defines the default passes available to [PassManager].
use crate::passes::{
<<<<<<< HEAD
    ClkInsertion, CollapseControl, CompileEmpty, CompileInvoke,
    ComponentInterface, DeadCellRemoval, DeadGroupRemoval, Externalize,
    GoInsertion, GuardCanonical, InferStaticTiming, Inliner, MergeAssign,
    MinimizeRegs, Papercut, ParToSeq, RegisterUnsharing, RemoveCombGroups,
    ResetInsertion, ResourceSharing, SimplifyGuards, SynthesisPapercut,
    TopDownCompileControl, WellFormed,
=======
    ClkInsertion, CollapseControl, CompileControl, CompileEmpty, CompileInvoke,
    ComponentInterface, DeadCellRemoval, Externalize, GoInsertion,
    GuardCanonical, InferStaticTiming, Inliner, LowerGuards, MergeAssign,
    MinimizeRegs, Papercut, ParToSeq, RegisterUnsharing, RemoveCombGroups,
    ResetInsertion, ResourceSharing, SimplifyGuards, StaticTiming,
    SynthesisPapercut, TopDownCompileControl, WellFormed,
>>>>>>> 3cca5377
};
use crate::{
    errors::CalyxResult, ir::traversal::Named, pass_manager::PassManager,
    register_alias,
};

impl PassManager {
    pub fn default_passes() -> CalyxResult<Self> {
        // Construct the pass manager and register all passes.
        let mut pm = PassManager::default();

        // Register passes.
        pm.register_pass::<WellFormed>()?;
        // pm.register_pass::<StaticTiming>()?;
        // pm.register_pass::<CompileControl>()?;
        pm.register_pass::<CompileInvoke>()?;
        pm.register_pass::<GoInsertion>()?;
        pm.register_pass::<ComponentInterface>()?;
        pm.register_pass::<Inliner>()?;
        pm.register_pass::<Externalize>()?;
        pm.register_pass::<CollapseControl>()?;
        pm.register_pass::<CompileEmpty>()?;
        pm.register_pass::<Papercut>()?;
        pm.register_pass::<ClkInsertion>()?;
        pm.register_pass::<ResetInsertion>()?;
        pm.register_pass::<ResourceSharing>()?;
        pm.register_pass::<DeadCellRemoval>()?;
        pm.register_pass::<DeadGroupRemoval>()?;
        pm.register_pass::<MinimizeRegs>()?;
        pm.register_pass::<InferStaticTiming>()?;
        pm.register_pass::<SimplifyGuards>()?;
        pm.register_pass::<MergeAssign>()?;
        pm.register_pass::<TopDownCompileControl>()?;
        // pm.register_pass::<TopDownStaticTiming>()?;
        pm.register_pass::<SynthesisPapercut>()?;
        pm.register_pass::<RegisterUnsharing>()?;
        pm.register_pass::<GuardCanonical>()?;
        pm.register_pass::<LowerGuards>()?;
        pm.register_pass::<ParToSeq>()?;
        pm.register_pass::<RemoveCombGroups>()?;

        register_alias!(pm, "validate", [WellFormed, Papercut, GuardCanonical]);
        register_alias!(
            pm,
            "pre-opt",
            [
                RemoveCombGroups, // Must run before `infer-static-timing`.
                InferStaticTiming,
                CollapseControl,
                ResourceSharing,
                MinimizeRegs,
            ]
        );
        register_alias!(
            pm,
            "compile",
            [
                CompileInvoke,
                CompileEmpty,
                // StaticTiming,
                TopDownCompileControl
            ]
        );
        register_alias!(pm, "post-opt", [DeadCellRemoval]);
        register_alias!(
            pm,
            "lower",
            [
                GoInsertion,
                ComponentInterface,
                Inliner,
                ClkInsertion,
                ResetInsertion,
                MergeAssign,
            ]
        );

        // Register aliases
        register_alias!(
            pm,
            "all",
            ["validate", "pre-opt", "compile", "post-opt", "lower",]
        );

        register_alias!(
            pm,
            "external",
            [
                "validate",
                SynthesisPapercut,
                "pre-opt",
                "compile",
                "post-opt",
                "lower",
                Externalize,
            ]
        );

        register_alias!(pm, "none", []);

        Ok(pm)
    }
}<|MERGE_RESOLUTION|>--- conflicted
+++ resolved
@@ -1,20 +1,11 @@
 //! Defines the default passes available to [PassManager].
 use crate::passes::{
-<<<<<<< HEAD
     ClkInsertion, CollapseControl, CompileEmpty, CompileInvoke,
     ComponentInterface, DeadCellRemoval, DeadGroupRemoval, Externalize,
-    GoInsertion, GuardCanonical, InferStaticTiming, Inliner, MergeAssign,
-    MinimizeRegs, Papercut, ParToSeq, RegisterUnsharing, RemoveCombGroups,
-    ResetInsertion, ResourceSharing, SimplifyGuards, SynthesisPapercut,
-    TopDownCompileControl, WellFormed,
-=======
-    ClkInsertion, CollapseControl, CompileControl, CompileEmpty, CompileInvoke,
-    ComponentInterface, DeadCellRemoval, Externalize, GoInsertion,
-    GuardCanonical, InferStaticTiming, Inliner, LowerGuards, MergeAssign,
-    MinimizeRegs, Papercut, ParToSeq, RegisterUnsharing, RemoveCombGroups,
-    ResetInsertion, ResourceSharing, SimplifyGuards, StaticTiming,
+    GoInsertion, GuardCanonical, InferStaticTiming, Inliner, LowerGuards,
+    MergeAssign, MinimizeRegs, Papercut, ParToSeq, RegisterUnsharing,
+    RemoveCombGroups, ResetInsertion, ResourceSharing, SimplifyGuards,
     SynthesisPapercut, TopDownCompileControl, WellFormed,
->>>>>>> 3cca5377
 };
 use crate::{
     errors::CalyxResult, ir::traversal::Named, pass_manager::PassManager,
