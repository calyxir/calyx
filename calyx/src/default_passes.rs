--- conflicted
+++ resolved
@@ -6,12 +6,7 @@
     InferStaticTiming, LowerGuards, MergeAssign, MinimizeRegs, Papercut,
     ParToSeq, RegisterUnsharing, RemoveCombGroups, ResetInsertion,
     ResourceSharing, SimplifyGuards, SynthesisPapercut, TopDownCompileControl,
-<<<<<<< HEAD
-     MergeStaticPar,
-    TopDownStaticTiming, WellFormed, WireInliner,
-=======
     TopDownStaticTiming, WellFormed, WireInliner, MergeStaticPar,
->>>>>>> 6898a24d
 };
 use crate::{
     errors::CalyxResult, ir::traversal::Named, pass_manager::PassManager,
@@ -91,10 +86,6 @@
             "lower",
             [
                 GoInsertion,
-<<<<<<< HEAD
-=======
-                ComponentInterface,
->>>>>>> 6898a24d
                 WireInliner,
                 ClkInsertion,
                 ResetInsertion,
