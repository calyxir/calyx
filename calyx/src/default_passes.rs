//! Defines the default passes available to [PassManager].
use crate::passes::{
    Canonicalize, ClkInsertion, CollapseControl, CombProp, CompileEmpty,
<<<<<<< HEAD
    CompileInvoke, ComponentInliner, ComponentInterface, DeadCellRemoval,
    DeadGroupRemoval, Externalize, GoInsertion, GroupToInvoke, HoleInliner,
    InferShare, InferStaticTiming, LowerGuards, MergeAssign, MergeStaticPar,
=======
    CompileInvoke, CompileRef, ComponentInliner, ComponentInterface,
    DeadCellRemoval, DeadGroupRemoval, Externalize, GoInsertion, GroupToInvoke,
    HoleInliner, InferStaticTiming, LowerGuards, MergeAssign, MergeStaticPar,
>>>>>>> 00ef45a6
    MinimizeRegs, Papercut, ParToSeq, RegisterUnsharing, RemoveCombGroups,
    ResetInsertion, ResourceSharing, SimplifyGuards, StaticParConv,
    SynthesisPapercut, TopDownCompileControl, TopDownStaticTiming,
    UnrollBounded, WellFormed, WireInliner,
};
use crate::{
    errors::CalyxResult, ir::traversal::Named, pass_manager::PassManager,
    register_alias,
};

impl PassManager {
    pub fn default_passes() -> CalyxResult<Self> {
        // Construct the pass manager and register all passes.
        let mut pm = PassManager::default();

        // Validation passes
        pm.register_pass::<WellFormed>()?;
        pm.register_pass::<Papercut>()?;
        pm.register_pass::<Canonicalize>()?;

        // Optimization passes
        pm.register_pass::<CombProp>()?;
        pm.register_pass::<ComponentInliner>()?;
        pm.register_pass::<CollapseControl>()?;
        pm.register_pass::<CompileEmpty>()?;
        pm.register_pass::<ResourceSharing>()?;
        pm.register_pass::<DeadCellRemoval>()?;
        pm.register_pass::<DeadGroupRemoval>()?;
        pm.register_pass::<InferShare>()?;
        pm.register_pass::<MinimizeRegs>()?;
        pm.register_pass::<InferStaticTiming>()?;
        pm.register_pass::<MergeStaticPar>()?;
        pm.register_pass::<StaticParConv>()?;

        // Compilation passes
        pm.register_pass::<CompileInvoke>()?;
        pm.register_pass::<RemoveCombGroups>()?;
        pm.register_pass::<TopDownStaticTiming>()?;
        pm.register_pass::<TopDownCompileControl>()?;
        pm.register_pass::<CompileRef>()?;

        // Lowering passes
        pm.register_pass::<GoInsertion>()?;
        pm.register_pass::<ComponentInterface>()?;
        pm.register_pass::<WireInliner>()?;
        pm.register_pass::<ClkInsertion>()?;
        pm.register_pass::<ResetInsertion>()?;
        pm.register_pass::<MergeAssign>()?;

        // Enabled in the synthesis compilation flow
        pm.register_pass::<SynthesisPapercut>()?;
        pm.register_pass::<Externalize>()?;

        // Disabled by default
        pm.register_pass::<UnrollBounded>()?;
        pm.register_pass::<SimplifyGuards>()?;
        pm.register_pass::<RegisterUnsharing>()?;
        pm.register_pass::<GroupToInvoke>()?;
        pm.register_pass::<ParToSeq>()?;
        pm.register_pass::<LowerGuards>()?;
        pm.register_pass::<HoleInliner>()?;

        register_alias!(pm, "validate", [WellFormed, Papercut, Canonicalize]);
        register_alias!(
            pm,
            "pre-opt",
            [
                ComponentInliner,
                CombProp,
                RemoveCombGroups, // Must run before `infer-static-timing`.
                InferStaticTiming,
                InferShare,
                MergeStaticPar,
                DeadGroupRemoval,
                StaticParConv, // Must be before `collapse-control`
                CollapseControl,
                CompileRef, //Must run before 'resource-sharing'.
                ResourceSharing,
                MinimizeRegs,
            ]
        );
        register_alias!(pm, "compile", [CompileInvoke, TopDownCompileControl]);
        register_alias!(
            pm,
            "post-opt",
            [DeadGroupRemoval, CombProp, DeadCellRemoval]
        );
        register_alias!(
            pm,
            "lower",
            [
                GoInsertion,
                WireInliner,
                ClkInsertion,
                ResetInsertion,
                MergeAssign,
            ]
        );

        // Default flow
        register_alias!(
            pm,
            "all",
            ["validate", "pre-opt", "compile", "post-opt", "lower",]
        );

        // Compilation flow with no optimizations enables
        register_alias!(
            pm,
            "no-opt",
            ["validate", RemoveCombGroups, "compile", "lower"]
        );

        register_alias!(
            pm,
            "external",
            [
                "validate",
                SynthesisPapercut,
                "pre-opt",
                "compile",
                "post-opt",
                "lower",
                Externalize,
            ]
        );

        register_alias!(pm, "none", []);

        Ok(pm)
    }
}<|MERGE_RESOLUTION|>--- conflicted
+++ resolved
@@ -1,15 +1,12 @@
 //! Defines the default passes available to [PassManager].
 use crate::passes::{
     Canonicalize, ClkInsertion, CollapseControl, CombProp, CompileEmpty,
-<<<<<<< HEAD
-    CompileInvoke, ComponentInliner, ComponentInterface, DeadCellRemoval,
+    CompileInvoke,  CompileRef, ComponentInliner, ComponentInterface, DeadCellRemoval,
     DeadGroupRemoval, Externalize, GoInsertion, GroupToInvoke, HoleInliner,
     InferShare, InferStaticTiming, LowerGuards, MergeAssign, MergeStaticPar,
-=======
     CompileInvoke, CompileRef, ComponentInliner, ComponentInterface,
     DeadCellRemoval, DeadGroupRemoval, Externalize, GoInsertion, GroupToInvoke,
     HoleInliner, InferStaticTiming, LowerGuards, MergeAssign, MergeStaticPar,
->>>>>>> 00ef45a6
     MinimizeRegs, Papercut, ParToSeq, RegisterUnsharing, RemoveCombGroups,
     ResetInsertion, ResourceSharing, SimplifyGuards, StaticParConv,
     SynthesisPapercut, TopDownCompileControl, TopDownStaticTiming,
