--- conflicted
+++ resolved
@@ -245,16 +245,7 @@
                     .append(pd.doc(&ctx, &comp)?))
             })
             .collect::<Result<Vec<_>>>()?;
-<<<<<<< HEAD
-        let mut ports = vec![D::text("input")
-            .keyword_color()
-            .append(D::space())
-            .append(D::text("logic").keyword_color())
-            .append(D::space())
-            .append("clk")];
-=======
         let mut ports = vec![];
->>>>>>> f5847326
         ports.append(&mut inputs);
         ports.append(&mut outputs);
         let doc =
@@ -265,17 +256,12 @@
 }
 
 impl Emitable for ast::Portdef {
-<<<<<<< HEAD
-    fn doc<'a>(&self, _ctx: &component::Component) -> Result<D<'a>> {
-        Ok(D::text("logic")
-=======
     fn doc<'a>(
         &self,
         _: &context::Context,
         _comp: &component::Component,
     ) -> Result<D<'a>> {
-        Ok(D::text("wire")
->>>>>>> f5847326
+        Ok(D::text("logic")
             .keyword_color()
             .append(D::space())
             .append(bitwidth(self.width)?)
@@ -349,37 +335,21 @@
 /// operator with stronger binding.
 #[derive(Debug, Eq, PartialEq)]
 enum ParenCtx {
-<<<<<<< HEAD
     OpCtx,
     NotCtx,
     AndCtx,
     OrCtx,
-=======
-    Op,
-    Not,
-    And,
-    Or,
->>>>>>> f5847326
 }
 impl Ord for ParenCtx {
     fn cmp(&self, other: &Self) -> Ordering {
         use ParenCtx as P;
         match (self, other) {
-<<<<<<< HEAD
             (P::NotCtx, _) => Ordering::Greater,
             (P::OpCtx, P::NotCtx) => Ordering::Less,
             (P::OpCtx, _) => Ordering::Greater,
             (P::AndCtx, P::OpCtx) | (P::AndCtx, P::NotCtx) => Ordering::Less,
             (P::AndCtx, _) => Ordering::Greater,
             (P::OrCtx, _) => Ordering::Less,
-=======
-            (P::Not, _) => Ordering::Greater,
-            (P::Op, P::Not) => Ordering::Less,
-            (P::Op, _) => Ordering::Greater,
-            (P::And, P::Op) | (P::And, P::Not) => Ordering::Less,
-            (P::And, _) => Ordering::Greater,
-            (P::Or, _) => Ordering::Less,
->>>>>>> f5847326
         }
     }
 }
@@ -394,13 +364,8 @@
     match expr {
         GuardExpr::Atom(a) => atom(a),
         GuardExpr::Not(a) => {
-<<<<<<< HEAD
             let ret = D::text(expr.op_str()).append(guard(a, P::NotCtx));
             if ctx > P::NotCtx {
-=======
-            let ret = D::text(expr.op_str()).append(guard(a, P::Not));
-            if ctx > P::Not {
->>>>>>> f5847326
                 ret.parens()
             } else {
                 ret
@@ -408,17 +373,10 @@
         }
         GuardExpr::And(bs) => {
             let ret = D::intersperse(
-<<<<<<< HEAD
                 bs.iter().map(|b| guard(b, P::AndCtx)).collect::<Vec<_>>(),
                 D::text(" & "),
             );
             if ctx > P::AndCtx {
-=======
-                bs.iter().map(|b| guard(b, P::And)).collect::<Vec<_>>(),
-                D::text(" & "),
-            );
-            if ctx > P::And {
->>>>>>> f5847326
                 ret.parens()
             } else {
                 ret
@@ -426,17 +384,10 @@
         }
         GuardExpr::Or(bs) => {
             let ret = D::intersperse(
-<<<<<<< HEAD
                 bs.iter().map(|b| guard(b, P::OrCtx)).collect::<Vec<_>>(),
                 D::text(" | "),
             );
             if ctx > P::OrCtx {
-=======
-                bs.iter().map(|b| guard(b, P::Or)).collect::<Vec<_>>(),
-                D::text(" | "),
-            );
-            if ctx > P::Or {
->>>>>>> f5847326
                 ret.parens()
             } else {
                 ret
@@ -449,19 +400,11 @@
         | GuardExpr::Geq(a, b)
         | GuardExpr::Leq(a, b) => {
             let ret = D::nil().append(
-<<<<<<< HEAD
                 guard(a, P::OpCtx)
                     .append(format!(" {} ", expr.op_str()))
                     .append(guard(b, P::OpCtx)),
             );
             if ctx > P::OpCtx {
-=======
-                guard(a, P::Op)
-                    .append(format!(" {} ", expr.op_str()))
-                    .append(guard(b, P::Op)),
-            );
-            if ctx > P::Op {
->>>>>>> f5847326
                 ret.parens()
             } else {
                 ret
@@ -556,36 +499,51 @@
         );
     }
 
-    let edge_assignment = if unguarded_drivers == 1 {
+    if unguarded_drivers == 1 {
         let (el, node) = &edges[0];
         wire_id_from_node(node, el.src.port_name().to_string())
     } else {
+        let pre = wire_id_from_node(&node, port.clone()).append(" = ");
+        let default = D::line()
+            .nest(2)
+            .append(pre.clone().append("'0").append(";"))
+            .append(D::line());
         edges
             .iter()
             // Sort by the destination port names. This is required for
             // deterministic outputs.
             .sorted_by(|e1, e2| Ord::cmp(&e1.0.src, &e2.0.src))
-            .fold(D::text("'0"), |acc, (el, node)| {
-                el.guard
-                    .as_ref()
-                    .map(|g| guard(&g, ParenCtx::Not))
-                    .unwrap_or_else(D::nil)
-                    .append(" ? ")
+            .fold(default, |acc, (el, node)| {
+                let cond = D::text("if ").keyword_color().append(
+                    el.guard
+                        .as_ref()
+                        .map(|g| guard(&g, ParenCtx::NotCtx))
+                        .unwrap_or_else(D::nil),
+                );
+                let assign = pre
+                    .clone()
                     .append(wire_id_from_node(
-                        node,
+                        &node,
                         el.src.port_name().to_string(),
                     ))
-                    .append(" : ")
+                    .append(";");
+                cond.append(D::line().nest(2).append(assign))
+                    .append(D::line())
+                    .append(D::text("else ").keyword_color())
                     .append(acc)
+                // el.guard
+                //     .as_ref()
+                //     .map(|g| guard(&g, ParenCtx::NotCtx))
+                //     .unwrap_or_else(D::nil)
+                //     .append(" ? ")
+                //     .append(wire_id_from_node(
+                //         node,
+                //         el.src.port_name().to_string(),
+                //     ))
+                //     .append(" : ")
+                //     .append(acc)
             })
-    };
-    D::text("assign")
-        .keyword_color()
-        .append(D::space())
-        .append(wire_id_from_node(node, port))
-        .append(" = ")
-        .append(edge_assignment)
-        .append(";")
+    }
 }
 
 //==========================================
@@ -607,49 +565,13 @@
                 })
                 // remove empty edges
                 .filter(|(_, edges)| !edges.is_empty())
-<<<<<<< HEAD
-                // fold all the edges into a single assign statement
-                // with nested ternary statements to implement muxing
-                .map(|(name, edges)| {
-                    let pre = wire_id_from_node(&node, name).append(" = ");
-
-                    let default = D::line()
-                        .append(pre.clone().append("'0").append(";"))
-                        .append(D::line());
-
-                    edges.iter().rev().fold(default, |acc, (el, node)| {
-                        let cond = D::text("if ").keyword_color().append(
-                            el.guard
-                                .as_ref()
-                                .map(|g| guard(&g, ParenCtx::NotCtx))
-                                .unwrap_or_else(D::nil),
-                        );
-
-                        let assign = pre
-                            .clone()
-                            .append(wire_id_from_node(
-                                &node,
-                                el.src.port_name().to_string(),
-                            ))
-                            .append(";");
-
-                        cond.append(D::line())
-                            .append(assign.nest(2))
-                            .append(D::line())
-                            .append(D::text("else ").keyword_color())
-                            .append(acc)
-                    })
-                })
-=======
                 .map(|(port, edges)| gen_assigns(node, port, edges))
->>>>>>> f5847326
                 .collect::<Vec<_>>()
         })
         .flatten();
 
     D::text("always_comb begin")
-        .append(D::line())
-        .append(D::intersperse(doc, D::line()).nest(2))
+        .append(D::line().append(D::intersperse(doc, D::line())).nest(2))
         .append(D::line())
         .append(D::text("end"))
 }
