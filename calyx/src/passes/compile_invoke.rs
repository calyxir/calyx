use crate::ir::traversal::{Action, Named, VisResult, Visitor};
use crate::ir::{self, Attributes, LibrarySignatures};
use crate::{build_assignments, structure};

/// Compiles [`ir::Invoke`](crate::ir::Invoke) statements into an [`ir::Enable`](crate::ir::Enable)
/// that runs the invoked component.
#[derive(Default)]
pub struct CompileInvoke;

impl Named for CompileInvoke {
    fn name() -> &'static str {
        "compile-invoke"
    }

    fn description() -> &'static str {
        "Rewrites invoke statements to group enables"
    }
}

impl Visitor for CompileInvoke {
    fn invoke(
        &mut self,
        s: &mut ir::Invoke,
        comp: &mut ir::Component,
        ctx: &LibrarySignatures,
    ) -> VisResult {
<<<<<<< HEAD
        let mut builder = ir::Builder::new(comp, ctx).generated();
=======
        let mut builder = ir::Builder::new(comp, ctx);
>>>>>>> f6d55354

        let invoke_group = builder.add_group("invoke");

        // Generate state elements to make sure that component is only run once.
        // comp.go = 1'd1;
        // invoke[done] = comp.done;
        structure!(builder;
            let one = constant(1, 1);
        );

        let cell = &s.comp;
        let mut enable_assignments = build_assignments!(builder;
            cell["go"] = ? one["out"];
            invoke_group["done"] = ? cell["done"];
        );

        // Generate argument assignments
        let cell = &*s.comp.borrow();
        let assigns = s
            .inputs
            .drain(..)
            .into_iter()
            .map(|(inp, p)| {
                builder.build_assignment(cell.get(inp), p, ir::Guard::True)
            })
            .chain(s.outputs.drain(..).into_iter().map(|(out, p)| {
                builder.build_assignment(p, cell.get(out), ir::Guard::True)
            }))
            .chain(enable_assignments.drain(..))
            .collect();
        invoke_group.borrow_mut().assignments = assigns;

        // Copy "static" annotation if present
        if let Some(time) = s.attributes.get("static") {
            invoke_group.borrow_mut().attributes.insert("static", *time);
        }

        let mut en = ir::Enable {
            group: invoke_group,
            attributes: Attributes::default(),
        };
        if let Some(time) = s.attributes.get("static") {
            en.attributes.insert("static", *time);
        }

        Ok(Action::Change(ir::Control::Enable(en)))
    }
}<|MERGE_RESOLUTION|>--- conflicted
+++ resolved
@@ -24,11 +24,7 @@
         comp: &mut ir::Component,
         ctx: &LibrarySignatures,
     ) -> VisResult {
-<<<<<<< HEAD
-        let mut builder = ir::Builder::new(comp, ctx).generated();
-=======
         let mut builder = ir::Builder::new(comp, ctx);
->>>>>>> f6d55354
 
         let invoke_group = builder.add_group("invoke");
 
