--- conflicted
+++ resolved
@@ -1,22 +1,10 @@
 use crate::lang::{component::Component, context::Context};
 use crate::passes::visitor::{Action, Named, VisResult, Visitor};
 
-<<<<<<< HEAD
 #[derive(Default)]
-pub struct LatencyInsenstive {}
-
-impl Named for LatencyInsenstive {
-=======
 pub struct LatencyInsensitive {}
 
-impl Default for LatencyInsensitive {
-    fn default() -> Self {
-        LatencyInsensitive {}
-    }
-}
-
 impl Named for LatencyInsensitive {
->>>>>>> e2a51066
     fn name() -> &'static str {
         "latency-insensitive"
     }
