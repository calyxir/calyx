--- conflicted
+++ resolved
@@ -1,3 +1,4 @@
+use crate::analysis;
 use crate::ir::CloneName;
 use crate::ir::{
     self,
@@ -72,9 +73,8 @@
         _sigs: &ir::LibrarySignatures,
         _comps: &[ir::Component],
     ) -> VisResult {
-<<<<<<< HEAD
         for group in comp.groups.iter() {
-            self.used_cells.extend(
+            self.all_reads.extend(
                 &mut analysis::ReadWriteSet::uses(
                     group.borrow().assignments.iter(),
                 )
@@ -82,7 +82,7 @@
             )
         }
         for cg in comp.comb_groups.iter() {
-            self.used_cells.extend(
+            self.all_reads.extend(
                 &mut analysis::ReadWriteSet::uses(
                     cg.borrow().assignments.iter(),
                 )
@@ -91,19 +91,18 @@
         }
 
         // All cells used in continuous assignments.
-        self.used_cells.extend(
+        self.all_reads.extend(
             &mut analysis::ReadWriteSet::uses(
                 comp.continuous_assignments.iter(),
             )
             .map(|c| c.clone_name()),
-=======
+        );
         // Add @external cells.
         self.all_reads.extend(
             comp.cells
                 .iter()
                 .filter(|c| c.borrow().attributes.get("external").is_some())
                 .map(|c| c.clone_name()),
->>>>>>> bfc1a81a
         );
         // Add component signature
         self.all_reads.insert(comp.signature.clone_name());
