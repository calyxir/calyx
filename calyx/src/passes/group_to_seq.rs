--- conflicted
+++ resolved
@@ -191,7 +191,6 @@
             unreachable!("couldn't find a go-done assignment in {}", group_name)
         });
 
-<<<<<<< HEAD
         let comb_assigns_clones = split_analysis.comb_asmts.clone();
         // writes to comb components should be included in the first group
         split_analysis.fst_asmts.extend(comb_assigns_clones);
@@ -203,8 +202,6 @@
             format!("beg_spl_{}", group_name.id),
         );
 
-=======
->>>>>>> 290e7d84
         // Pushing second.go = 1'd1 onto snd_asmts
         let cell_go = builder.build_assignment(
             go_done.dst,
