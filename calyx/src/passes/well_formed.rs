--- conflicted
+++ resolved
@@ -53,14 +53,9 @@
         // Check if any of the cells use a reserved name.
         for cell_ref in comp.cells.iter() {
             let cell = cell_ref.borrow();
-<<<<<<< HEAD
-            if self.reserved_names.contains(&*cell.name().id) {
-                return Err(Error::ReservedName(cell.clone_name()));
-=======
             if self.reserved_names.contains(&cell.name().id) {
                 return Err(Error::reserved_name(cell.clone_name())
                     .with_pos(cell.name()));
->>>>>>> 59fcc786
             }
         }
 
