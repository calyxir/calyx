use crate::{
    analysis::GraphAnalysis,
    errors::Error,
    ir::traversal::{Action, Named, VisResult, Visitor},
    ir::{self, LibrarySignatures},
    structure,
};
use ir::RRC;
use std::{collections::HashMap, rc::Rc};

#[derive(Default)]
/// Removes all groups and inlines reads and writes from holes.
///
/// After running this pass, there are no groups left in the `wires` section
/// of the program.
/// All remaining wires are continuous assignments which can be transformed
/// into wires in a hardware description language.
pub struct Inliner;

impl Named for Inliner {
    fn name() -> &'static str {
        "hole-inliner"
    }

    fn description() -> &'static str {
        "inlines holes"
    }
}

type Store = HashMap<(ir::Id, ir::Id), (RRC<ir::Port>, ir::Guard)>;

/// Finds the 'fixed_point' of a map from Hole names to guards under the
/// inlining operation. The map contains entries like:
/// ```
/// A[go] -> some_thing & B[go] & !A[done]
/// B[go] -> C[go]
/// C[go] -> go
/// ...
/// ```
/// We want to transform this so that the guard expression for every
/// hole does not itself contain holes.
///
/// We compute the fixed point using a worklist algorithm.
/// Variables:
///  - `guard(x)`: refers to the guard of the hole `x`
///  - `worklist`: a queue that contains fully inlined guards that have not yet been inlined into other guards
///
/// Algorithm:
///  - `worklist` is initialized to be all the holes that contain no holes in their guards.
///  - while there are things in `worklist`:
///    - pop a hole, `H`, from `worklist`
///    - for every hole, `a` that reads from `H`
///      - replace all instances of `H` in `guard(a)` with `guard(H)`
///      - if no holes in `guard(a)`, add to `worklist`
fn fixed_point(graph: &GraphAnalysis, map: &mut Store) {
    // keeps track of next holes we can inline
    let mut worklist = Vec::new();

    // helper to check if a guard has holes
    let has_holes = |guard: &ir::Guard| {
        guard
            .all_ports()
            .iter()
            .map(|p| p.borrow().is_hole())
            .any(|e| e)
    };

    // initialize the worklist to have guards that have no holes
    for (key, (_, guard)) in map.iter() {
        if !has_holes(&guard) {
            worklist.push(key.clone())
        }
    }

    while !worklist.is_empty() {
        let hole_key = worklist.pop().unwrap_or_else(|| unreachable!());
        let (hole, new_guard) = map[&hole_key].clone();

        // for every read from the hole
        for read in graph
            .reads_from(&hole.borrow())
            .filter(|p| p.borrow().is_hole())
        {
            // inline `hole_key` into `read`
            let key = read.borrow().canonical();
            map.entry(read.borrow().canonical())
                .and_modify(|(_, guard)| {
                    guard.for_each(&|port| {
                        if port.borrow().canonical() == hole_key {
                            Some(new_guard.clone())
                        } else {
                            None
                        }
                    })
                });
            // if done with this guard, add it to the worklist
            if !has_holes(&map[&key].1) {
                worklist.push(key)
            }
        }
    }
}

impl Visitor for Inliner {
    fn start(
        &mut self,
        comp: &mut ir::Component,
        sigs: &LibrarySignatures,
    ) -> VisResult {
        // get the only group in the enable
        let top_level = match &*comp.control.borrow() {
            ir::Control::Empty(_) => return Ok(Action::Stop),
            ir::Control::Enable(en) => Rc::clone(&en.group),
            _ => return Err(
                Error::MalformedControl(
                    "The hole inliner requires control to be a single enable. Try running `top-down-cc` before inlining.".to_string()
                )
            )
        };

        let this_comp = Rc::clone(&comp.signature);
<<<<<<< HEAD
        let mut builder = ir::Builder::new(comp, sigs).generated();
=======
        let mut builder = ir::Builder::new(comp, sigs);
>>>>>>> f6d55354

        // add top_level[go] = this.go
        let mut asgns = vec![
            builder.build_assignment(
                top_level.borrow().get("go"),
                this_comp.borrow().get_with_attr("go"),
                ir::Guard::True,
            ),
            builder.build_assignment(
                this_comp.borrow().get_with_attr("done"),
                top_level.borrow().get("done"),
                ir::Guard::True,
            ),
        ];
        builder.component.continuous_assignments.append(&mut asgns);

        // construct analysis graph and find sub-graph of all edges that include a hole
        let analysis = GraphAnalysis::from(&*builder.component);
        let subgraph = analysis
            .edge_induced_subgraph(|src, dst| src.is_hole() || dst.is_hole());

        // if subgraph has cycles, error out
        if subgraph.has_cycles() {
            // XXX use topo sort to find where the cycle is
            return Err(Error::MalformedStructure(
                "Cyclic hole definition.".to_string(),
            ));
        }

        // map of holes to their guard expressions
        let mut map: Store = HashMap::new();
        let mut assignments = vec![];
        for group in builder.component.groups.iter() {
            // remove all assignments from group, taking ownership
            let mut group = group.borrow_mut();
            assignments.append(&mut group.assignments.drain(..).collect());
        }

        // add the continuous assignment edges
        assignments.append(
            &mut builder.component.continuous_assignments.drain(..).collect(),
        );

        for asgn in &mut assignments {
            // if assignment writes into a hole, save it
            let dst = asgn.dst.borrow();
            if dst.is_hole() {
                map.entry(dst.canonical())
                    .and_modify(|(_, val)| {
                        // XXX: seems like unncessary clone
                        *val = val.clone().or(asgn
                            .guard
                            .clone()
                            .and(ir::Guard::port(Rc::clone(&asgn.src))));
                    })
                    .or_insert((
                        Rc::clone(&asgn.dst),
                        asgn.guard
                            .clone()
                            .and(ir::Guard::port(Rc::clone(&asgn.src))),
                    ));
            }
        }

        // find fixed point of map
        fixed_point(&subgraph, &mut map);

        // remove edges that write to a hole
        assignments.retain(|asgn| !asgn.dst.borrow().is_hole());

        // move direct reads from holes into the guard so they can be inlined
        //   e.g. s.in = G[go]; => s.in G[go] ? 1'b1;
        structure!(
            builder;
            let signal_on = constant(1, 1);
        );
        assignments.iter_mut().for_each(|mut asgn| {
            if asgn.src.borrow().is_hole() {
                let and_guard = ir::Guard::port(Rc::clone(&asgn.src));
                *asgn.guard &= and_guard;
                asgn.src = signal_on.borrow().get("out");
            }
        });

        // replace reads from a hole with the value in the map
        for asgn in &mut assignments {
            asgn.guard.for_each(&|port| {
                if port.borrow().is_hole() {
                    Some(map[&port.borrow().canonical()].1.clone())
                } else {
                    None
                }
            })
        }
        comp.continuous_assignments = assignments;

        // remove all groups
        comp.groups.clear();

        // remove group from control
        Ok(Action::Change(ir::Control::empty()))
    }
}<|MERGE_RESOLUTION|>--- conflicted
+++ resolved
@@ -1,5 +1,6 @@
 use crate::{
     analysis::GraphAnalysis,
+    build_assignments,
     errors::Error,
     ir::traversal::{Action, Named, VisResult, Visitor},
     ir::{self, LibrarySignatures},
@@ -119,25 +120,14 @@
         };
 
         let this_comp = Rc::clone(&comp.signature);
-<<<<<<< HEAD
-        let mut builder = ir::Builder::new(comp, sigs).generated();
-=======
         let mut builder = ir::Builder::new(comp, sigs);
->>>>>>> f6d55354
 
         // add top_level[go] = this.go
-        let mut asgns = vec![
-            builder.build_assignment(
-                top_level.borrow().get("go"),
-                this_comp.borrow().get_with_attr("go"),
-                ir::Guard::True,
-            ),
-            builder.build_assignment(
-                this_comp.borrow().get_with_attr("done"),
-                top_level.borrow().get("done"),
-                ir::Guard::True,
-            ),
-        ];
+        let mut asgns = build_assignments!(
+            builder;
+            top_level["go"] = ? this_comp["go"];
+            this_comp["done"] = ? top_level["done"];
+        );
         builder.component.continuous_assignments.append(&mut asgns);
 
         // construct analysis graph and find sub-graph of all edges that include a hole
