use super::math_utilities::get_bit_width_from;
use crate::ir::{
    self,
    traversal::{Action, Named, VisResult, Visitor},
    LibrarySignatures, RRC,
};
use crate::{build_assignments, guard, structure};
use ir::IRPrinter;
use itertools::Itertools;
use petgraph::{algo::connected_components, graph::DiGraph};
use std::collections::HashMap;
use std::rc::Rc;

/// Represents the execution schedule of a control program.
#[derive(Default)]
struct Schedule {
    /// Assigments that should be enabled in a given state.
    pub enables: HashMap<u64, Vec<ir::Assignment>>,
    /// Transition from one state to another when the guard is true.
    pub transitions: Vec<(u64, u64, ir::Guard)>,
}

impl Schedule {
    /// Validate that all states are reachable in the transition graph.
    fn validate(&self) {
        let graph = DiGraph::<(), u32>::from_edges(
            &self
                .transitions
                .iter()
                .map(|(s, e, _)| (*s as u32, *e as u32))
                .collect::<Vec<_>>(),
        );

        debug_assert!(
            connected_components(&graph) == 1,
            "State transition graph has unreachable states (graph has more than one connected component).");
    }

    /// Return the max state in the transition graph
    fn last_state(&self) -> u64 {
        self.transitions
            .iter()
            .max_by_key(|(_, s, _)| s)
            .expect("Schedule::transition is empty!")
            .1
    }

    /// Print out the current schedule
    #[allow(dead_code)]
    fn display(&self) {
        self.enables
            .iter()
            .sorted_by(|(k1, _), (k2, _)| k1.cmp(k2))
            .for_each(|(state, assigns)| {
                eprintln!("======== {} =========", state);
                assigns.iter().for_each(|assign| {
                    IRPrinter::write_assignment(
                        assign,
                        0,
                        &mut std::io::stderr(),
                    )
                    .expect("Printing failed!");
                    eprintln!();
                })
            });
        eprintln!("------------");
        self.transitions
            .iter()
            .sorted_by(|(k1, _, _), (k2, _, _)| k1.cmp(k2))
            .for_each(|(i, f, g)| {
                eprintln!("({}, {}): {}", i, f, IRPrinter::guard_str(&g));
            })
    }
}

/// Recursively calcuate the states for each child in a control sub-program.
fn calculate_states(
    con: &ir::Control,
    // The current state
    cur_state: u64,
    // Additional guard for this condition.
    pre_guard: &ir::Guard,
    // Current schedule.
    schedule: &mut Schedule,
    // Component builder
    builder: &mut ir::Builder,
) -> u64 {
    match con {
        // Compiled to:
        // ```
        // group[go] = (fsm.out == cur_state) & !group[done] & pre_guard ? 1'd1;
        // fsm.in = (fsm.out == cur_state) & group[done] & pre_guard ? nxt_state;
        // ```
        ir::Control::Enable(ir::Enable { group, .. }) => {
            let done_cond = guard!(group["done"]) & pre_guard.clone();
            let not_done = !guard!(group["done"]) & pre_guard.clone();
            let signal_on = builder.add_constant(1, 1);
            let mut en_go = build_assignments!(builder;
                group["go"] = not_done ? signal_on["out"];
            );
            let nxt_state = cur_state + 1;
            schedule
                .enables
                .entry(cur_state)
                .or_default()
                .append(&mut en_go);

            schedule.transitions.push((cur_state, nxt_state, done_cond));
            nxt_state
        }
        // Give children the states `cur`, `cur + 1`, `cur + 2`, ...
        ir::Control::Seq(ir::Seq { stmts, .. }) => {
            let mut cur = cur_state;
            for stmt in stmts {
                cur = calculate_states(stmt, cur, pre_guard, schedule, builder);
            }
            cur
        }
        // Generate the following transitions:
        // 1. cur -> cur + 1: Compute the condition and store the generated value.
        // 2. (cur + 1 -> cur + t): Compute the true branch when stored condition
        //    is true.
        // 3. (cur + 1 -> cur + f): Compute the true branch when stored condition
        //    is false.
        // 4. (cur + t -> cur + max(t, f) + 1)
        //    (cur + f -> cur + max(t, f) + 1): Transition to a "join" stage
        //    after running the branch.
        ir::Control::If(ir::If {
            port,
            cond,
            tbranch,
            fbranch,
            ..
        }) => {
            structure!(builder;
                let signal_on = constant(1, 1);
                let signal_off = constant(0, 1);
                let cs_if = prim std_reg(1);
            );

            // Compute the condition and save its value in cs_if
            let mut cond_save_assigns = vec![
                builder.build_assignment(
                    cs_if.borrow().get("in"),
                    Rc::clone(&port),
                    pre_guard.clone(),
                ),
                builder.build_assignment(
                    cs_if.borrow().get("write_en"),
                    signal_on.borrow().get("out"),
                    pre_guard.clone(),
                ),
                builder.build_assignment(
                    cond.borrow().get("go"),
                    signal_on.borrow().get("out"),
                    pre_guard.clone(),
                ),
            ];

            // Schedule the condition computation first and transition to next
            // state.
            let after_cond_compute = cur_state + 1;
            schedule
                .enables
                .entry(cur_state)
                .or_default()
                .append(&mut cond_save_assigns);
            schedule.transitions.push((
                cur_state,
                after_cond_compute,
                guard!(cond["done"]),
            ));

            // Computation for true branch
            let true_go = guard!(cs_if["out"]) & pre_guard.clone();
            let after_true = calculate_states(
                tbranch,
                after_cond_compute,
                &true_go,
                schedule,
                builder,
            );
            // Computation for false branch
            let false_go = !guard!(cs_if["out"]) & pre_guard.clone();
            let after_false = calculate_states(
                fbranch,
                after_cond_compute,
                &false_go,
                schedule,
                builder,
            );

            // Transition to a join stage
            let next = std::cmp::max(after_true, after_false) + 1;
            schedule.transitions.push((after_true, next, true_go));
            schedule.transitions.push((after_false, next, false_go));

            // Cleanup: Reset cs_if in the join stage.
            let mut cleanup = build_assignments!(builder;
                cs_if["in"] = pre_guard ? signal_off["out"];
                cs_if["write_en"] = pre_guard ? signal_on["out"];
            );
            schedule
                .enables
                .entry(next)
                .or_default()
                .append(&mut cleanup);

            next
        }
        // Compile in three stage:
        // 1. cur -> cur + 1: Compute the condition and store the generated value.
        // 2. cur + 1 -> cur + b: Compute the body when the stored condition
        //    is true.
        // 3. cur + b -> cur: Jump to the start state when stored condition was true.
        // 4. cur + 1 -> cur + b + 1: Exit stage
        ir::Control::While(ir::While {
            cond, port, body, ..
        }) => {
            structure!(builder;
                let signal_on = constant(1, 1);
                let signal_off = constant(0, 1);
                let cs_wh = prim std_reg(1);
            );

            // Compute the condition first and save its value.
            let mut cond_save_assigns = vec![
                builder.build_assignment(
                    cs_wh.borrow().get("in"),
                    Rc::clone(&port),
                    pre_guard.clone(),
                ),
                builder.build_assignment(
                    cs_wh.borrow().get("write_en"),
                    signal_on.borrow().get("out"),
                    pre_guard.clone(),
                ),
                builder.build_assignment(
                    cond.borrow().get("go"),
                    signal_on.borrow().get("out"),
                    pre_guard.clone(),
                ),
            ];

            // Compute the condition first
            let after_cond_compute = cur_state + 1;
            schedule
                .enables
                .entry(cur_state)
                .or_default()
                .append(&mut cond_save_assigns);
            schedule.transitions.push((
                cur_state,
                after_cond_compute,
                guard!(cond["done"]),
            ));

            // Build the FSM for the body
            let body_go = guard!(cs_wh["out"]) & pre_guard.clone();
            let nxt = calculate_states(
                &body,
                after_cond_compute,
                &body_go,
                schedule,
                builder,
            );

            // Back edge jump when condition was true
            schedule.transitions.push((nxt, cur_state, body_go));

            // Exit state: Jump to this when the condition is false.
            let wh_done = !guard!(cs_wh["out"]) & pre_guard.clone();
            let exit = nxt + 1;
            schedule
                .transitions
                .push((after_cond_compute, exit, wh_done));

            // Cleanup state registers in exit stage
            let mut cleanup = build_assignments!(builder;
                cs_wh["in"] = pre_guard ? signal_off["out"];
                cs_wh["write_en"] = pre_guard ? signal_on["out"];
            );
            schedule
                .enables
                .entry(exit)
                .or_default()
                .append(&mut cleanup);

            exit
        }
        // `par` sub-programs should already be compiled
        ir::Control::Par(..) => {
            unreachable!("par should be compiled away!")
        }
        ir::Control::Empty(..) => {
            unreachable!("empty control should have been compiled away!")
        }
        ir::Control::Invoke(..) => {
            unreachable!("invoke should have been compiled away!")
        }
    }
}

/// Implement a given [Schedule] and return the name of the [`ir::Group`](crate::ir::Group) that
/// implements it.
fn realize_schedule(
    schedule: Schedule,
    builder: &mut ir::Builder,
) -> RRC<ir::Group> {
    schedule.validate();
    let final_state = schedule.last_state();
    let fsm_size =
        get_bit_width_from(final_state + 1 /* represent 0..final_state */);
    structure!(builder;
        let fsm = prim std_reg(fsm_size);
        let signal_on = constant(1, 1);
        let last_state = constant(final_state, fsm_size);
        let first_state = constant(0, fsm_size);
    );

    // The compilation group
    let group = builder.add_group("tdcc");

    // Enable assignments
    group.borrow_mut().assignments.extend(
        schedule
            .enables
            .into_iter()
            .sorted_by(|(k1, _), (k2, _)| k1.cmp(k2))
            .flat_map(|(state, mut assigns)| {
                let state_const = builder.add_constant(state, fsm_size);
                let state_guard =
                    guard!(fsm["out"]).eq(guard!(state_const["out"]));
                assigns.iter_mut().for_each(|asgn| {
                    asgn.guard.update(|g| g.and(state_guard.clone()))
                });
                assigns
            }),
    );

    // Transition assignments
    group.borrow_mut().assignments.extend(
        schedule.transitions.into_iter().flat_map(|(s, e, guard)| {
            structure!(builder;
                let end_const = constant(e, fsm_size);
                let start_const = constant(s, fsm_size);
            );
            let ec_borrow = end_const.borrow();
            let trans_guard =
                guard!(fsm["out"]).eq(guard!(start_const["out"])) & guard;

            vec![
                builder.build_assignment(
                    fsm.borrow().get("in"),
                    ec_borrow.get("out"),
                    trans_guard.clone(),
                ),
                builder.build_assignment(
                    fsm.borrow().get("write_en"),
                    signal_on.borrow().get("out"),
                    trans_guard,
                ),
            ]
        }),
    );

    // Done condition for group
    let last_guard = guard!(fsm["out"]).eq(guard!(last_state["out"]));
    let done_assign = builder.build_assignment(
        group.borrow().get("done"),
        signal_on.borrow().get("out"),
        last_guard.clone(),
    );
    group.borrow_mut().assignments.push(done_assign);

    // Cleanup: Add a transition from last state to the first state.
    let mut reset_fsm = build_assignments!(builder;
        fsm["in"] = last_guard ? first_state["out"];
        fsm["write_en"] = last_guard ? signal_on["out"];
    );
    builder
        .component
        .continuous_assignments
        .append(&mut reset_fsm);

    group
}

/// **Core lowering pass.**
/// Compiles away the control programs in components into purely structural
/// code using an finite-state machine (FSM).
///
/// Lowering operates in two steps:
/// 1. Compile all [`ir::Par`](crate::ir::Par) control sub-programs into a
/// single [`ir::Enable`][enable] of a group that runs all children
/// to completion.
/// 2. Compile the top-level control program into a single [`ir::Enable`][enable].
///
/// ## Compiling non-`par` programs
/// Assuming all `par` statements have already been compiled in a control
/// sub-program, we can build a schedule for executing it. We calculate a
/// schedule by assigning an FSM state to each leaf node (an [`ir::Enable`][enable])
/// as a guard condition. Each control program node also defines a transition
/// function over the states calculated for its children.
///
/// At the end of schedule generation, each FSM state has a set of groups to
/// enable as well as a transition function.
/// This FSM is realized into an implementation using a new group that implements
/// the group enables and the transitions.
///
/// ## Compiling `par` programs
/// We have to generate new FSM-based controller for each child of a `par` node
/// so that each child can indepdendently make progress.
/// If we tie the children to one top-level FSM, their transitions would become
/// interdependent and reduce available concurrency.
///
/// ## Compilation guarantee
/// At the end of this pass, the control program will have no more than one
/// group enable in it.
///
/// [enable]: crate::ir::Enable
#[derive(Default)]
pub struct TopDownCompileControl;

impl Named for TopDownCompileControl {
    fn name() -> &'static str {
        "top-down-cc"
    }

    fn description() -> &'static str {
        "Top-down compilation for removing control constructs"
    }
}

impl Visitor for TopDownCompileControl {
    /// Compile each child in `par` block separately so each child can make
    /// progress indepdendently.
    fn finish_par(
        &mut self,
        s: &mut ir::Par,
        comp: &mut ir::Component,
        sigs: &LibrarySignatures,
    ) -> VisResult {
<<<<<<< HEAD
        let mut builder = ir::Builder::new(comp, sigs).generated();
=======
        let mut builder = ir::Builder::new(comp, sigs);
>>>>>>> f6d55354

        // Compilation group
        let par_group = builder.add_group("par");
        structure!(builder;
            let signal_on = constant(1, 1);
            let signal_off = constant(0, 1);
        );

        // Registers to save the done signal from each child.
        let mut done_regs = Vec::with_capacity(s.stmts.len());

        // For each child, build the enabling logic.
        for con in &s.stmts {
            let group = match con {
                // Do not compile enables
                ir::Control::Enable(ir::Enable { group, .. }) => {
                    Rc::clone(group)
                }
                // Compile complex schedule and return the group.
                _ => {
                    let mut schedule = Schedule::default();
                    calculate_states(
                        &con,
                        0,
                        &ir::Guard::True,
                        &mut schedule,
                        &mut builder,
                    );
                    realize_schedule(schedule, &mut builder)
                }
            };

            // Build circuitry to enable and disable this group.
            structure!(builder;
                let pd = prim std_reg(1);
            );
            let group_go = !(guard!(pd["out"]) | guard!(group["done"]));
            let group_done = guard!(group["done"]);

            // Save the done condition in a register.
            let mut assigns = build_assignments!(builder;
                group["go"] = group_go ? signal_on["out"];
                pd["in"] = group_done ? signal_on["out"];
                pd["write_en"] = group_done ? signal_on["out"];
            );
            par_group.borrow_mut().assignments.append(&mut assigns);
            done_regs.push(pd)
        }

        // Done condition for this group
        let done_guard = done_regs
            .clone()
            .into_iter()
            .map(|r| guard!(r["out"]))
            .fold(ir::Guard::True, ir::Guard::and);

        // CLEANUP: Reset the registers once the group is finished.
        let mut cleanup = done_regs
            .into_iter()
            .flat_map(|r| {
                build_assignments!(builder;
                    r["in"] = done_guard ? signal_off["out"];
                    r["write_en"] = done_guard ? signal_on["out"];
                )
            })
            .collect::<Vec<_>>();
        builder
            .component
            .continuous_assignments
            .append(&mut cleanup);

        // Done conditional for this group.
        let done = builder.build_assignment(
            par_group.borrow().get("done"),
            signal_on.borrow().get("out"),
            done_guard,
        );
        par_group.borrow_mut().assignments.push(done);

        Ok(Action::Change(ir::Control::enable(par_group)))
    }

    fn finish(
        &mut self,
        comp: &mut ir::Component,
        sigs: &LibrarySignatures,
    ) -> VisResult {
        // Do not try to compile an enable
        if matches!(
            *comp.control.borrow(),
            ir::Control::Enable(..) | ir::Control::Empty(..)
        ) {
            return Ok(Action::Stop);
        }

        let control = Rc::clone(&comp.control);
<<<<<<< HEAD
        let mut builder = ir::Builder::new(comp, sigs).generated();
=======
        let mut builder = ir::Builder::new(comp, sigs);
>>>>>>> f6d55354
        let mut schedule = Schedule::default();
        calculate_states(
            &control.borrow(),
            0,
            &ir::Guard::True,
            &mut schedule,
            &mut builder,
        );
        let comp_group = realize_schedule(schedule, &mut builder);

        Ok(Action::Change(ir::Control::enable(comp_group)))
    }
}<|MERGE_RESOLUTION|>--- conflicted
+++ resolved
@@ -441,11 +441,7 @@
         comp: &mut ir::Component,
         sigs: &LibrarySignatures,
     ) -> VisResult {
-<<<<<<< HEAD
-        let mut builder = ir::Builder::new(comp, sigs).generated();
-=======
         let mut builder = ir::Builder::new(comp, sigs);
->>>>>>> f6d55354
 
         // Compilation group
         let par_group = builder.add_group("par");
@@ -542,11 +538,7 @@
         }
 
         let control = Rc::clone(&comp.control);
-<<<<<<< HEAD
-        let mut builder = ir::Builder::new(comp, sigs).generated();
-=======
         let mut builder = ir::Builder::new(comp, sigs);
->>>>>>> f6d55354
         let mut schedule = Schedule::default();
         calculate_states(
             &control.borrow(),
