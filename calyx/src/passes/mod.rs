pub mod collapse_control;
pub mod compile_control;
pub mod compile_empty;
pub mod component_interface;
pub mod externalize;
pub mod go_insertion;
pub mod inliner;
<<<<<<< HEAD
pub mod visitor;
pub mod merge_assign;
=======
pub mod merge_assign;
pub mod papercut;
pub mod remove_external_memories;
pub mod static_timing;
pub mod visitor;
pub mod well_formed;
>>>>>>> f5847326
<|MERGE_RESOLUTION|>--- conflicted
+++ resolved
@@ -5,14 +5,9 @@
 pub mod externalize;
 pub mod go_insertion;
 pub mod inliner;
-<<<<<<< HEAD
-pub mod visitor;
-pub mod merge_assign;
-=======
 pub mod merge_assign;
 pub mod papercut;
 pub mod remove_external_memories;
 pub mod static_timing;
 pub mod visitor;
-pub mod well_formed;
->>>>>>> f5847326
+pub mod well_formed;