--- conflicted
+++ resolved
@@ -296,13 +296,6 @@
         }
     }
 
-<<<<<<< HEAD
-    pub fn new<F, P>(files: F, positions: P) -> SourceInfoResult<Self>
-    where
-        F: IntoIterator<Item = (FileId, PathBuf)>,
-        P: IntoIterator<Item = (PositionId, FileId, LineNum, Option<LineNum>)>,
-    {
-=======
     /// A wrapper function to construct a source a source map containing only
     /// files and positions. If an empty map is needed use [SourceInfoTable::new_empty]
     pub fn new_minimal(
@@ -334,7 +327,6 @@
         >,
         states: impl IntoIterator<Item = (PositionId, VariableAssignmentId)>,
     ) -> SourceInfoResult<Self> {
->>>>>>> daa314ab
         let files = files.into_iter();
         let positions = positions.into_iter();
         let locations = locations.into_iter();
