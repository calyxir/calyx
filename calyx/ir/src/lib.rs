//! Internal representation for the [Calyx compiler](https://calyxir.org).
//!
//! The representation is generated from the frontend AST.
//! The key differences between the frontend AST and the IR are:
//! 1. The IR uses pointers instead of [`Id`] to refer to things like [`Port`] and
//!    [`Group`].
//! 2. The IR attempts to represent similar concepts in a homogeneous manner.

// Modules defining internal structures.
mod builder;
mod common;
mod component;
mod context;
mod control;
mod flat_guard;
mod guard;
mod printer;
mod reserved_names;
mod structure;

/// Modules to rewrite the IR
pub mod rewriter;

// Re-export types at the module level.
pub use builder::Builder;
pub use calyx_utils::{GetName, Id};
pub use common::{RRC, WRC, rrc};
pub use component::{Component, IdList};
pub use context::{BackendConf, Context};
pub use control::{
    Cloner, Control, Empty, Enable, GenericControl, If, Invoke, Par, Repeat,
    Seq, StaticControl, StaticEnable, StaticIf, StaticInvoke, StaticPar,
    StaticRepeat, StaticSeq, While,
};
pub use flat_guard::{FlatGuard, GuardPool, GuardRef};
pub use guard::{Guard, Nothing, PortComp, StaticTiming};
pub use printer::Printer;
pub use reserved_names::RESERVED_NAMES;
pub use rewriter::Rewriter;
pub use structure::{
    Assignment, Binding, Canonical, Cell, CellType, CombGroup, Group, Port,
    PortIterator, PortParent, StaticGroup,
};

// Re-export types from the frontend.
pub use calyx_frontend::{
<<<<<<< HEAD
    source_info, Attribute, Attributes, BoolAttr, Direction, GetAttributes,
    InternalAttr, LibrarySignatures, NumAttr, PortDef, Primitive,
    PrimitiveInfo, Width, DEPRECATED_ATTRIBUTES,
=======
    Attribute, Attributes, BoolAttr, DEPRECATED_ATTRIBUTES, Direction,
    GetAttributes, InternalAttr, LibrarySignatures, NumAttr, PortDef,
    Primitive, PrimitiveInfo, Width,
>>>>>>> 63f5eba6
};

/// Module to transform AST programs into IR.
pub mod from_ast;

/// Convinience macros for constructing IR nodes.
mod macros;

/// Serializer methods for IR nodes.
pub mod serializers;

pub mod utils;<|MERGE_RESOLUTION|>--- conflicted
+++ resolved
@@ -44,15 +44,9 @@
 
 // Re-export types from the frontend.
 pub use calyx_frontend::{
-<<<<<<< HEAD
-    source_info, Attribute, Attributes, BoolAttr, Direction, GetAttributes,
-    InternalAttr, LibrarySignatures, NumAttr, PortDef, Primitive,
-    PrimitiveInfo, Width, DEPRECATED_ATTRIBUTES,
-=======
     Attribute, Attributes, BoolAttr, DEPRECATED_ATTRIBUTES, Direction,
     GetAttributes, InternalAttr, LibrarySignatures, NumAttr, PortDef,
-    Primitive, PrimitiveInfo, Width,
->>>>>>> 63f5eba6
+    Primitive, PrimitiveInfo, Width, source_info,
 };
 
 /// Module to transform AST programs into IR.
