module TOP;

// Signals for the main module.
logic go, done, clk, reset;
main #() main (
  .go(go),
  .clk(clk),
  .reset(reset),
  .done(done)
);

localparam RESET_CYCLES = 3;

// Cycle counter. Make this signed to catch errors with cycle simulation
// counts.
logic signed [63:0] cycle_count;

always_ff @(posedge clk) begin
  cycle_count <= cycle_count + 1;
end

always_ff @(posedge clk) begin
  // Reset the design for a few cycles
  if (cycle_count < RESET_CYCLES) begin
    reset <= 1;
    go <= 0;
  end else begin
    reset <= 0;
    go <= 1;
  end
end

// Output location of the VCD file
string OUT;
// Disable VCD tracing
int NOTRACE;
// Maximum number of cycles to simulate
longint CYCLE_LIMIT;
// Dummy variable to track value returned by $value$plusargs
int CODE;

initial begin
  CODE = $value$plusargs("OUT=%s", OUT);
  CODE = $value$plusargs("CYCLE_LIMIT=%d", CYCLE_LIMIT);
  if (CYCLE_LIMIT != 0) begin
    $display("cycle limit set to %d", CYCLE_LIMIT);
  end
  CODE = $value$plusargs("NOTRACE=%d", NOTRACE);
  if (NOTRACE == 0) begin
    $display("VCD tracing enabled");
    $dumpfile(OUT);
    $dumpvars(0,main);
  end else begin
    $display("VCD tracing disabled");
  end

  // Initial values
  go = 0;
  clk = 0;
<<<<<<< HEAD
  reset = 1;
  cycle_count = 0;

  // Reset phase for 5 cycles
  #10;
=======
>>>>>>> dbea54c8
  reset = 1;
  cycle_count = 0;

  forever begin
    #10 clk = ~clk;
    if (cycle_count > RESET_CYCLES && done == 1) begin
      // Subtract 1 because the cycle counter is incremented at the end of the
      // cycle.
      $display("Simulated %d cycles", cycle_count - RESET_CYCLES - 1);
      $finish;
    end else if (cycle_count != 0 && cycle_count == CYCLE_LIMIT + RESET_CYCLES) begin
      $display("reached limit of %d cycles", CYCLE_LIMIT);
      $finish;
    end
  end
end

endmodule<|MERGE_RESOLUTION|>--- conflicted
+++ resolved
@@ -57,14 +57,6 @@
   // Initial values
   go = 0;
   clk = 0;
-<<<<<<< HEAD
-  reset = 1;
-  cycle_count = 0;
-
-  // Reset phase for 5 cycles
-  #10;
-=======
->>>>>>> dbea54c8
   reset = 1;
   cycle_count = 0;
 
