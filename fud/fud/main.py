import argparse
import logging as log
from sys import exit

import toml

from . import check, errors, exec, utils
from .config import Configuration
from .registry import Registry
<<<<<<< HEAD
from .stages import dahlia, futil, mrxl, systolic, vcdump, verilator, vivado, xilinx
=======
from .stages import dahlia, futil, mrxl, relay, systolic, vcdump, verilator, vivado
>>>>>>> 2b9f28d6


def register_stages(registry, cfg):
    """
    Register stages and command line flags required to generate the results.
    """
    # Dahlia
    registry.register(
        dahlia.DahliaStage(
            cfg, "futil", "-b futil --lower -l error", "Compile Dahlia to Calyx"
        )
    )
    registry.register(
        dahlia.DahliaStage(
            cfg,
            "vivado-hls",
            "--memory-interface ap_memory",
            "Compile Dahlia to Vivado C++",
        )
    )

    # MrXL
    registry.register(mrxl.MrXLStage(cfg))

    # Relay
    registry.register(relay.RelayStage(cfg))

    # Systolic Array
    registry.register(systolic.SystolicStage(cfg))

    # Calyx
    registry.register(
        futil.FutilStage(
            cfg,
            "verilog",
            "-b verilog",
            "Compile Calyx to Verilog instrumented for simulation",
        )
    )
    registry.register(
        futil.FutilStage(
            cfg,
            "synth-verilog",
            "-b verilog --synthesis -p external",
            "Compile Calyx to synthesizable Verilog ",
        )
    )
    registry.register(
        futil.FutilStage(
            cfg,
            "futil-lowered",
            "-b futil",
            "Compile Calyx to Calyx to remove all control and inline groups",
        )
    )
    registry.register(
        futil.FutilStage(
            cfg,
            "futil-noinline",
            "-b futil -d hole-inliner",
            "Compile Calyx to Calyx to remove all control and inline groups",
        )
    )
    registry.register(
        futil.FutilStage(
            cfg,
            "futil-externalize",
            "-b futil -p externalize",
            "Compile Calyx to Calyx to externalize all external memory primitives",
        )
    )
    registry.register(
        futil.FutilStage(
            cfg,
            "axi-wrapper",
            "-b xilinx",
            "Generate the AXI wrapper for Calyx",
        )
    )
    registry.register(
        futil.FutilStage(
            cfg,
            "xilinx-xml",
            "-b xilinx-xml",
            "Generate the XML metadata for Xilinx",
        )
    )

    # Verilator
    registry.register(
        verilator.VerilatorStage(
            cfg, "vcd", "Generate a VCD file from Verilog simulation"
        )
    )
    registry.register(
        verilator.VerilatorStage(
            cfg, "dat", "Generate a JSON file with final state of all memories"
        )
    )

    # # Vivado / vivado hls
    registry.register(vivado.VivadoStage(cfg))
    registry.register(vivado.VivadoExtractStage(cfg))
    registry.register(vivado.VivadoHLSStage(cfg))
    registry.register(vivado.VivadoHLSExtractStage(cfg))

    # Vcdump
    registry.register(vcdump.VcdumpStage(cfg))

    # Xilinx
    registry.register(xilinx.XilinxStage(cfg))
    registry.register(xilinx.HwEmulationStage(cfg))
    registry.register(xilinx.HwExecutionStage(cfg))


def display_config(args, cfg):
    if args.key is None:
        print(f"Configuration file location: {cfg.config_file}\n")
        cfg.display()
    else:
        path = args.key.split(".")
        if args.delete:
            del cfg[path]
            cfg.commit()
        elif args.value is None:
            # print out values
            res = cfg[path]
            if isinstance(res, dict):
                print(toml.dumps(res))
            else:
                print(res)
        else:
            # create configuration if it doesn't exist
            if path not in cfg:
                cfg[path] = args.value
            elif not isinstance(cfg[path], list):
                cfg[path] = args.value
            else:
                raise Exception(
                    "NYI: supporting updating lists. " + "Manually edit the file."
                )
            cfg.commit()


def main():
    """Builds the command line argument parser,
    parses the arguments, and returns the results."""

    parser = argparse.ArgumentParser(
        description="Driver to execute Calyx and supporting toolchains"
    )
    # Name of the subparser stored in command
    subparsers = parser.add_subparsers()

    config_run(
        subparsers.add_parser(
            "exec",
            help="Execute one of the Calyx-related tools",
            description="Execute one of the Calyx-related tools",
            aliases=["e", "ex"],
        )
    )
    config_config(
        subparsers.add_parser(
            "config",
            help="Configure environment variables for the driver",
            description="Configure environment variables for the driver",
            aliases=["c"],
        )
    )
    config_info(
        subparsers.add_parser(
            "info",
            help="Show information about execution stages",
            description="Show information about execution stages",
            aliases=["i"],
        )
    )
    config_check(
        subparsers.add_parser(
            "check",
            help="Check to make sure configuration is valid.",
            description="Check to make sure configuration is valid.",
        )
    )

    args = parser.parse_args()
    # Setup logging
    utils.logging_setup(args)

    if "command" not in args:
        parser.print_help()
        exit(-1)

    try:
        cfg = Configuration()

        # update the stages config with arguments provided via cmdline
        if "dynamic_config" in args and args.dynamic_config is not None:
            for key, value in args.dynamic_config:
                cfg[["stages"] + key.split(".")] = value

        # Build the registry if stage information is going to be used.
        if args.command in ("exec", "info"):
            cfg.REGISTRY = Registry(cfg)
            register_stages(cfg.REGISTRY, cfg)

        if args.command == "exec":
            exec.run_fud(args, cfg)
        elif args.command == "info":
            print(cfg.REGISTRY)
        elif args.command == "config":
            display_config(args, cfg)
        elif args.command == "check":
            check.check(cfg)

    except errors.FudError as e:
        log.error(e)
        exit(-1)


def config_run(parser):
    parser.add_argument("--from", dest="source", help="Name of the start stage")
    parser.add_argument("--to", dest="dest", help="Name of the final stage")
    parser.add_argument(
        "-o", dest="output_file", help="Name of the outpfule file (default: STDOUT)"
    )
    parser.add_argument(
        "-s",
        help="Override configuration key-value pairs for this run",
        nargs=2,
        metavar=("key", "value"),
        dest="dynamic_config",
        action="append",
    )
    parser.add_argument(
        "-n",
        "--dry-run",
        action="store_true",
        dest="dry_run",
        help="Show the execution stages and exit",
    )
    parser.add_argument(
        "-v", "--verbose", action="count", default=0, help="Enable verbose logging"
    )
    parser.add_argument("-q", "--quiet", action="store_true")
    parser.add_argument("input_file", help="Path to the input file", nargs="?")
    parser.set_defaults(command="exec")


def config_config(parser):
    parser.add_argument("key", help="The key to perform an action on.", nargs="?")
    parser.add_argument("value", help="The value to write.", nargs="?")
    parser.add_argument(
        "-d", "--delete", help="Remove key from config.", action="store_true"
    )
    parser.set_defaults(command="config")


def config_info(parser):
    parser.set_defaults(command="info")


def config_check(parser):
    parser.set_defaults(command="check")<|MERGE_RESOLUTION|>--- conflicted
+++ resolved
@@ -7,11 +7,7 @@
 from . import check, errors, exec, utils
 from .config import Configuration
 from .registry import Registry
-<<<<<<< HEAD
-from .stages import dahlia, futil, mrxl, systolic, vcdump, verilator, vivado, xilinx
-=======
-from .stages import dahlia, futil, mrxl, relay, systolic, vcdump, verilator, vivado
->>>>>>> 2b9f28d6
+from .stages import dahlia, futil, mrxl, relay, systolic, vcdump, verilator, vivado, xilinx
 
 
 def register_stages(registry, cfg):
